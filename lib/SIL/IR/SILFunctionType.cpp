--- conflicted
+++ resolved
@@ -242,14 +242,6 @@
     // 2. `@noDerivative`: neither a differentiability parameter nor a
     //    differentiability result.
     // However, there is no way to represent an `inout` parameter that:
-<<<<<<< HEAD
-    // 3. Is a differentiability parameter but not a differentiability result.
-    // 4. Is a differentiability result but not a differentiability parameter.
-    //
-    // See TF-1305 for solution ideas. For now, `@noDerivative` `inout`
-    // parameters are not treated as differentiability results, unless the
-    // original function has no formal results, which case all `inout`
-=======
     // 3. Is a differentiability result but not a differentiability parameter.
     // 4. Is a differentiability parameter but not a differentiability result.
     //    This case is not currently expressible and does not yet have clear use
@@ -258,7 +250,6 @@
     // See TF-1305 for solution ideas. For now, `@noDerivative` `inout`
     // parameters are not treated as differentiability results, unless the
     // original function has no formal results, in which case all `inout`
->>>>>>> 849c6363
     // parameters are treated as differentiability results.
     if (getResults().empty() ||
         inoutParamAndIndex.value().getDifferentiability() !=
