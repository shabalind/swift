--- conflicted
+++ resolved
@@ -5013,11 +5013,6 @@
   return ty.subst(replacer, replacer, flags)->getCanonicalType();
 }
 
-<<<<<<< HEAD
-
-// SWIFT_ENABLE_TENSORFLOW
-=======
->>>>>>> 025cb9a5
 AnyFunctionType *AnyFunctionType::getWithoutDifferentiability() const {
   SmallVector<Param, 8> newParams;
   for (auto &param : getParams()) {
@@ -5033,10 +5028,6 @@
   return GenericFunctionType::get(getOptGenericSignature(), newParams,
                                   getResult(), nonDiffExtInfo);
 }
-<<<<<<< HEAD
-// SWIFT_ENABLE_TENSORFLOW END
-=======
->>>>>>> 025cb9a5
 
 Optional<TangentSpace>
 TypeBase::getAutoDiffTangentSpace(LookupConformanceFn lookupConformance) {
