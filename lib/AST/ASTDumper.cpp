--- conflicted
+++ resolved
@@ -2354,10 +2354,6 @@
     printRec(E->getSubExpr());
     PrintWithColorRAII(OS, ParenthesisColor) << ')';
   }
-<<<<<<< HEAD
-  // SWIFT_ENABLE_TENSORFLOW
-=======
->>>>>>> f6562d3a
   void visitDifferentiableFunctionExpr(DifferentiableFunctionExpr *E) {
     printCommon(E, "differentiable_function") << '\n';
     printRec(E->getSubExpr());
@@ -2386,10 +2382,6 @@
     printRec(E->getSubExpr());
     PrintWithColorRAII(OS, ParenthesisColor) << ')';
   }
-<<<<<<< HEAD
-  // SWIFT_ENABLE_TENSORFLOW END
-=======
->>>>>>> f6562d3a
 
   void visitInOutExpr(InOutExpr *E) {
     printCommon(E, "inout_expr") << '\n';
