//===--- DiagnosticEngine.cpp - Diagnostic Display Engine -----------------===//
//
// This source file is part of the Swift.org open source project
//
// Copyright (c) 2014 - 2017 Apple Inc. and the Swift project authors
// Licensed under Apache License v2.0 with Runtime Library Exception
//
// See https://swift.org/LICENSE.txt for license information
// See https://swift.org/CONTRIBUTORS.txt for the list of Swift project authors
//
//===----------------------------------------------------------------------===//
//
//  This file defines the DiagnosticEngine class, which manages any diagnostics
//  emitted by Swift.
//
//===----------------------------------------------------------------------===//

#include "swift/AST/DiagnosticEngine.h"
#include "swift/AST/ASTContext.h"
#include "swift/AST/ASTPrinter.h"
#include "swift/AST/Decl.h"
#include "swift/AST/DiagnosticMessageFormat.h"
#include "swift/AST/DiagnosticSuppression.h"
#include "swift/AST/DiagnosticMessageFormat.h"
#include "swift/AST/Module.h"
#include "swift/AST/Pattern.h"
#include "swift/AST/PrintOptions.h"
#include "swift/AST/SourceFile.h"
#include "swift/AST/TypeRepr.h"
#include "swift/Basic/SourceManager.h"
#include "swift/Config.h"
#include "swift/Parse/Lexer.h" // bad dependency
#include "llvm/ADT/SmallString.h"
#include "llvm/ADT/Twine.h"
#include "llvm/Support/CommandLine.h"
#include "llvm/Support/Format.h"
#include "llvm/Support/YAMLParser.h"
#include "llvm/Support/YAMLTraits.h"
#include "llvm/Support/raw_ostream.h"
#include "llvm/Support/YAMLParser.h"
#include "llvm/Support/YAMLTraits.h"

using namespace swift;

namespace {
enum class DiagnosticOptions {
  /// No options.
  none,

  /// The location of this diagnostic points to the beginning of the first
  /// token that the parser considers invalid.  If this token is located at the
  /// beginning of the line, then the location is adjusted to point to the end
  /// of the previous token.
  ///
  /// This behavior improves experience for "expected token X" diagnostics.
  PointsToFirstBadToken,

  /// After a fatal error subsequent diagnostics are suppressed.
  Fatal,
};
struct StoredDiagnosticInfo {
  DiagnosticKind kind : 2;
  bool pointsToFirstBadToken : 1;
  bool isFatal : 1;

  constexpr StoredDiagnosticInfo(DiagnosticKind k, bool firstBadToken,
                                 bool fatal)
      : kind(k), pointsToFirstBadToken(firstBadToken), isFatal(fatal) {}
  constexpr StoredDiagnosticInfo(DiagnosticKind k, DiagnosticOptions opts)
      : StoredDiagnosticInfo(k,
                             opts == DiagnosticOptions::PointsToFirstBadToken,
                             opts == DiagnosticOptions::Fatal) {}
};

// Reproduce the DiagIDs, as we want both the size and access to the raw ids
// themselves.
enum LocalDiagID : uint32_t {
#define DIAG(KIND, ID, Options, Text, Signature) ID,
#include "swift/AST/DiagnosticsAll.def"
  NumDiags
};
} // end anonymous namespace

// TODO: categorization
static const constexpr StoredDiagnosticInfo storedDiagnosticInfos[] = {
#define ERROR(ID, Options, Text, Signature)                                    \
  StoredDiagnosticInfo(DiagnosticKind::Error, DiagnosticOptions::Options),
#define WARNING(ID, Options, Text, Signature)                                  \
  StoredDiagnosticInfo(DiagnosticKind::Warning, DiagnosticOptions::Options),
#define NOTE(ID, Options, Text, Signature)                                     \
  StoredDiagnosticInfo(DiagnosticKind::Note, DiagnosticOptions::Options),
#define REMARK(ID, Options, Text, Signature)                                   \
  StoredDiagnosticInfo(DiagnosticKind::Remark, DiagnosticOptions::Options),
#include "swift/AST/DiagnosticsAll.def"
};
static_assert(sizeof(storedDiagnosticInfos) / sizeof(StoredDiagnosticInfo) ==
                  LocalDiagID::NumDiags,
              "array size mismatch");

static constexpr const char * const diagnosticStrings[] = {
#define ERROR(ID, Options, Text, Signature) Text,
#define WARNING(ID, Options, Text, Signature) Text,
#define NOTE(ID, Options, Text, Signature) Text,
#define REMARK(ID, Options, Text, Signature) Text,
#include "swift/AST/DiagnosticsAll.def"
    "<not a diagnostic>",
};

static constexpr const char *const debugDiagnosticStrings[] = {
#define ERROR(ID, Options, Text, Signature) Text " [" #ID "]",
#define WARNING(ID, Options, Text, Signature) Text " [" #ID "]",
#define NOTE(ID, Options, Text, Signature) Text " [" #ID "]",
#define REMARK(ID, Options, Text, Signature) Text " [" #ID "]",
#include "swift/AST/DiagnosticsAll.def"
    "<not a diagnostic>",
};

static constexpr const char *const fixItStrings[] = {
#define DIAG(KIND, ID, Options, Text, Signature)
#define FIXIT(ID, Text, Signature) Text,
#include "swift/AST/DiagnosticsAll.def"
    "<not a fix-it>",
};

#define EDUCATIONAL_NOTES(DIAG, ...)                                           \
  static constexpr const char *const DIAG##_educationalNotes[] = {__VA_ARGS__, \
                                                                  nullptr};
#include "swift/AST/EducationalNotes.def"

// NOTE: sadly, while GCC and Clang support array designators in C++, they are
// not part of the standard at the moment, so Visual C++ doesn't support them.
// This construct allows us to provide a constexpr array initialized to empty
// values except in the cases that EducationalNotes.def are provided, similar to
// what the C array would have looked like.
template<int N>
struct EducationalNotes {
  constexpr EducationalNotes() : value() {
    for (auto i = 0; i < N; ++i) value[i] = {};
#define EDUCATIONAL_NOTES(DIAG, ...)                                           \
  value[LocalDiagID::DIAG] = DIAG##_educationalNotes;
#include "swift/AST/EducationalNotes.def"
  }
  const char *const *value[N];
};

static constexpr EducationalNotes<LocalDiagID::NumDiags> _EducationalNotes = EducationalNotes<LocalDiagID::NumDiags>();
static constexpr auto educationalNotes = _EducationalNotes.value;

class LocalizationInput : public llvm::yaml::Input {
  using Input::Input;
<<<<<<< HEAD

  /// Read diagnostics in the YAML file iteratively
  template <typename T, typename Context>
  static typename std::enable_if<llvm::yaml::has_SequenceTraits<T>::value,
                                 void>::type
  readYAML(IO &io, T &Seq, bool, Context &Ctx) {
    unsigned count = io.beginSequence();

    // Resize Diags from YAML file to be the same size
    // as diagnosticStrings from def files.
    Seq.resize(LocalDiagID::NumDiags);
    for (unsigned i = 0; i < count; ++i) {
=======
  
  /// Read diagnostics in the YAML file iteratively
  template <typename T, typename Context>
  static
  typename std::enable_if<llvm::yaml::has_SequenceTraits<T>::value, void>::type
  readYAML(IO &io, T &Seq, bool, Context &Ctx) {
    unsigned count = io.beginSequence();
    
    // Resize Diags from YAML file to be the same size
    // as diagnosticStrings from def files.
    Seq.resize(LocalDiagID::NumDiags);
    for(unsigned i = 0; i < count; ++i) {
>>>>>>> 4e29883d
      void *SaveInfo;
      if (io.preflightElement(i, SaveInfo)) {
        DiagnosticNode current;
        yamlize(io, current, true, Ctx);
        io.postflightElement(SaveInfo);
<<<<<<< HEAD

=======
        
>>>>>>> 4e29883d
        // YAML file isn't guaranteed to have diagnostics in order of their
        // declaration in `.def` files, to accommodate that we need to leave
        // holes in diagnostic array for diagnostics which haven't yet been
        // localized and for the ones that
        // have `DiagnosticNode::id` indicates their position.
        Seq[static_cast<unsigned>(current.id)] = std::move(current);
      }
    }
    io.endSequence();
  }

  template <typename T>
  inline friend
<<<<<<< HEAD
      typename std::enable_if<llvm::yaml::has_SequenceTraits<T>::value,
                              LocalizationInput &>::type
      operator>>(LocalizationInput &yin, T &diagnostics) {
    llvm::yaml::EmptyContext Ctx;
    if (yin.setCurrentDocument()) {
      // If YAML file's format doesn't match the current format in
      // DiagnosticMessageFormat, will through an error.
=======
  typename std::enable_if<llvm::yaml::has_SequenceTraits<T>::value,
  LocalizationInput &>::type
  operator>> (LocalizationInput &yin, T &diagnostics) {
    llvm::yaml::EmptyContext Ctx;
    if (yin.setCurrentDocument()) {
      // If YAML file's format doesn't match the current format in DiagnosticMessageFormat,
      // will through an error.
>>>>>>> 4e29883d
      readYAML(yin, diagnostics, true, Ctx);
    }

    return yin;
  }
};

DiagnosticState::DiagnosticState() {
  // Initialize our per-diagnostic state to default
  perDiagnosticBehavior.resize(LocalDiagID::NumDiags, Behavior::Unspecified);
}

static CharSourceRange toCharSourceRange(SourceManager &SM, SourceRange SR) {
  return CharSourceRange(SM, SR.Start, Lexer::getLocForEndOfToken(SM, SR.End));
}

static CharSourceRange toCharSourceRange(SourceManager &SM, SourceLoc Start,
                                         SourceLoc End) {
  return CharSourceRange(SM, Start, End);
}

/// Extract a character at \p Loc. If \p Loc is the end of the buffer,
/// return '\f'.
static char extractCharAfter(SourceManager &SM, SourceLoc Loc) {
  auto chars = SM.extractText({Loc, 1});
  return chars.empty() ? '\f' : chars[0];
}

/// Extract a character immediately before \p Loc. If \p Loc is the
/// start of the buffer, return '\f'.
static char extractCharBefore(SourceManager &SM, SourceLoc Loc) {
  // We have to be careful not to go off the front of the buffer.
  auto bufferID = SM.findBufferContainingLoc(Loc);
  auto bufferRange = SM.getRangeForBuffer(bufferID);
  if (bufferRange.getStart() == Loc)
    return '\f';
  auto chars = SM.extractText({Loc.getAdvancedLoc(-1), 1}, bufferID);
  assert(!chars.empty() && "Couldn't extractText with valid range");
  return chars[0];
}

InFlightDiagnostic &InFlightDiagnostic::highlight(SourceRange R) {
  assert(IsActive && "Cannot modify an inactive diagnostic");
  if (Engine && R.isValid())
    Engine->getActiveDiagnostic()
        .addRange(toCharSourceRange(Engine->SourceMgr, R));
  return *this;
}

InFlightDiagnostic &InFlightDiagnostic::highlightChars(SourceLoc Start,
                                                       SourceLoc End) {
  assert(IsActive && "Cannot modify an inactive diagnostic");
  if (Engine && Start.isValid())
    Engine->getActiveDiagnostic()
        .addRange(toCharSourceRange(Engine->SourceMgr, Start, End));
  return *this;
}

/// Add an insertion fix-it to the currently-active diagnostic.  The
/// text is inserted immediately *after* the token specified.
///
InFlightDiagnostic &
InFlightDiagnostic::fixItInsertAfter(SourceLoc L, StringRef FormatString,
                                     ArrayRef<DiagnosticArgument> Args) {
  L = Lexer::getLocForEndOfToken(Engine->SourceMgr, L);
  return fixItInsert(L, FormatString, Args);
}

/// Add a token-based removal fix-it to the currently-active
/// diagnostic.
InFlightDiagnostic &InFlightDiagnostic::fixItRemove(SourceRange R) {
  assert(IsActive && "Cannot modify an inactive diagnostic");
  if (R.isInvalid() || !Engine) return *this;

  // Convert from a token range to a CharSourceRange, which points to the end of
  // the token we want to remove.
  auto &SM = Engine->SourceMgr;
  auto charRange = toCharSourceRange(SM, R);

  // If we're removing something (e.g. a keyword), do a bit of extra work to
  // make sure that we leave the code in a good place, without extraneous white
  // space around its hole.  Specifically, check to see there is whitespace
  // before and after the end of range.  If so, nuke the space afterward to keep
  // things consistent.
  if (extractCharAfter(SM, charRange.getEnd()) == ' ' &&
      isspace(extractCharBefore(SM, charRange.getStart()))) {
    charRange = CharSourceRange(charRange.getStart(),
                                charRange.getByteLength()+1);
  }
  Engine->getActiveDiagnostic().addFixIt(Diagnostic::FixIt(charRange, {}, {}));
  return *this;
}

InFlightDiagnostic &
InFlightDiagnostic::fixItReplace(SourceRange R, StringRef FormatString,
                                 ArrayRef<DiagnosticArgument> Args) {
  auto &SM = Engine->SourceMgr;
  auto charRange = toCharSourceRange(SM, R);

  Engine->getActiveDiagnostic().addFixIt(
      Diagnostic::FixIt(charRange, FormatString, Args));
  return *this;
}

InFlightDiagnostic &InFlightDiagnostic::fixItReplace(SourceRange R,
                                                     StringRef Str) {
  if (Str.empty())
    return fixItRemove(R);

  assert(IsActive && "Cannot modify an inactive diagnostic");
  if (R.isInvalid() || !Engine) return *this;

  auto &SM = Engine->SourceMgr;
  auto charRange = toCharSourceRange(SM, R);

  // If we're replacing with something that wants spaces around it, do a bit of
  // extra work so that we don't suggest extra spaces.
  // FIXME: This could probably be applied to structured fix-its as well.
  if (Str.back() == ' ') {
    if (isspace(extractCharAfter(SM, charRange.getEnd())))
      Str = Str.drop_back();
  }
  if (!Str.empty() && Str.front() == ' ') {
    if (isspace(extractCharBefore(SM, charRange.getStart())))
      Str = Str.drop_front();
  }
  
  return fixItReplace(R, "%0", {Str});
}

InFlightDiagnostic &
InFlightDiagnostic::fixItReplaceChars(SourceLoc Start, SourceLoc End,
                                      StringRef FormatString,
                                      ArrayRef<DiagnosticArgument> Args) {
  assert(IsActive && "Cannot modify an inactive diagnostic");
  if (Engine && Start.isValid())
    Engine->getActiveDiagnostic().addFixIt(
        Diagnostic::FixIt(toCharSourceRange(Engine->SourceMgr, Start, End),
                          FormatString, Args));
  return *this;
}

InFlightDiagnostic &InFlightDiagnostic::fixItExchange(SourceRange R1,
                                                      SourceRange R2) {
  assert(IsActive && "Cannot modify an inactive diagnostic");

  auto &SM = Engine->SourceMgr;
  // Convert from a token range to a CharSourceRange
  auto charRange1 = toCharSourceRange(SM, R1);
  auto charRange2 = toCharSourceRange(SM, R2);
  // Extract source text.
  auto text1 = SM.extractText(charRange1);
  auto text2 = SM.extractText(charRange2);

  Engine->getActiveDiagnostic().addFixIt(
      Diagnostic::FixIt(charRange1, "%0", {text2}));
  Engine->getActiveDiagnostic().addFixIt(
      Diagnostic::FixIt(charRange2, "%0", {text1}));
  return *this;
}

void InFlightDiagnostic::flush() {
  if (!IsActive)
    return;
  
  IsActive = false;
  if (Engine)
    Engine->flushActiveDiagnostic();
}

void Diagnostic::addChildNote(Diagnostic &&D) {
  assert(storedDiagnosticInfos[(unsigned)D.ID].kind == DiagnosticKind::Note &&
         "Only notes can have a parent.");
  assert(storedDiagnosticInfos[(unsigned)ID].kind != DiagnosticKind::Note &&
         "Notes can't have children.");
  ChildNotes.push_back(std::move(D));
}

YAMLLocalizationProducer::YAMLLocalizationProducer(std::string locale,
                                                   std::string path) {
  llvm::SmallString<128> DiagnosticsFilePath(path);
  llvm::sys::path::append(DiagnosticsFilePath, locale);
  llvm::sys::path::replace_extension(DiagnosticsFilePath, ".yaml");
  auto FileBufOrErr = llvm::MemoryBuffer::getFileOrSTDIN(DiagnosticsFilePath);
  if (!FileBufOrErr)
    llvm_unreachable("Failed to read yaml file");
<<<<<<< HEAD

=======
  
>>>>>>> 4e29883d
  llvm::MemoryBuffer *document = FileBufOrErr->get();
  LocalizationInput yin(document->getBuffer());
  yin >> diagnostics;
}

std::string
YAMLLocalizationProducer::getMessageOr(DiagID id,
<<<<<<< HEAD
                                       std::string defaultMessage) const {
=======
                                   std::string defaultMessage) const {
>>>>>>> 4e29883d
  std::string diagnosticMessage = diagnostics[(unsigned)id].msg;
  if (diagnosticMessage.empty())
    return defaultMessage;
  return diagnosticMessage;
}

bool DiagnosticEngine::isDiagnosticPointsToFirstBadToken(DiagID ID) const {
  return storedDiagnosticInfos[(unsigned) ID].pointsToFirstBadToken;
}

bool DiagnosticEngine::finishProcessing() {
  bool hadError = false;
  for (auto &Consumer : Consumers) {
    hadError |= Consumer->finishProcessing();
  }
  return hadError;
}

/// Skip forward to one of the given delimiters.
///
/// \param Text The text to search through, which will be updated to point
/// just after the delimiter.
///
/// \param Delim The first character delimiter to search for.
///
/// \param FoundDelim On return, true if the delimiter was found, or false
/// if the end of the string was reached.
///
/// \returns The string leading up to the delimiter, or the empty string
/// if no delimiter is found.
static StringRef 
skipToDelimiter(StringRef &Text, char Delim, bool *FoundDelim = nullptr) {
  unsigned Depth = 0;
  if (FoundDelim)
    *FoundDelim = false;

  unsigned I = 0;
  for (unsigned N = Text.size(); I != N; ++I) {
    if (Text[I] == '{') {
      ++Depth;
      continue;
    }
    if (Depth > 0) {
      if (Text[I] == '}')
        --Depth;
      continue;
    }
    
    if (Text[I] == Delim) {
      if (FoundDelim)
        *FoundDelim = true;
      break;
    }
  }

  assert(Depth == 0 && "Unbalanced {} set in diagnostic text");
  StringRef Result = Text.substr(0, I);
  Text = Text.substr(I + 1);
  return Result;
}

/// Handle the integer 'select' modifier.  This is used like this:
/// %select{foo|bar|baz}2.  This means that the integer argument "%2" has a
/// value from 0-2.  If the value is 0, the diagnostic prints 'foo'.
/// If the value is 1, it prints 'bar'.  If it has the value 2, it prints 'baz'.
/// This is very useful for certain classes of variant diagnostics.
static void formatSelectionArgument(StringRef ModifierArguments,
                                    ArrayRef<DiagnosticArgument> Args,
                                    unsigned SelectedIndex,
                                    DiagnosticFormatOptions FormatOpts,
                                    llvm::raw_ostream &Out) {
  bool foundPipe = false;
  do {
    assert((!ModifierArguments.empty() || foundPipe) &&
           "Index beyond bounds in %select modifier");
    StringRef Text = skipToDelimiter(ModifierArguments, '|', &foundPipe);
    if (SelectedIndex == 0) {
      DiagnosticEngine::formatDiagnosticText(Out, Text, Args, FormatOpts);
      break;
    }
    --SelectedIndex;
  } while (true);
  
}

static bool isInterestingTypealias(Type type) {
  // Dig out the typealias declaration, if there is one.
  TypeAliasDecl *aliasDecl = nullptr;
  if (auto aliasTy = dyn_cast<TypeAliasType>(type.getPointer()))
    aliasDecl = aliasTy->getDecl();
  else
    return false;

  if (aliasDecl == type->getASTContext().getVoidDecl())
    return false;

  // The 'Swift.AnyObject' typealias is not 'interesting'.
  if (aliasDecl->getName() ==
        aliasDecl->getASTContext().getIdentifier("AnyObject") &&
      (aliasDecl->getParentModule()->isStdlibModule() ||
       aliasDecl->getParentModule()->isBuiltinModule())) {
    return false;
  }

  // Compatibility aliases are only interesting insofar as their underlying
  // types are interesting.
  if (aliasDecl->isCompatibilityAlias()) {
    auto underlyingTy = aliasDecl->getUnderlyingType();
    return isInterestingTypealias(underlyingTy);
  }

  // Builtin types are never interesting typealiases.
  if (type->is<BuiltinType>()) return false;

  return true;
}

/// Decide whether to show the desugared type or not.  We filter out some
/// cases to avoid too much noise.
static bool shouldShowAKA(Type type, StringRef typeName) {
  // Canonical types are already desugared.
  if (type->isCanonical())
    return false;

  // Don't show generic type parameters.
  if (type->getCanonicalType()->hasTypeParameter())
    return false;

  // Only show 'aka' if there's a typealias involved; other kinds of sugar
  // are easy enough for people to read on their own.
  if (!type.findIf(isInterestingTypealias))
    return false;

  // If they are textually the same, don't show them.  This can happen when
  // they are actually different types, because they exist in different scopes
  // (e.g. everyone names their type parameters 'T').
  if (typeName == type->getCanonicalType()->getString())
    return false;

  return true;
}

/// If a type is part of an argument list which includes another, distinct type
/// with the same string representation, it should be qualified during
/// formatting.
static bool typeSpellingIsAmbiguous(Type type,
                                    ArrayRef<DiagnosticArgument> Args) {
  for (auto arg : Args) {
    if (arg.getKind() == DiagnosticArgumentKind::Type) {
      auto argType = arg.getAsType();
      if (argType && !argType->isEqual(type) &&
          argType->getWithoutParens().getString() == type.getString()) {
        return true;
      }
    }
  }
  return false;
}

/// Format a single diagnostic argument and write it to the given
/// stream.
static void formatDiagnosticArgument(StringRef Modifier, 
                                     StringRef ModifierArguments,
                                     ArrayRef<DiagnosticArgument> Args,
                                     unsigned ArgIndex,
                                     DiagnosticFormatOptions FormatOpts,
                                     llvm::raw_ostream &Out) {
  const DiagnosticArgument &Arg = Args[ArgIndex];
  switch (Arg.getKind()) {
  case DiagnosticArgumentKind::Integer:
    if (Modifier == "select") {
      assert(Arg.getAsInteger() >= 0 && "Negative selection index");
      formatSelectionArgument(ModifierArguments, Args, Arg.getAsInteger(),
                              FormatOpts, Out);
    } else if (Modifier == "s") {
      if (Arg.getAsInteger() != 1)
        Out << 's';
    } else {
      assert(Modifier.empty() && "Improper modifier for integer argument");
      Out << Arg.getAsInteger();
    }
    break;

  case DiagnosticArgumentKind::Unsigned:
    if (Modifier == "select") {
      formatSelectionArgument(ModifierArguments, Args, Arg.getAsUnsigned(),
                              FormatOpts, Out);
    } else if (Modifier == "s") {
      if (Arg.getAsUnsigned() != 1)
        Out << 's';
    } else {
      assert(Modifier.empty() && "Improper modifier for unsigned argument");
      Out << Arg.getAsUnsigned();
    }
    break;

  case DiagnosticArgumentKind::String:
    if (Modifier == "select") {
      formatSelectionArgument(ModifierArguments, Args,
                              Arg.getAsString().empty() ? 0 : 1, FormatOpts,
                              Out);
    } else {
      assert(Modifier.empty() && "Improper modifier for string argument");
      Out << Arg.getAsString();
    }
    break;

  case DiagnosticArgumentKind::Identifier:
    assert(Modifier.empty() && "Improper modifier for identifier argument");
    Out << FormatOpts.OpeningQuotationMark;
    Arg.getAsIdentifier().printPretty(Out);
    Out << FormatOpts.ClosingQuotationMark;
    break;

  case DiagnosticArgumentKind::ObjCSelector:
    assert(Modifier.empty() && "Improper modifier for selector argument");
    Out << FormatOpts.OpeningQuotationMark << Arg.getAsObjCSelector()
        << FormatOpts.ClosingQuotationMark;
    break;

  case DiagnosticArgumentKind::ValueDecl:
    Out << FormatOpts.OpeningQuotationMark;
    Arg.getAsValueDecl()->getName().printPretty(Out);
    Out << FormatOpts.ClosingQuotationMark;
    break;

  case DiagnosticArgumentKind::Type: {
    assert(Modifier.empty() && "Improper modifier for Type argument");
    
    // Strip extraneous parentheses; they add no value.
    auto type = Arg.getAsType()->getWithoutParens();

    // If a type has an unresolved type, print it with syntax sugar removed for
    // clarity. For example, print `Array<_>` instead of `[_]`.
    if (type->hasUnresolvedType()) {
      type = type->getWithoutSyntaxSugar();
    }

    bool isAmbiguous = typeSpellingIsAmbiguous(type, Args);

    if (isAmbiguous && isa<OpaqueTypeArchetypeType>(type.getPointer())) {
      auto opaqueTypeDecl = type->castTo<OpaqueTypeArchetypeType>()->getDecl();

      llvm::SmallString<256> NamingDeclText;
      llvm::raw_svector_ostream OutNaming(NamingDeclText);
      auto namingDecl = opaqueTypeDecl->getNamingDecl();
      if (namingDecl->getDeclContext()->isTypeContext()) {
        auto selfTy = namingDecl->getDeclContext()->getSelfInterfaceType();
        selfTy->print(OutNaming);
        OutNaming << '.';
      }
      namingDecl->getName().printPretty(OutNaming);

      auto descriptiveKind = opaqueTypeDecl->getDescriptiveKind();

      Out << llvm::format(FormatOpts.OpaqueResultFormatString.c_str(),
                          type->getString().c_str(),
                          Decl::getDescriptiveKindName(descriptiveKind).data(),
                          NamingDeclText.c_str());

    } else {
      auto printOptions = PrintOptions();
      printOptions.FullyQualifiedTypes = isAmbiguous;
      std::string typeName = type->getString(printOptions);

      if (shouldShowAKA(type, typeName)) {
        llvm::SmallString<256> AkaText;
        llvm::raw_svector_ostream OutAka(AkaText);
        OutAka << type->getCanonicalType();
        Out << llvm::format(FormatOpts.AKAFormatString.c_str(),
                            typeName.c_str(), AkaText.c_str());
      } else {
        Out << FormatOpts.OpeningQuotationMark << typeName
            << FormatOpts.ClosingQuotationMark;
      }
    }
    break;
  }

  case DiagnosticArgumentKind::TypeRepr:
    assert(Modifier.empty() && "Improper modifier for TypeRepr argument");
    assert(Arg.getAsTypeRepr() && "TypeRepr argument is null");
    Out << FormatOpts.OpeningQuotationMark << Arg.getAsTypeRepr()
        << FormatOpts.ClosingQuotationMark;
    break;

  case DiagnosticArgumentKind::PatternKind:
    assert(Modifier.empty() && "Improper modifier for PatternKind argument");
    Out << Arg.getAsPatternKind();
    break;

  case DiagnosticArgumentKind::SelfAccessKind:
    if (Modifier == "select") {
      formatSelectionArgument(ModifierArguments, Args,
                              unsigned(Arg.getAsSelfAccessKind()),
                              FormatOpts, Out);
    } else {
      assert(Modifier.empty() &&
             "Improper modifier for SelfAccessKind argument");
      Out << Arg.getAsSelfAccessKind();
    }
    break;

  case DiagnosticArgumentKind::ReferenceOwnership:
    if (Modifier == "select") {
      formatSelectionArgument(ModifierArguments, Args,
                              unsigned(Arg.getAsReferenceOwnership()),
                              FormatOpts, Out);
    } else {
      assert(Modifier.empty() &&
             "Improper modifier for ReferenceOwnership argument");
      Out << Arg.getAsReferenceOwnership();
    }
    break;

  case DiagnosticArgumentKind::StaticSpellingKind:
    if (Modifier == "select") {
      formatSelectionArgument(ModifierArguments, Args,
                              unsigned(Arg.getAsStaticSpellingKind()),
                              FormatOpts, Out);
    } else {
      assert(Modifier.empty() &&
             "Improper modifier for StaticSpellingKind argument");
      Out << Arg.getAsStaticSpellingKind();
    }
    break;

  case DiagnosticArgumentKind::DescriptiveDeclKind:
    assert(Modifier.empty() &&
           "Improper modifier for DescriptiveDeclKind argument");
    Out << Decl::getDescriptiveKindName(Arg.getAsDescriptiveDeclKind());
    break;

  case DiagnosticArgumentKind::DeclAttribute:
    assert(Modifier.empty() &&
           "Improper modifier for DeclAttribute argument");
    if (Arg.getAsDeclAttribute()->isDeclModifier())
      Out << FormatOpts.OpeningQuotationMark
          << Arg.getAsDeclAttribute()->getAttrName()
          << FormatOpts.ClosingQuotationMark;
    else
      Out << '@' << Arg.getAsDeclAttribute()->getAttrName();
    break;

  case DiagnosticArgumentKind::VersionTuple:
    assert(Modifier.empty() &&
           "Improper modifier for VersionTuple argument");
    Out << Arg.getAsVersionTuple().getAsString();
    break;
  case DiagnosticArgumentKind::LayoutConstraint:
    assert(Modifier.empty() && "Improper modifier for LayoutConstraint argument");
    Out << FormatOpts.OpeningQuotationMark << Arg.getAsLayoutConstraint()
        << FormatOpts.ClosingQuotationMark;
    break;
  }
}

/// Format the given diagnostic text and place the result in the given
/// buffer.
void DiagnosticEngine::formatDiagnosticText(
    llvm::raw_ostream &Out, StringRef InText, ArrayRef<DiagnosticArgument> Args,
    DiagnosticFormatOptions FormatOpts) {
  while (!InText.empty()) {
    size_t Percent = InText.find('%');
    if (Percent == StringRef::npos) {
      // Write the rest of the string; we're done.
      Out.write(InText.data(), InText.size());
      break;
    }
    
    // Write the string up to (but not including) the %, then drop that text
    // (including the %).
    Out.write(InText.data(), Percent);
    InText = InText.substr(Percent + 1);
    
    // '%%' -> '%'.
    if (InText[0] == '%') {
      Out.write('%');
      InText = InText.substr(1);
      continue;
    }

    // Parse an optional modifier.
    StringRef Modifier;
    {
      size_t Length = InText.find_if_not(isalpha);
      Modifier = InText.substr(0, Length);
      InText = InText.substr(Length);
    }
    
    if (Modifier == "error") {
      Out << StringRef("<<INTERNAL ERROR: encountered %error in diagnostic text>>");
      continue;
    }

    // Parse the optional argument list for a modifier, which is brace-enclosed.
    StringRef ModifierArguments;
    if (InText[0] == '{') {
      InText = InText.substr(1);
      ModifierArguments = skipToDelimiter(InText, '}');
    }
    
    // Find the digit sequence, and parse it into an argument index.
    size_t Length = InText.find_if_not(isdigit);
    unsigned ArgIndex;      
    bool IndexParseFailed = InText.substr(0, Length).getAsInteger(10, ArgIndex);

    if (IndexParseFailed) {
      Out << StringRef("<<INTERNAL ERROR: unparseable argument index in diagnostic text>>");
      continue;
    }

    InText = InText.substr(Length);

    if (ArgIndex >= Args.size()) {
      Out << StringRef("<<INTERNAL ERROR: out-of-range argument index in diagnostic text>>");
      continue;
    }

    // Convert the argument to a string.
    formatDiagnosticArgument(Modifier, ModifierArguments, Args, ArgIndex,
                             FormatOpts, Out);
  }
}

static DiagnosticKind toDiagnosticKind(DiagnosticState::Behavior behavior) {
  switch (behavior) {
  case DiagnosticState::Behavior::Unspecified:
    llvm_unreachable("unspecified behavior");
  case DiagnosticState::Behavior::Ignore:
    llvm_unreachable("trying to map an ignored diagnostic");
  case DiagnosticState::Behavior::Error:
  case DiagnosticState::Behavior::Fatal:
    return DiagnosticKind::Error;
  case DiagnosticState::Behavior::Note:
    return DiagnosticKind::Note;
  case DiagnosticState::Behavior::Warning:
    return DiagnosticKind::Warning;
  case DiagnosticState::Behavior::Remark:
    return DiagnosticKind::Remark;
  }

  llvm_unreachable("Unhandled DiagnosticKind in switch.");
}

// A special option only for compiler writers that causes Diagnostics to assert
// when a failure diagnostic is emitted. Intended for use in the debugger.
llvm::cl::opt<bool> AssertOnError("swift-diagnostics-assert-on-error",
                                  llvm::cl::init(false));
// A special option only for compiler writers that causes Diagnostics to assert
// when a warning diagnostic is emitted. Intended for use in the debugger.
llvm::cl::opt<bool> AssertOnWarning("swift-diagnostics-assert-on-warning",
                                    llvm::cl::init(false));

DiagnosticState::Behavior DiagnosticState::determineBehavior(DiagID id) {
  auto set = [this](DiagnosticState::Behavior lvl) {
    if (lvl == Behavior::Fatal) {
      fatalErrorOccurred = true;
      anyErrorOccurred = true;
    } else if (lvl == Behavior::Error) {
      anyErrorOccurred = true;
    }

    assert((!AssertOnError || !anyErrorOccurred) && "We emitted an error?!");
    assert((!AssertOnWarning || (lvl != Behavior::Warning)) &&
           "We emitted a warning?!");
    previousBehavior = lvl;
    return lvl;
  };

  // We determine how to handle a diagnostic based on the following rules
  //   1) If current state dictates a certain behavior, follow that
  //   2) If the user provided a behavior for this specific diagnostic, follow
  //      that
  //   3) If the user provided a behavior for this diagnostic's kind, follow
  //      that
  //   4) Otherwise remap the diagnostic kind

  auto diagInfo = storedDiagnosticInfos[(unsigned)id];
  bool isNote = diagInfo.kind == DiagnosticKind::Note;

  //   1) If current state dictates a certain behavior, follow that

  // Notes relating to ignored diagnostics should also be ignored
  if (previousBehavior == Behavior::Ignore && isNote)
    return set(Behavior::Ignore);

  // Suppress diagnostics when in a fatal state, except for follow-on notes
  if (fatalErrorOccurred)
    if (!showDiagnosticsAfterFatalError && !isNote)
      return set(Behavior::Ignore);

  //   2) If the user provided a behavior for this specific diagnostic, follow
  //      that

  if (perDiagnosticBehavior[(unsigned)id] != Behavior::Unspecified)
    return set(perDiagnosticBehavior[(unsigned)id]);

  //   3) If the user provided a behavior for this diagnostic's kind, follow
  //      that
  if (diagInfo.kind == DiagnosticKind::Warning) {
    if (suppressWarnings)
      return set(Behavior::Ignore);
    if (warningsAsErrors)
      return set(Behavior::Error);
  }

  //   4) Otherwise remap the diagnostic kind
  switch (diagInfo.kind) {
  case DiagnosticKind::Note:
    return set(Behavior::Note);
  case DiagnosticKind::Error:
    return set(diagInfo.isFatal ? Behavior::Fatal : Behavior::Error);
  case DiagnosticKind::Warning:
    return set(Behavior::Warning);
  case DiagnosticKind::Remark:
    return set(Behavior::Remark);
  }

  llvm_unreachable("Unhandled DiagnosticKind in switch.");
}

void DiagnosticEngine::flushActiveDiagnostic() {
  assert(ActiveDiagnostic && "No active diagnostic to flush");
  if (TransactionCount == 0) {
    emitDiagnostic(*ActiveDiagnostic);
  } else {
    onTentativeDiagnosticFlush(*ActiveDiagnostic);
    TentativeDiagnostics.emplace_back(std::move(*ActiveDiagnostic));
  }
  ActiveDiagnostic.reset();
}

void DiagnosticEngine::emitTentativeDiagnostics() {
  for (auto &diag : TentativeDiagnostics) {
    emitDiagnostic(diag);
  }
  TentativeDiagnostics.clear();
}

Optional<DiagnosticInfo>
DiagnosticEngine::diagnosticInfoForDiagnostic(const Diagnostic &diagnostic) {
  auto behavior = state.determineBehavior(diagnostic.getID());
  if (behavior == DiagnosticState::Behavior::Ignore)
    return None;

  // Figure out the source location.
  SourceLoc loc = diagnostic.getLoc();
  if (loc.isInvalid() && diagnostic.getDecl()) {
    const Decl *decl = diagnostic.getDecl();
    // If a declaration was provided instead of a location, and that declaration
    // has a location we can point to, use that location.
    loc = decl->getLoc();

    if (loc.isInvalid()) {
      // There is no location we can point to. Pretty-print the declaration
      // so we can point to it.
      SourceLoc ppLoc = PrettyPrintedDeclarations[decl];
      if (ppLoc.isInvalid()) {
        class TrackingPrinter : public StreamPrinter {
          SmallVectorImpl<std::pair<const Decl *, uint64_t>> &Entries;

        public:
          TrackingPrinter(
              SmallVectorImpl<std::pair<const Decl *, uint64_t>> &Entries,
              raw_ostream &OS) :
            StreamPrinter(OS), Entries(Entries) {}

          void printDeclLoc(const Decl *D) override {
            Entries.push_back({ D, OS.tell() });
          }
        };
        SmallVector<std::pair<const Decl *, uint64_t>, 8> entries;
        llvm::SmallString<128> buffer;
        llvm::SmallString<128> bufferName;
        {
          // Figure out which declaration to print. It's the top-most
          // declaration (not a module).
          const Decl *ppDecl = decl;
          auto dc = decl->getDeclContext();

          // FIXME: Horrible, horrible hackaround. We're not getting a
          // DeclContext everywhere we should.
          if (!dc) {
            return None;
          }

          while (!dc->isModuleContext()) {
            switch (dc->getContextKind()) {
            case DeclContextKind::Module:
              llvm_unreachable("Not in a module context!");
              break;

            case DeclContextKind::FileUnit:
            case DeclContextKind::TopLevelCodeDecl:
              break;

            case DeclContextKind::ExtensionDecl:
              ppDecl = cast<ExtensionDecl>(dc);
              break;

            case DeclContextKind::GenericTypeDecl:
              ppDecl = cast<GenericTypeDecl>(dc);
              break;

            case DeclContextKind::SerializedLocal:
            case DeclContextKind::Initializer:
            case DeclContextKind::AbstractClosureExpr:
            case DeclContextKind::AbstractFunctionDecl:
            case DeclContextKind::SubscriptDecl:
            case DeclContextKind::EnumElementDecl:
              break;
            }

            dc = dc->getParent();
          }

          // Build the module name path (in reverse), which we use to
          // build the name of the buffer.
          SmallVector<StringRef, 4> nameComponents;
          while (dc) {
            nameComponents.push_back(cast<ModuleDecl>(dc)->getName().str());
            dc = dc->getParent();
          }

          for (unsigned i = nameComponents.size(); i; --i) {
            bufferName += nameComponents[i-1];
            bufferName += '.';
          }

          if (auto value = dyn_cast<ValueDecl>(ppDecl)) {
            bufferName += value->getBaseName().userFacingName();
          } else if (auto ext = dyn_cast<ExtensionDecl>(ppDecl)) {
            bufferName += ext->getExtendedType().getString();
          }

          // Pretty-print the declaration we've picked.
          llvm::raw_svector_ostream out(buffer);
          TrackingPrinter printer(entries, out);
          ppDecl->print(printer, PrintOptions::printForDiagnostics());
        }

        // Build a buffer with the pretty-printed declaration.
        auto bufferID = SourceMgr.addMemBufferCopy(buffer, bufferName);
        auto memBufferStartLoc = SourceMgr.getLocForBufferStart(bufferID);

        // Go through all of the pretty-printed entries and record their
        // locations.
        for (auto entry : entries) {
          PrettyPrintedDeclarations[entry.first] =
              memBufferStartLoc.getAdvancedLoc(entry.second);
        }

        // Grab the pretty-printed location.
        ppLoc = PrettyPrintedDeclarations[decl];
      }

      loc = ppLoc;
    }
  }

  return DiagnosticInfo(
      diagnostic.getID(), loc, toDiagnosticKind(behavior),
      diagnosticStringFor(diagnostic.getID(), getPrintDiagnosticNames()),
      diagnostic.getArgs(), getDefaultDiagnosticLoc(), /*child note info*/ {},
      diagnostic.getRanges(), diagnostic.getFixIts(), diagnostic.isChildNote());
}

void DiagnosticEngine::emitDiagnostic(const Diagnostic &diagnostic) {
  if (auto info = diagnosticInfoForDiagnostic(diagnostic)) {
    SmallVector<DiagnosticInfo, 1> childInfo;
    TinyPtrVector<DiagnosticInfo *> childInfoPtrs;
    auto childNotes = diagnostic.getChildNotes();
    for (unsigned idx = 0; idx < childNotes.size(); ++idx) {
      if (auto child = diagnosticInfoForDiagnostic(childNotes[idx])) {
        childInfo.push_back(*child);
        childInfoPtrs.push_back(&childInfo[idx]);
      }
    }
    info->ChildDiagnosticInfo = childInfoPtrs;
    
    SmallVector<std::string, 1> educationalNotePaths;

    auto associatedNotes = educationalNotes[(uint32_t)diagnostic.getID()];
    while (associatedNotes && *associatedNotes) {
      SmallString<128> notePath(getDiagnosticDocumentationPath());
      llvm::sys::path::append(notePath, *associatedNotes);
      educationalNotePaths.push_back(notePath.str().str());
      ++associatedNotes;
    }
    info->EducationalNotePaths = educationalNotePaths;

    for (auto &consumer : Consumers) {
      consumer->handleDiagnostic(SourceMgr, *info);
    }
  }

  // For compatibility with DiagnosticConsumers which don't know about child
  // notes. These can be ignored by consumers which do take advantage of the
  // grouping.
  for (auto &childNote : diagnostic.getChildNotes())
    emitDiagnostic(childNote);
}

const char *DiagnosticEngine::diagnosticStringFor(const DiagID id,
                                                  bool printDiagnosticName) {
  // TODO: Print diagnostic names from `localization`.
  if (printDiagnosticName) {
    return debugDiagnosticStrings[(unsigned)id];
  }
  auto defaultMessage = diagnosticStrings[(unsigned)id];
  if (localization) {
<<<<<<< HEAD
    std::string localizedMessage =
        localization.get()->getMessageOr(id, defaultMessage);
=======
    std::string localizedMessage = localization.get()->getMessageOr(id, defaultMessage);
>>>>>>> 4e29883d
    return localizedMessage.c_str();
  }
  return defaultMessage;
}

const char *InFlightDiagnostic::fixItStringFor(const FixItID id) {
  return fixItStrings[(unsigned)id];
}

void DiagnosticEngine::setBufferIndirectlyCausingDiagnosticToInput(
    SourceLoc loc) {
  // If in the future, nested BufferIndirectlyCausingDiagnosticRAII need be
  // supported, the compiler will need a stack for
  // bufferIndirectlyCausingDiagnostic.
  assert(bufferIndirectlyCausingDiagnostic.isInvalid() &&
         "Buffer should not already be set.");
  bufferIndirectlyCausingDiagnostic = loc;
  assert(bufferIndirectlyCausingDiagnostic.isValid() &&
         "Buffer must be valid for previous assertion to work.");
}

void DiagnosticEngine::resetBufferIndirectlyCausingDiagnostic() {
  bufferIndirectlyCausingDiagnostic = SourceLoc();
}

DiagnosticSuppression::DiagnosticSuppression(DiagnosticEngine &diags)
  : diags(diags)
{
  consumers = diags.takeConsumers();
}

DiagnosticSuppression::~DiagnosticSuppression() {
  for (auto consumer : consumers)
    diags.addConsumer(*consumer);
}

bool DiagnosticSuppression::isEnabled(const DiagnosticEngine &diags) {
  return diags.getConsumers().empty();
}

BufferIndirectlyCausingDiagnosticRAII::BufferIndirectlyCausingDiagnosticRAII(
    const SourceFile &SF)
    : Diags(SF.getASTContext().Diags) {
  auto id = SF.getBufferID();
  if (!id)
    return;
  auto loc = SF.getASTContext().SourceMgr.getLocForBufferStart(*id);
  if (loc.isValid())
    Diags.setBufferIndirectlyCausingDiagnosticToInput(loc);
}

void DiagnosticEngine::onTentativeDiagnosticFlush(Diagnostic &diagnostic) {
  for (auto &argument : diagnostic.Args) {
    if (argument.getKind() != DiagnosticArgumentKind::String)
      continue;

    auto content = argument.getAsString();
    if (content.empty())
      continue;

    auto I = TransactionStrings.insert(content).first;
    argument = DiagnosticArgument(StringRef(I->getKeyData()));
  }
}<|MERGE_RESOLUTION|>--- conflicted
+++ resolved
@@ -148,7 +148,6 @@
 
 class LocalizationInput : public llvm::yaml::Input {
   using Input::Input;
-<<<<<<< HEAD
 
   /// Read diagnostics in the YAML file iteratively
   template <typename T, typename Context>
@@ -161,30 +160,11 @@
     // as diagnosticStrings from def files.
     Seq.resize(LocalDiagID::NumDiags);
     for (unsigned i = 0; i < count; ++i) {
-=======
-  
-  /// Read diagnostics in the YAML file iteratively
-  template <typename T, typename Context>
-  static
-  typename std::enable_if<llvm::yaml::has_SequenceTraits<T>::value, void>::type
-  readYAML(IO &io, T &Seq, bool, Context &Ctx) {
-    unsigned count = io.beginSequence();
-    
-    // Resize Diags from YAML file to be the same size
-    // as diagnosticStrings from def files.
-    Seq.resize(LocalDiagID::NumDiags);
-    for(unsigned i = 0; i < count; ++i) {
->>>>>>> 4e29883d
       void *SaveInfo;
       if (io.preflightElement(i, SaveInfo)) {
         DiagnosticNode current;
         yamlize(io, current, true, Ctx);
         io.postflightElement(SaveInfo);
-<<<<<<< HEAD
-
-=======
-        
->>>>>>> 4e29883d
         // YAML file isn't guaranteed to have diagnostics in order of their
         // declaration in `.def` files, to accommodate that we need to leave
         // holes in diagnostic array for diagnostics which haven't yet been
@@ -198,7 +178,6 @@
 
   template <typename T>
   inline friend
-<<<<<<< HEAD
       typename std::enable_if<llvm::yaml::has_SequenceTraits<T>::value,
                               LocalizationInput &>::type
       operator>>(LocalizationInput &yin, T &diagnostics) {
@@ -206,15 +185,6 @@
     if (yin.setCurrentDocument()) {
       // If YAML file's format doesn't match the current format in
       // DiagnosticMessageFormat, will through an error.
-=======
-  typename std::enable_if<llvm::yaml::has_SequenceTraits<T>::value,
-  LocalizationInput &>::type
-  operator>> (LocalizationInput &yin, T &diagnostics) {
-    llvm::yaml::EmptyContext Ctx;
-    if (yin.setCurrentDocument()) {
-      // If YAML file's format doesn't match the current format in DiagnosticMessageFormat,
-      // will through an error.
->>>>>>> 4e29883d
       readYAML(yin, diagnostics, true, Ctx);
     }
 
@@ -401,11 +371,6 @@
   auto FileBufOrErr = llvm::MemoryBuffer::getFileOrSTDIN(DiagnosticsFilePath);
   if (!FileBufOrErr)
     llvm_unreachable("Failed to read yaml file");
-<<<<<<< HEAD
-
-=======
-  
->>>>>>> 4e29883d
   llvm::MemoryBuffer *document = FileBufOrErr->get();
   LocalizationInput yin(document->getBuffer());
   yin >> diagnostics;
@@ -413,11 +378,7 @@
 
 std::string
 YAMLLocalizationProducer::getMessageOr(DiagID id,
-<<<<<<< HEAD
                                        std::string defaultMessage) const {
-=======
-                                   std::string defaultMessage) const {
->>>>>>> 4e29883d
   std::string diagnosticMessage = diagnostics[(unsigned)id].msg;
   if (diagnosticMessage.empty())
     return defaultMessage;
@@ -1130,12 +1091,8 @@
   }
   auto defaultMessage = diagnosticStrings[(unsigned)id];
   if (localization) {
-<<<<<<< HEAD
     std::string localizedMessage =
         localization.get()->getMessageOr(id, defaultMessage);
-=======
-    std::string localizedMessage = localization.get()->getMessageOr(id, defaultMessage);
->>>>>>> 4e29883d
     return localizedMessage.c_str();
   }
   return defaultMessage;
