//===--- CompilerInvocation.cpp - CompilerInvocation methods --------------===//
//
// This source file is part of the Swift.org open source project
//
// Copyright (c) 2014 - 2019 Apple Inc. and the Swift project authors
// Licensed under Apache License v2.0 with Runtime Library Exception
//
// See https://swift.org/LICENSE.txt for license information
// See https://swift.org/CONTRIBUTORS.txt for the list of Swift project authors
//
//===----------------------------------------------------------------------===//

#include "swift/Frontend/Frontend.h"

#include "ArgsToFrontendOptionsConverter.h"
#include "swift/AST/DiagnosticsFrontend.h"
#include "swift/Basic/Platform.h"
#include "swift/Option/Options.h"
#include "swift/Option/SanitizerOptions.h"
#include "swift/Strings.h"
#include "llvm/ADT/STLExtras.h"
#include "llvm/ADT/Triple.h"
#include "llvm/Option/Arg.h"
#include "llvm/Option/ArgList.h"
#include "llvm/Option/Option.h"
#include "llvm/Support/FileSystem.h"
#include "llvm/Support/LineIterator.h"
#include "llvm/Support/Path.h"
#include "llvm/Support/Process.h"

using namespace swift;
using namespace llvm::opt;

/// The path for Swift libraries in the OS on Darwin.
#define DARWIN_OS_LIBRARY_PATH "/usr/lib/swift"

swift::CompilerInvocation::CompilerInvocation() {
  setTargetTriple(llvm::sys::getDefaultTargetTriple());
}

void CompilerInvocation::computeRuntimeResourcePathFromExecutablePath(
    StringRef mainExecutablePath, llvm::SmallString<128> &runtimeResourcePath) {
  runtimeResourcePath.assign(mainExecutablePath);
  llvm::sys::path::remove_filename(runtimeResourcePath); // Remove /swift
  llvm::sys::path::remove_filename(runtimeResourcePath); // Remove /bin
  llvm::sys::path::append(runtimeResourcePath, "lib", "swift");
}

void CompilerInvocation::setMainExecutablePath(StringRef Path) {
  llvm::SmallString<128> LibPath;
  computeRuntimeResourcePathFromExecutablePath(Path, LibPath);
  setRuntimeResourcePath(LibPath.str());

  llvm::SmallString<128> DiagnosticDocsPath(Path);
  llvm::sys::path::remove_filename(DiagnosticDocsPath); // Remove /swift
  llvm::sys::path::remove_filename(DiagnosticDocsPath); // Remove /bin
  llvm::sys::path::append(DiagnosticDocsPath, "share", "doc", "swift",
                          "diagnostics");
  DiagnosticOpts.DiagnosticDocumentationPath = std::string(DiagnosticDocsPath.str());
}

void CompilerInvocation::setDefaultPrebuiltCacheIfNecessary() {

  if (!FrontendOpts.PrebuiltModuleCachePath.empty())
    return;
  if (SearchPathOpts.RuntimeResourcePath.empty())
    return;

  SmallString<64> defaultPrebuiltPath{SearchPathOpts.RuntimeResourcePath};
  StringRef platform;
  if (tripleIsMacCatalystEnvironment(LangOpts.Target)) {
    // The prebuilt cache for macCatalyst is the same as the one for macOS, not iOS
    // or a separate location of its own.
    platform = "macosx";
  } else {
    platform = getPlatformNameForTriple(LangOpts.Target);
  }
  llvm::sys::path::append(defaultPrebuiltPath, platform, "prebuilt-modules");
  FrontendOpts.PrebuiltModuleCachePath = defaultPrebuiltPath.str();
}

static void updateRuntimeLibraryPaths(SearchPathOptions &SearchPathOpts,
                                      llvm::Triple &Triple) {
  llvm::SmallString<128> LibPath(SearchPathOpts.RuntimeResourcePath);

  StringRef LibSubDir = getPlatformNameForTriple(Triple);
  if (tripleIsMacCatalystEnvironment(Triple))
    LibSubDir = "maccatalyst";

  llvm::sys::path::append(LibPath, LibSubDir);
  SearchPathOpts.RuntimeLibraryPaths.clear();
  SearchPathOpts.RuntimeLibraryPaths.push_back(std::string(LibPath.str()));
  if (Triple.isOSDarwin())
    SearchPathOpts.RuntimeLibraryPaths.push_back(DARWIN_OS_LIBRARY_PATH);

  // Set up the import paths containing the swiftmodules for the libraries in
  // RuntimeLibraryPath.
  SearchPathOpts.RuntimeLibraryImportPaths.clear();

  // If this is set, we don't want any runtime import paths.
  if (SearchPathOpts.SkipRuntimeLibraryImportPaths)
    return;

  if (!Triple.isOSDarwin())
    llvm::sys::path::append(LibPath, swift::getMajorArchitectureName(Triple));
  SearchPathOpts.RuntimeLibraryImportPaths.push_back(std::string(LibPath.str()));

  if (!SearchPathOpts.SDKPath.empty()) {
    if (tripleIsMacCatalystEnvironment(Triple)) {
      LibPath = SearchPathOpts.SDKPath;
      llvm::sys::path::append(LibPath, "System", "iOSSupport");
      llvm::sys::path::append(LibPath, "usr", "lib", "swift");
      SearchPathOpts.RuntimeLibraryImportPaths.push_back(std::string(LibPath.str()));
    }

    LibPath = SearchPathOpts.SDKPath;
    llvm::sys::path::append(LibPath, "usr", "lib", "swift");
    if (!Triple.isOSDarwin()) {
      llvm::sys::path::append(LibPath, getPlatformNameForTriple(Triple));
      llvm::sys::path::append(LibPath, swift::getMajorArchitectureName(Triple));
    }
    SearchPathOpts.RuntimeLibraryImportPaths.push_back(std::string(LibPath.str()));
  }
}

static void
setIRGenOutputOptsFromFrontendOptions(IRGenOptions &IRGenOpts,
                                      const FrontendOptions &FrontendOpts) {
  // Set the OutputKind for the given Action.
  IRGenOpts.OutputKind = [](FrontendOptions::ActionType Action) {
    switch (Action) {
    case FrontendOptions::ActionType::EmitIR:
      return IRGenOutputKind::LLVMAssembly;
    case FrontendOptions::ActionType::EmitBC:
      return IRGenOutputKind::LLVMBitcode;
    case FrontendOptions::ActionType::EmitAssembly:
      return IRGenOutputKind::NativeAssembly;
    case FrontendOptions::ActionType::Immediate:
      return IRGenOutputKind::Module;
    case FrontendOptions::ActionType::EmitObject:
    default:
      // Just fall back to emitting an object file. If we aren't going to run
      // IRGen, it doesn't really matter what we put here anyways.
      return IRGenOutputKind::ObjectFile;
    }
  }(FrontendOpts.RequestedAction);

  // If we're in JIT mode, set the requisite flags.
  if (FrontendOpts.RequestedAction == FrontendOptions::ActionType::Immediate) {
    IRGenOpts.UseJIT = true;
    IRGenOpts.DebugInfoLevel = IRGenDebugInfoLevel::Normal;
    IRGenOpts.DebugInfoFormat = IRGenDebugInfoFormat::DWARF;
  }
}

static void
setBridgingHeaderFromFrontendOptions(ClangImporterOptions &ImporterOpts,
                                     const FrontendOptions &FrontendOpts) {
  if (FrontendOpts.RequestedAction != FrontendOptions::ActionType::EmitPCH)
    return;

  // If there aren't any inputs, there's nothing to do.
  if (!FrontendOpts.InputsAndOutputs.hasInputs())
    return;

  // If we aren't asked to output a bridging header, we don't need to set this.
  if (ImporterOpts.PrecompiledHeaderOutputDir.empty())
    return;

  ImporterOpts.BridgingHeader =
      FrontendOpts.InputsAndOutputs.getFilenameOfFirstInput();
}

void CompilerInvocation::setRuntimeResourcePath(StringRef Path) {
  SearchPathOpts.RuntimeResourcePath = Path.str();
  updateRuntimeLibraryPaths(SearchPathOpts, LangOpts.Target);
}

void CompilerInvocation::setTargetTriple(StringRef Triple) {
  setTargetTriple(llvm::Triple(Triple));
}

void CompilerInvocation::setTargetTriple(const llvm::Triple &Triple) {
  LangOpts.setTarget(Triple);
  updateRuntimeLibraryPaths(SearchPathOpts, LangOpts.Target);
}

void CompilerInvocation::setSDKPath(const std::string &Path) {
  SearchPathOpts.SDKPath = Path;
  updateRuntimeLibraryPaths(SearchPathOpts, LangOpts.Target);
}

SourceFileKind CompilerInvocation::getSourceFileKind() const {
  switch (getInputKind()) {
  case InputFileKind::Swift:
    return SourceFileKind::Main;
  case InputFileKind::SwiftLibrary:
    return SourceFileKind::Library;
  case InputFileKind::SwiftREPL:
    return SourceFileKind::REPL;
  case InputFileKind::SwiftModuleInterface:
    return SourceFileKind::Interface;
  case InputFileKind::SIL:
    return SourceFileKind::SIL;
  case InputFileKind::None:
  case InputFileKind::LLVM:
    llvm_unreachable("Trying to convert from unsupported InputFileKind");
  }

  llvm_unreachable("Unhandled InputFileKind in switch.");
}

static bool ParseFrontendArgs(
    FrontendOptions &opts, ArgList &args, DiagnosticEngine &diags,
    SmallVectorImpl<std::unique_ptr<llvm::MemoryBuffer>> *buffers) {
  ArgsToFrontendOptionsConverter converter(diags, args, opts);
  return converter.convert(buffers);
}

static void diagnoseSwiftVersion(Optional<version::Version> &vers, Arg *verArg,
                                 ArgList &Args, DiagnosticEngine &diags) {
  // General invalid version error
  diags.diagnose(SourceLoc(), diag::error_invalid_arg_value,
                 verArg->getAsString(Args), verArg->getValue());

  // Note valid versions.
  auto validVers = version::Version::getValidEffectiveVersions();
  auto versStr = "'" + llvm::join(validVers, "', '") + "'";
  diags.diagnose(SourceLoc(), diag::note_valid_swift_versions, versStr);
}

/// Create a new Regex instance out of the string value in \p RpassArg.
/// It returns a pointer to the newly generated Regex instance.
static std::shared_ptr<llvm::Regex>
generateOptimizationRemarkRegex(DiagnosticEngine &Diags, ArgList &Args,
                                Arg *RpassArg) {
  StringRef Val = RpassArg->getValue();
  std::string RegexError;
  std::shared_ptr<llvm::Regex> Pattern = std::make_shared<llvm::Regex>(Val);
  if (!Pattern->isValid(RegexError)) {
    Diags.diagnose(SourceLoc(), diag::error_optimization_remark_pattern,
                   RegexError, RpassArg->getAsString(Args));
    Pattern.reset();
  }
  return Pattern;
}

// Lifted from the clang driver.
static void PrintArg(raw_ostream &OS, const char *Arg, StringRef TempDir) {
  const bool Escape = std::strpbrk(Arg, "\"\\$ ");

  if (!TempDir.empty()) {
    llvm::SmallString<256> ArgPath{Arg};
    llvm::sys::fs::make_absolute(ArgPath);
    llvm::sys::path::native(ArgPath);

    llvm::SmallString<256> TempPath{TempDir};
    llvm::sys::fs::make_absolute(TempPath);
    llvm::sys::path::native(TempPath);

    if (StringRef(ArgPath).startswith(TempPath)) {
      // Don't write temporary file names in the debug info. This would prevent
      // incremental llvm compilation because we would generate different IR on
      // every compiler invocation.
      Arg = "<temporary-file>";
    }
  }

  if (!Escape) {
    OS << Arg;
    return;
  }

  // Quote and escape. This isn't really complete, but good enough.
  OS << '"';
  while (const char c = *Arg++) {
    if (c == '"' || c == '\\' || c == '$')
      OS << '\\';
    OS << c;
  }
  OS << '"';
}

static void ParseModuleInterfaceArgs(ModuleInterfaceOptions &Opts,
                                     ArgList &Args) {
  using namespace options;

  Opts.PreserveTypesAsWritten |=
    Args.hasArg(OPT_module_interface_preserve_types_as_written);
  Opts.PrintFullConvention |=
    Args.hasArg(OPT_experimental_print_full_convention);
}

/// Save a copy of any flags marked as ModuleInterfaceOption, if running
/// in a mode that is going to emit a .swiftinterface file.
static void SaveModuleInterfaceArgs(ModuleInterfaceOptions &Opts,
                                    FrontendOptions &FOpts,
                                    ArgList &Args, DiagnosticEngine &Diags) {
  if (!FOpts.InputsAndOutputs.hasModuleInterfaceOutputPath())
    return;
  ArgStringList RenderedArgs;
  for (auto A : Args) {
    if (A->getOption().hasFlag(options::ModuleInterfaceOption))
      A->render(Args, RenderedArgs);
  }
  llvm::raw_string_ostream OS(Opts.Flags);
  interleave(RenderedArgs,
             [&](const char *Argument) { PrintArg(OS, Argument, StringRef()); },
             [&] { OS << " "; });
}

static bool ParseLangArgs(LangOptions &Opts, ArgList &Args,
                          DiagnosticEngine &Diags,
                          const FrontendOptions &FrontendOpts) {
  using namespace options;
  bool HadError = false;

  if (auto A = Args.getLastArg(OPT_swift_version)) {
    auto vers = version::Version::parseVersionString(
      A->getValue(), SourceLoc(), &Diags);
    bool isValid = false;
    if (vers.hasValue()) {
      if (auto effectiveVers = vers.getValue().getEffectiveLanguageVersion()) {
        Opts.EffectiveLanguageVersion = effectiveVers.getValue();
        isValid = true;
      }
    }
    if (!isValid)
      diagnoseSwiftVersion(vers, A, Args, Diags);
  }

  if (auto A = Args.getLastArg(OPT_package_description_version)) {
    auto vers = version::Version::parseVersionString(
      A->getValue(), SourceLoc(), &Diags);
    if (vers.hasValue()) {
      Opts.PackageDescriptionVersion = vers.getValue();
    } else {
      return true;
    }
  }

  Opts.AttachCommentsToDecls |= Args.hasArg(OPT_dump_api_path);

  Opts.UseMalloc |= Args.hasArg(OPT_use_malloc);

  Opts.DiagnosticsEditorMode |= Args.hasArg(OPT_diagnostics_editor_mode,
                                            OPT_serialize_diagnostics_path);

  Opts.EnableExperimentalStaticAssert |=
    Args.hasArg(OPT_enable_experimental_static_assert);

  Opts.EnableSubstSILFunctionTypesForFunctionValues |=
    Args.hasArg(OPT_enable_subst_sil_function_types_for_function_values);

  Opts.DiagnoseInvalidEphemeralnessAsError |=
      Args.hasArg(OPT_enable_invalid_ephemeralness_as_error);

  if (auto A = Args.getLastArg(OPT_enable_deserialization_recovery,
                               OPT_disable_deserialization_recovery)) {
    Opts.EnableDeserializationRecovery
      = A->getOption().matches(OPT_enable_deserialization_recovery);
  }

  Opts.DisableAvailabilityChecking |=
      Args.hasArg(OPT_disable_availability_checking);

  if (FrontendOpts.InputKind == InputFileKind::SIL)
    Opts.DisableAvailabilityChecking = true;
  
  if (auto A = Args.getLastArg(OPT_enable_access_control,
                               OPT_disable_access_control)) {
    Opts.EnableAccessControl
      = A->getOption().matches(OPT_enable_access_control);
  }

  if (auto A = Args.getLastArg(OPT_disable_typo_correction,
                               OPT_typo_correction_limit)) {
    if (A->getOption().matches(OPT_disable_typo_correction))
      Opts.TypoCorrectionLimit = 0;
    else {
      unsigned limit;
      if (StringRef(A->getValue()).getAsInteger(10, limit)) {
        Diags.diagnose(SourceLoc(), diag::error_invalid_arg_value,
                       A->getAsString(Args), A->getValue());
        HadError = true;
      } else {
        Opts.TypoCorrectionLimit = limit;
      }
    }
  }

  Opts.CodeCompleteInitsInPostfixExpr |=
      Args.hasArg(OPT_code_complete_inits_in_postfix_expr);

  Opts.CodeCompleteCallPatternHeuristics |=
      Args.hasArg(OPT_code_complete_call_pattern_heuristics);

  if (auto A = Args.getLastArg(OPT_enable_target_os_checking,
                               OPT_disable_target_os_checking)) {
    Opts.EnableTargetOSChecking
      = A->getOption().matches(OPT_enable_target_os_checking);
  }
  
  Opts.DisableParserLookup |= Args.hasArg(OPT_disable_parser_lookup);
  Opts.EnableRequestBasedIncrementalDependencies =
      Args.hasFlag(OPT_enable_request_based_incremental_dependencies,
                   OPT_disable_request_based_incremental_dependencies,
                   Opts.EnableRequestBasedIncrementalDependencies);
  Opts.EnableASTScopeLookup =
      Args.hasFlag(options::OPT_enable_astscope_lookup,
                   options::OPT_disable_astscope_lookup, Opts.EnableASTScopeLookup) ||
      Opts.DisableParserLookup;
  Opts.CrosscheckUnqualifiedLookup |=
      Args.hasArg(OPT_crosscheck_unqualified_lookup);
  Opts.StressASTScopeLookup |= Args.hasArg(OPT_stress_astscope_lookup);
  Opts.WarnIfASTScopeLookup |= Args.hasArg(OPT_warn_if_astscope_lookup);
  Opts.LazyASTScopes |= Args.hasArg(OPT_lazy_astscopes);
  Opts.UseClangFunctionTypes |= Args.hasArg(OPT_use_clang_function_types);

  Opts.NamedLazyMemberLoading &= !Args.hasArg(OPT_disable_named_lazy_member_loading);

  if (Args.hasArg(OPT_verify_syntax_tree)) {
    Opts.BuildSyntaxTree = true;
    Opts.VerifySyntaxTree = true;
  }

  Opts.EnableFineGrainedDependencies =
      Args.hasFlag(options::OPT_enable_fine_grained_dependencies,
                   options::OPT_disable_fine_grained_dependencies,
                   Opts.EnableFineGrainedDependencies);
  Opts.EnableTypeFingerprints =
      Args.hasFlag(options::OPT_enable_type_fingerprints,
                   options::OPT_disable_type_fingerprints,
                   LangOptions().EnableTypeFingerprints);

  if (!Opts.EnableFineGrainedDependencies && Opts.EnableTypeFingerprints) {
    Diags.diagnose(
        SourceLoc(),
        diag::warning_type_fingerprints_require_fine_grained_dependencies);
    Opts.EnableTypeFingerprints = false;
  }

  if (Args.hasArg(OPT_emit_fine_grained_dependency_sourcefile_dot_files))
    Opts.EmitFineGrainedDependencySourcefileDotFiles = true;

  if (Args.hasArg(OPT_fine_grained_dependency_include_intrafile))
    Opts.FineGrainedDependenciesIncludeIntrafileOnes = true;

  if (Args.hasArg(OPT_enable_experimental_additive_arithmetic_derivation))
    Opts.EnableExperimentalAdditiveArithmeticDerivedConformances = true;

<<<<<<< HEAD
  if (Args.hasArg(OPT_enable_experimental_differentiable_programming)) {
    Opts.EnableExperimentalDifferentiableProgramming = true;
    // Differentiable programming implies `AdditiveArithmetic` derived
    // conformances.
    Opts.EnableExperimentalAdditiveArithmeticDerivedConformances = true;
  }

  // TODO: Ignore differentiation-related flags if
  // `enable-experimental-differentiable-programming` is false.
  Opts.EnableExperimentalCrossFileDerivativeRegistration |=
      Args.hasArg(OPT_enable_experimental_cross_file_derivative_registration);
  Opts.EnableExperimentalForwardModeDifferentiation |=
      Args.hasArg(OPT_enable_experimental_forward_mode_differentiation);

=======
>>>>>>> 1308fc69
  Opts.DebuggerSupport |= Args.hasArg(OPT_debugger_support);
  if (Opts.DebuggerSupport)
    Opts.EnableDollarIdentifiers = true;
  Opts.Playground |= Args.hasArg(OPT_playground);
  Opts.InferImportAsMember |= Args.hasArg(OPT_enable_infer_import_as_member);

  Opts.EnableThrowWithoutTry |= Args.hasArg(OPT_enable_throw_without_try);

  if (auto A = Args.getLastArg(OPT_enable_objc_attr_requires_foundation_module,
                               OPT_disable_objc_attr_requires_foundation_module)) {
    Opts.EnableObjCAttrRequiresFoundation
      = A->getOption().matches(OPT_enable_objc_attr_requires_foundation_module);
  }

  if (auto A = Args.getLastArg(OPT_enable_testable_attr_requires_testable_module,
                               OPT_disable_testable_attr_requires_testable_module)) {
    Opts.EnableTestableAttrRequiresTestableModule
      = A->getOption().matches(OPT_enable_testable_attr_requires_testable_module);
  }
  
  if (Args.getLastArg(OPT_debug_cycles))
    Opts.DebugDumpCycles = true;

  if (Args.getLastArg(OPT_build_request_dependency_graph))
    Opts.BuildRequestDependencyGraph = true;

  if (const Arg *A = Args.getLastArg(OPT_output_request_graphviz)) {
    Opts.RequestEvaluatorGraphVizPath = A->getValue();
  }

  if (Args.getLastArg(OPT_require_explicit_availability, OPT_require_explicit_availability_target)) {
    Opts.RequireExplicitAvailability = true;
    if (const Arg *A = Args.getLastArg(OPT_require_explicit_availability_target)) {
      Opts.RequireExplicitAvailabilityTarget = A->getValue();
    }
  }

  if (const Arg *A = Args.getLastArg(OPT_value_recursion_threshold)) {
    unsigned threshold;
    if (StringRef(A->getValue()).getAsInteger(10, threshold)) {
      Diags.diagnose(SourceLoc(), diag::error_invalid_arg_value,
                     A->getAsString(Args), A->getValue());
      HadError = true;
    } else {
      Opts.MaxCircularityDepth = threshold;
    }
  }
  
  for (const Arg *A : Args.filtered(OPT_D)) {
    Opts.addCustomConditionalCompilationFlag(A->getValue());
  }

  Opts.EnableAppExtensionRestrictions |= Args.hasArg(OPT_enable_app_extension);

  Opts.EnableSwift3ObjCInference =
    Args.hasFlag(OPT_enable_swift3_objc_inference,
                 OPT_disable_swift3_objc_inference, false);

  if (Opts.EnableSwift3ObjCInference) {
    if (const Arg *A = Args.getLastArg(
                                   OPT_warn_swift3_objc_inference_minimal,
                                   OPT_warn_swift3_objc_inference_complete)) {
      if (A->getOption().getID() == OPT_warn_swift3_objc_inference_minimal)
        Opts.WarnSwift3ObjCInference = Swift3ObjCInferenceWarnings::Minimal;
      else
        Opts.WarnSwift3ObjCInference = Swift3ObjCInferenceWarnings::Complete;
    }
  }

  Opts.WarnImplicitOverrides =
    Args.hasArg(OPT_warn_implicit_overrides);

  Opts.EnableNSKeyedArchiverDiagnostics =
      Args.hasFlag(OPT_enable_nskeyedarchiver_diagnostics,
                   OPT_disable_nskeyedarchiver_diagnostics,
                   Opts.EnableNSKeyedArchiverDiagnostics);

  Opts.EnableNonFrozenEnumExhaustivityDiagnostics =
    Args.hasFlag(OPT_enable_nonfrozen_enum_exhaustivity_diagnostics,
                 OPT_disable_nonfrozen_enum_exhaustivity_diagnostics,
                 Opts.isSwiftVersionAtLeast(5));

  if (Arg *A = Args.getLastArg(OPT_Rpass_EQ))
    Opts.OptimizationRemarkPassedPattern =
        generateOptimizationRemarkRegex(Diags, Args, A);
  if (Arg *A = Args.getLastArg(OPT_Rpass_missed_EQ))
    Opts.OptimizationRemarkMissedPattern =
        generateOptimizationRemarkRegex(Diags, Args, A);

  Opts.EnableConcisePoundFile =
      Args.hasArg(OPT_enable_experimental_concise_pound_file);

  Opts.EnableCrossImportOverlays =
      Args.hasFlag(OPT_enable_cross_import_overlays,
                   OPT_disable_cross_import_overlays,
                   Opts.EnableCrossImportOverlays);

  llvm::Triple Target = Opts.Target;
  StringRef TargetArg;
  if (const Arg *A = Args.getLastArg(OPT_target)) {
    Target = llvm::Triple(A->getValue());
    TargetArg = A->getValue();
  }

  if (const Arg *A = Args.getLastArg(OPT_target_variant)) {
    Opts.TargetVariant = llvm::Triple(A->getValue());
  }

  Opts.EnableCXXInterop |= Args.hasArg(OPT_enable_cxx_interop);
  Opts.EnableObjCInterop =
      Args.hasFlag(OPT_enable_objc_interop, OPT_disable_objc_interop,
                   Target.isOSDarwin());
  Opts.EnableSILOpaqueValues |= Args.hasArg(OPT_enable_sil_opaque_values);

  Opts.VerifyAllSubstitutionMaps |= Args.hasArg(OPT_verify_all_substitution_maps);

  Opts.UseDarwinPreStableABIBit =
    (Target.isMacOSX() && Target.isMacOSXVersionLT(10, 14, 4)) ||
    (Target.isiOS() && Target.isOSVersionLT(12, 2)) ||
    (Target.isTvOS() && Target.isOSVersionLT(12, 2)) ||
    (Target.isWatchOS() && Target.isOSVersionLT(5, 2));

  // Must be processed after any other language options that could affect
  // platform conditions.
  bool UnsupportedOS, UnsupportedArch;
  std::tie(UnsupportedOS, UnsupportedArch) = Opts.setTarget(Target);

  SmallVector<StringRef, 3> TargetComponents;
  TargetArg.split(TargetComponents, "-");

  if (UnsupportedArch) {
    auto TargetArgArch = TargetComponents.size() ? TargetComponents[0] : "";
    Diags.diagnose(SourceLoc(), diag::error_unsupported_target_arch, TargetArgArch);
  }

  if (UnsupportedOS) {
    auto TargetArgOS = TargetComponents.size() > 2 ? TargetComponents[2] : "";
    Diags.diagnose(SourceLoc(), diag::error_unsupported_target_os, TargetArgOS);
  }

  return HadError || UnsupportedOS || UnsupportedArch;
}

static bool ParseTypeCheckerArgs(TypeCheckerOptions &Opts, ArgList &Args,
                                 DiagnosticEngine &Diags,
                                 const FrontendOptions &FrontendOpts) {
  using namespace options;

  bool HadError = false;
  auto setUnsignedIntegerArgument =
      [&Args, &Diags, &HadError](options::ID optionID, unsigned &valueToSet) {
        if (const Arg *A = Args.getLastArg(optionID)) {
          unsigned attempt;
          if (StringRef(A->getValue()).getAsInteger(/*radix*/ 10, attempt)) {
            Diags.diagnose(SourceLoc(), diag::error_invalid_arg_value,
                           A->getAsString(Args), A->getValue());
            HadError = true;
          } else {
            valueToSet = attempt;
          }
        }
      };

  setUnsignedIntegerArgument(OPT_warn_long_function_bodies,
                             Opts.WarnLongFunctionBodies);
  setUnsignedIntegerArgument(OPT_warn_long_expression_type_checking,
                             Opts.WarnLongExpressionTypeChecking);
  setUnsignedIntegerArgument(OPT_solver_expression_time_threshold_EQ,
                             Opts.ExpressionTimeoutThreshold);
  setUnsignedIntegerArgument(OPT_switch_checking_invocation_threshold_EQ,
                             Opts.SwitchCheckingInvocationThreshold);
  setUnsignedIntegerArgument(OPT_debug_constraints_attempt,
                             Opts.DebugConstraintSolverAttempt);
  setUnsignedIntegerArgument(OPT_solver_memory_threshold,
                             Opts.SolverMemoryThreshold);
  setUnsignedIntegerArgument(OPT_solver_shrink_unsolved_threshold,
                             Opts.SolverShrinkUnsolvedThreshold);

  Opts.DebugTimeFunctionBodies |= Args.hasArg(OPT_debug_time_function_bodies);
  Opts.DebugTimeExpressions |=
      Args.hasArg(OPT_debug_time_expression_type_checking);
  Opts.SkipNonInlinableFunctionBodies |=
      Args.hasArg(OPT_experimental_skip_non_inlinable_function_bodies);

  // If asked to perform InstallAPI, go ahead and enable non-inlinable function
  // body skipping.
  Opts.SkipNonInlinableFunctionBodies |= Args.hasArg(OPT_tbd_is_installapi);

  Opts.DisableConstraintSolverPerformanceHacks |=
      Args.hasArg(OPT_disable_constraint_solver_performance_hacks);

  Opts.EnableOperatorDesignatedTypes |=
      Args.hasArg(OPT_enable_operator_designated_types);

  // Always enable operator designated types for the standard library.
  Opts.EnableOperatorDesignatedTypes |= FrontendOpts.ParseStdlib;

  Opts.SolverEnableOperatorDesignatedTypes |=
      Args.hasArg(OPT_solver_enable_operator_designated_types);

  Opts.DebugConstraintSolver |= Args.hasArg(OPT_debug_constraints);
  Opts.DebugGenericSignatures |= Args.hasArg(OPT_debug_generic_signatures);

  for (const Arg *A : Args.filtered(OPT_debug_constraints_on_line)) {
    unsigned line;
    if (StringRef(A->getValue()).getAsInteger(/*radix*/ 10, line)) {
      Diags.diagnose(SourceLoc(), diag::error_invalid_arg_value,
                     A->getAsString(Args), A->getValue());
      HadError = true;
    } else {
      Opts.DebugConstraintSolverOnLines.push_back(line);
    }
  }
  llvm::sort(Opts.DebugConstraintSolverOnLines);

  if (const Arg *A = Args.getLastArg(OPT_debug_forbid_typecheck_prefix)) {
    Opts.DebugForbidTypecheckPrefix = A->getValue();
  }

  if (Args.getLastArg(OPT_solver_disable_shrink))
    Opts.SolverDisableShrink = true;

  return HadError;
}

static bool ParseClangImporterArgs(ClangImporterOptions &Opts,
                                   ArgList &Args,
                                   DiagnosticEngine &Diags,
                                   StringRef workingDirectory) {
  using namespace options;

  if (const Arg *A = Args.getLastArg(OPT_module_cache_path)) {
    Opts.ModuleCachePath = A->getValue();
  }

  if (const Arg *A = Args.getLastArg(OPT_target_cpu))
    Opts.TargetCPU = A->getValue();

  if (const Arg *A = Args.getLastArg(OPT_index_store_path))
    Opts.IndexStorePath = A->getValue();

  for (const Arg *A : Args.filtered(OPT_Xcc)) {
    Opts.ExtraArgs.push_back(A->getValue());
  }

  for (auto A : Args.getAllArgValues(OPT_debug_prefix_map)) {
    // Forward -debug-prefix-map arguments from Swift to Clang as
    // -fdebug-prefix-map. This is required to ensure DIFiles created there,
    // like "<swift-imported-modules>", have their paths remapped properly.
    // (Note, however, that Clang's usage of std::map means that the remapping
    // may not be applied in the same order, which can matter if one mapping is
    // a prefix of another.)
    Opts.ExtraArgs.push_back("-fdebug-prefix-map=" + A);
  }

  if (!workingDirectory.empty()) {
    // Provide a working directory to Clang as well if there are any -Xcc
    // options, in case some of them are search-related. But do it at the
    // beginning, so that an explicit -Xcc -working-directory will win.
    Opts.ExtraArgs.insert(Opts.ExtraArgs.begin(),
                          {"-working-directory", workingDirectory.str()});
  }

  Opts.InferImportAsMember |= Args.hasArg(OPT_enable_infer_import_as_member);
  Opts.DumpClangDiagnostics |= Args.hasArg(OPT_dump_clang_diagnostics);

  if (Args.hasArg(OPT_embed_bitcode))
    Opts.Mode = ClangImporterOptions::Modes::EmbedBitcode;
  else if (Args.hasArg(OPT_emit_pcm) || Args.hasArg(OPT_dump_pcm))
    Opts.Mode = ClangImporterOptions::Modes::PrecompiledModule;

  if (auto *A = Args.getLastArg(OPT_import_objc_header))
    Opts.BridgingHeader = A->getValue();
  Opts.DisableSwiftBridgeAttr |= Args.hasArg(OPT_disable_swift_bridge_attr);

  Opts.DisableOverlayModules |= Args.hasArg(OPT_emit_imported_modules);

  if (const Arg *A = Args.getLastArg(OPT_pch_output_dir)) {
    Opts.PrecompiledHeaderOutputDir = A->getValue();
    Opts.PCHDisableValidation |= Args.hasArg(OPT_pch_disable_validation);
  }

  if (Args.hasArg(OPT_warnings_as_errors))
    Opts.ExtraArgs.push_back("-Werror");

  Opts.DebuggerSupport |= Args.hasArg(OPT_debugger_support);

  Opts.DisableSourceImport |=
      Args.hasArg(OPT_disable_clangimporter_source_import);

  return false;
}

static bool ParseSearchPathArgs(SearchPathOptions &Opts,
                                ArgList &Args,
                                DiagnosticEngine &Diags,
                                StringRef workingDirectory) {
  using namespace options;
  namespace path = llvm::sys::path;

  auto resolveSearchPath =
      [workingDirectory](StringRef searchPath) -> std::string {
    if (workingDirectory.empty() || path::is_absolute(searchPath))
      return searchPath.str();
    SmallString<64> fullPath{workingDirectory};
    path::append(fullPath, searchPath);
    return std::string(fullPath.str());
  };

  for (const Arg *A : Args.filtered(OPT_I)) {
    Opts.ImportSearchPaths.push_back(resolveSearchPath(A->getValue()));
  }

  for (const Arg *A : Args.filtered(OPT_F, OPT_Fsystem)) {
    Opts.FrameworkSearchPaths.push_back({resolveSearchPath(A->getValue()),
                           /*isSystem=*/A->getOption().getID() == OPT_Fsystem});
  }

  for (const Arg *A : Args.filtered(OPT_L)) {
    Opts.LibrarySearchPaths.push_back(resolveSearchPath(A->getValue()));
  }

  for (const Arg *A : Args.filtered(OPT_vfsoverlay)) {
    Opts.VFSOverlayFiles.push_back(resolveSearchPath(A->getValue()));
  }

  if (const Arg *A = Args.getLastArg(OPT_sdk))
    Opts.SDKPath = A->getValue();

  if (const Arg *A = Args.getLastArg(OPT_resource_dir))
    Opts.RuntimeResourcePath = A->getValue();

  Opts.SkipRuntimeLibraryImportPaths |= Args.hasArg(OPT_nostdimport);

  Opts.DisableModulesValidateSystemDependencies |=
      Args.hasArg(OPT_disable_modules_validate_system_headers);

  // Opts.RuntimeIncludePath is set by calls to
  // setRuntimeIncludePath() or setMainExecutablePath().
  // Opts.RuntimeImportPath is set by calls to
  // setRuntimeIncludePath() or setMainExecutablePath() and 
  // updated by calls to setTargetTriple() or parseArgs().
  // Assumes exactly one of setMainExecutablePath() or setRuntimeIncludePath() 
  // is called before setTargetTriple() and parseArgs().
  // TODO: improve the handling of RuntimeIncludePath.
  
  return false;
}

static bool ParseDiagnosticArgs(DiagnosticOptions &Opts, ArgList &Args,
                                DiagnosticEngine &Diags) {
  using namespace options;

  if (Args.hasArg(OPT_verify))
    Opts.VerifyMode = DiagnosticOptions::Verify;
  if (Args.hasArg(OPT_verify_apply_fixes))
    Opts.VerifyMode = DiagnosticOptions::VerifyAndApplyFixes;
  Opts.VerifyIgnoreUnknown |= Args.hasArg(OPT_verify_ignore_unknown);
  Opts.SkipDiagnosticPasses |= Args.hasArg(OPT_disable_diagnostic_passes);
  Opts.ShowDiagnosticsAfterFatalError |=
    Args.hasArg(OPT_show_diagnostics_after_fatal);
  Opts.UseColor |=
      Args.hasFlag(OPT_color_diagnostics,
                   OPT_no_color_diagnostics,
                   /*Default=*/llvm::sys::Process::StandardErrHasColors());
  Opts.FixitCodeForAllDiagnostics |= Args.hasArg(OPT_fixit_all);
  Opts.SuppressWarnings |= Args.hasArg(OPT_suppress_warnings);
  Opts.WarningsAsErrors |= Args.hasArg(OPT_warnings_as_errors);
  Opts.PrintDiagnosticNames |= Args.hasArg(OPT_debug_diagnostic_names);
  Opts.PrintEducationalNotes |= Args.hasArg(OPT_print_educational_notes);
  Opts.EnableExperimentalFormatting |=
      Args.hasArg(OPT_enable_experimental_diagnostic_formatting);
  if (Arg *A = Args.getLastArg(OPT_diagnostic_documentation_path)) {
    Opts.DiagnosticDocumentationPath = A->getValue();
  }
  assert(!(Opts.WarningsAsErrors && Opts.SuppressWarnings) &&
         "conflicting arguments; should have been caught by driver");

  return false;
}

/// Parse -enforce-exclusivity=... options
void parseExclusivityEnforcementOptions(const llvm::opt::Arg *A,
                                        SILOptions &Opts,
                                        DiagnosticEngine &Diags) {
  StringRef Argument = A->getValue();
  if (Argument == "unchecked") {
    // This option is analogous to the -Ounchecked optimization setting.
    // It will disable dynamic checking but still diagnose statically.
    Opts.EnforceExclusivityStatic = true;
    Opts.EnforceExclusivityDynamic = false;
  } else if (Argument == "checked") {
    Opts.EnforceExclusivityStatic = true;
    Opts.EnforceExclusivityDynamic = true;
  } else if (Argument == "dynamic-only") {
    // This option is intended for staging purposes. The intent is that
    // it will eventually be removed.
    Opts.EnforceExclusivityStatic = false;
    Opts.EnforceExclusivityDynamic = true;
  } else if (Argument == "none") {
    // This option is for staging purposes.
    Opts.EnforceExclusivityStatic = false;
    Opts.EnforceExclusivityDynamic = false;
  } else {
    Diags.diagnose(SourceLoc(), diag::error_unsupported_option_argument,
        A->getOption().getPrefixedName(), A->getValue());
  }
}

static bool ParseSILArgs(SILOptions &Opts, ArgList &Args,
                         IRGenOptions &IRGenOpts,
                         FrontendOptions &FEOpts,
                         DiagnosticEngine &Diags,
                         const llvm::Triple &Triple,
                         ClangImporterOptions &ClangOpts) {
  using namespace options;

  if (const Arg *A = Args.getLastArg(OPT_sil_inline_threshold)) {
    if (StringRef(A->getValue()).getAsInteger(10, Opts.InlineThreshold)) {
      Diags.diagnose(SourceLoc(), diag::error_invalid_arg_value,
                     A->getAsString(Args), A->getValue());
      return true;
    }
  }
  if (const Arg *A = Args.getLastArg(OPT_sil_inline_caller_benefit_reduction_factor)) {
    if (StringRef(A->getValue()).getAsInteger(10, Opts.CallerBaseBenefitReductionFactor)) {
      Diags.diagnose(SourceLoc(), diag::error_invalid_arg_value,
                     A->getAsString(Args), A->getValue());
      return true;
    }
  }
  if (const Arg *A = Args.getLastArg(OPT_sil_unroll_threshold)) {
    if (StringRef(A->getValue()).getAsInteger(10, Opts.UnrollThreshold)) {
      Diags.diagnose(SourceLoc(), diag::error_invalid_arg_value,
                     A->getAsString(Args), A->getValue());
      return true;
    }
  }
  if (Args.hasArg(OPT_sil_existential_specializer)) {
    Opts.ExistentialSpecializer = true;
  }
  if (const Arg *A = Args.getLastArg(OPT_num_threads)) {
    if (StringRef(A->getValue()).getAsInteger(10, Opts.NumThreads)) {
      Diags.diagnose(SourceLoc(), diag::error_invalid_arg_value,
                     A->getAsString(Args), A->getValue());
      return true;
    }
    if (environmentVariableRequestedMaximumDeterminism()) {
      Opts.NumThreads = 1;
      Diags.diagnose(SourceLoc(), diag::remark_max_determinism_overriding,
                     "-num-threads");
    }
  }

  // If we're only emitting a module, stop optimizations once we've serialized
  // the SIL for the module.
  if (FEOpts.RequestedAction == FrontendOptions::ActionType::EmitModuleOnly)
    Opts.StopOptimizationAfterSerialization = true;

  if (Args.hasArg(OPT_sil_merge_partial_modules))
    Opts.MergePartialModules = true;

  if (Args.hasArg(OPT_experimental_skip_non_inlinable_function_bodies))
    Opts.SkipNonInlinableFunctionBodies = true;

  // Parse the optimization level.
  // Default to Onone settings if no option is passed.
  Opts.OptMode = OptimizationMode::NoOptimization;
  if (const Arg *A = Args.getLastArg(OPT_O_Group)) {
    if (A->getOption().matches(OPT_Onone)) {
      // Already set.
    } else if (A->getOption().matches(OPT_Ounchecked)) {
      // Turn on optimizations and remove all runtime checks.
      Opts.OptMode = OptimizationMode::ForSpeed;
      // Removal of cond_fail (overflow on binary operations).
      Opts.RemoveRuntimeAsserts = true;
      Opts.AssertConfig = SILOptions::Unchecked;
    } else if (A->getOption().matches(OPT_Oplayground)) {
      // For now -Oplayground is equivalent to -Onone.
      Opts.OptMode = OptimizationMode::NoOptimization;
    } else if (A->getOption().matches(OPT_Osize)) {
      Opts.OptMode = OptimizationMode::ForSize;
    } else {
      assert(A->getOption().matches(OPT_O));
      Opts.OptMode = OptimizationMode::ForSpeed;
    }

    if (Opts.shouldOptimize()) {
      ClangOpts.Optimization = "-Os";
    }
  }
  IRGenOpts.OptMode = Opts.OptMode;

  if (Args.getLastArg(OPT_AssumeSingleThreaded)) {
    Opts.AssumeSingleThreaded = true;
  }

  // Parse the assert configuration identifier.
  if (const Arg *A = Args.getLastArg(OPT_AssertConfig)) {
    StringRef Configuration = A->getValue();
    if (Configuration == "DisableReplacement") {
      Opts.AssertConfig = SILOptions::DisableReplacement;
    } else if (Configuration == "Debug") {
      Opts.AssertConfig = SILOptions::Debug;
    } else if (Configuration == "Release") {
      Opts.AssertConfig = SILOptions::Release;
    } else if (Configuration == "Unchecked") {
      Opts.AssertConfig = SILOptions::Unchecked;
    } else {
      Diags.diagnose(SourceLoc(), diag::error_invalid_arg_value,
                     A->getAsString(Args), A->getValue());
      return true;
    }
  } else if (FEOpts.ParseStdlib) {
    // Disable assertion configuration replacement when we build the standard
    // library.
    Opts.AssertConfig = SILOptions::DisableReplacement;
  } else if (Opts.AssertConfig == SILOptions::Debug) {
    // Set the assert configuration according to the optimization level if it
    // has not been set by the -Ounchecked flag.
    Opts.AssertConfig =
        (IRGenOpts.shouldOptimize() ? SILOptions::Release : SILOptions::Debug);
  }

  // -Ounchecked might also set removal of runtime asserts (cond_fail).
  Opts.RemoveRuntimeAsserts |= Args.hasArg(OPT_RemoveRuntimeAsserts);

  Opts.EnableARCOptimizations &= !Args.hasArg(OPT_disable_arc_opts);
  Opts.EnableOSSAOptimizations &= !Args.hasArg(OPT_disable_ossa_opts);
  Opts.EnableSpeculativeDevirtualization |= Args.hasArg(OPT_enable_spec_devirt);
  Opts.DisableSILPerfOptimizations |= Args.hasArg(OPT_disable_sil_perf_optzns);
  Opts.CrossModuleOptimization |= Args.hasArg(OPT_CrossModuleOptimization);
  Opts.VerifyAll |= Args.hasArg(OPT_sil_verify_all);
  Opts.DebugSerialization |= Args.hasArg(OPT_sil_debug_serialization);
  Opts.EmitVerboseSIL |= Args.hasArg(OPT_emit_verbose_sil);
  Opts.EmitSortedSIL |= Args.hasArg(OPT_emit_sorted_sil);
  Opts.PrintInstCounts |= Args.hasArg(OPT_print_inst_counts);
  if (const Arg *A = Args.getLastArg(OPT_external_pass_pipeline_filename))
    Opts.ExternalPassPipelineFilename = A->getValue();

  Opts.GenerateProfile |= Args.hasArg(OPT_profile_generate);
  const Arg *ProfileUse = Args.getLastArg(OPT_profile_use);
  Opts.UseProfile = ProfileUse ? ProfileUse->getValue() : "";

  Opts.EmitProfileCoverageMapping |= Args.hasArg(OPT_profile_coverage_mapping);
  Opts.DisableSILPartialApply |=
    Args.hasArg(OPT_disable_sil_partial_apply);
  Opts.VerifySILOwnership &= !Args.hasArg(OPT_disable_sil_ownership_verifier);
  Opts.EnableLargeLoadableTypes |= Args.hasArg(OPT_enable_large_loadable_types);
  Opts.StripOwnershipAfterSerialization |= Args.hasArg(OPT_enable_ownership_stripping_after_serialization);
  Opts.EnableDynamicReplacementCanCallPreviousImplementation = !Args.hasArg(
      OPT_disable_previous_implementation_calls_in_dynamic_replacements);

  if (const Arg *A = Args.getLastArg(OPT_save_optimization_record_EQ)) {
    llvm::Expected<llvm::remarks::Format> formatOrErr =
        llvm::remarks::parseFormat(A->getValue());
    if (llvm::Error err = formatOrErr.takeError()) {
      Diags.diagnose(SourceLoc(), diag::error_creating_remark_serializer,
                     toString(std::move(err)));
      return true;
    }
    Opts.OptRecordFormat = *formatOrErr;
  }

  if (const Arg *A = Args.getLastArg(OPT_save_optimization_record_passes))
    Opts.OptRecordPasses = A->getValue();

  if (const Arg *A = Args.getLastArg(OPT_save_optimization_record_path))
    Opts.OptRecordFile = A->getValue();

  if (Args.hasArg(OPT_debug_on_sil)) {
    // Derive the name of the SIL file for debugging from
    // the regular outputfile.
    std::string BaseName = FEOpts.InputsAndOutputs.getSingleOutputFilename();
    // If there are no or multiple outputfiles, derive the name
    // from the module name.
    if (BaseName.empty())
      BaseName = FEOpts.ModuleName;
    Opts.SILOutputFileNameForDebugging = BaseName;
  }

  if (const Arg *A = Args.getLastArg(options::OPT_sanitize_EQ)) {
    Opts.Sanitizers = parseSanitizerArgValues(
        Args, A, Triple, Diags,
        /* sanitizerRuntimeLibExists= */[](StringRef libName, bool shared) {

          // The driver has checked the existence of the library
          // already.
          return true;
        });
    IRGenOpts.Sanitizers = Opts.Sanitizers;
  }

  if (const Arg *A = Args.getLastArg(options::OPT_sanitize_recover_EQ)) {
    IRGenOpts.SanitizersWithRecoveryInstrumentation =
        parseSanitizerRecoverArgValues(A, Opts.Sanitizers, Diags,
                                       /*emitWarnings=*/true);
  }

  if (auto A = Args.getLastArg(OPT_enable_verify_exclusivity,
                               OPT_disable_verify_exclusivity)) {
    Opts.VerifyExclusivity
      = A->getOption().matches(OPT_enable_verify_exclusivity);
  }
  // If runtime asserts are disabled in general, also disable runtime
  // exclusivity checks unless explicitly requested.
  if (Opts.RemoveRuntimeAsserts)
    Opts.EnforceExclusivityDynamic = false;

  if (const Arg *A = Args.getLastArg(options::OPT_enforce_exclusivity_EQ)) {
    parseExclusivityEnforcementOptions(A, Opts, Diags);
  }

  return false;
}

void CompilerInvocation::buildDebugFlags(std::string &Output,
                                         const ArrayRef<const char*> &Args,
                                         StringRef SDKPath,
                                         StringRef ResourceDir) {
  // This isn't guaranteed to be the same temp directory as what the driver
  // uses, but it's highly likely.
  llvm::SmallString<128> TDir;
  llvm::sys::path::system_temp_directory(true, TDir);

  llvm::raw_string_ostream OS(Output);
  interleave(Args,
             [&](const char *Argument) { PrintArg(OS, Argument, TDir.str()); },
             [&] { OS << " "; });

  // Inject the SDK path and resource dir if they are nonempty and missing.
  bool haveSDKPath = SDKPath.empty();
  bool haveResourceDir = ResourceDir.empty();
  for (auto A : Args) {
    StringRef Arg(A);
    // FIXME: this should distinguish between key and value.
    if (!haveSDKPath && Arg.equals("-sdk"))
      haveSDKPath = true;
    if (!haveResourceDir && Arg.equals("-resource-dir"))
      haveResourceDir = true;
  }
  if (!haveSDKPath) {
    OS << " -sdk ";
    PrintArg(OS, SDKPath.data(), TDir.str());
  }
  if (!haveResourceDir) {
    OS << " -resource-dir ";
    PrintArg(OS, ResourceDir.data(), TDir.str());
  }
}

static bool ParseTBDGenArgs(TBDGenOptions &Opts, ArgList &Args,
                            DiagnosticEngine &Diags,
                            CompilerInvocation &Invocation) {
  using namespace options;

  Opts.HasMultipleIGMs = Invocation.getSILOptions().hasMultipleIGMs();

  if (const Arg *A = Args.getLastArg(OPT_module_link_name)) {
    Opts.ModuleLinkName = A->getValue();
  }

  if (const Arg *A = Args.getLastArg(OPT_tbd_install_name)) {
    Opts.InstallName = A->getValue();
  }

  Opts.IsInstallAPI = Args.hasArg(OPT_tbd_is_installapi);

  if (const Arg *A = Args.getLastArg(OPT_tbd_compatibility_version)) {
    Opts.CompatibilityVersion = A->getValue();
  }

  if (const Arg *A = Args.getLastArg(OPT_tbd_current_version)) {
    Opts.CurrentVersion = A->getValue();
  }
  if (const Arg *A = Args.getLastArg(OPT_previous_module_installname_map_file)) {
    Opts.ModuleInstallNameMapPath = A->getValue();
  }
  for (auto A : Args.getAllArgValues(OPT_embed_tbd_for_module)) {
    Opts.embedSymbolsFromModules.push_back(StringRef(A).str());
  }
  return false;
}

static bool ParseIRGenArgs(IRGenOptions &Opts, ArgList &Args,
                           DiagnosticEngine &Diags,
                           const FrontendOptions &FrontendOpts,
                           const SILOptions &SILOpts,
                           StringRef SDKPath,
                           StringRef ResourceDir,
                           const llvm::Triple &Triple) {
  using namespace options;

  if (!SILOpts.SILOutputFileNameForDebugging.empty()) {
      Opts.DebugInfoLevel = IRGenDebugInfoLevel::LineTables;
  } else if (const Arg *A = Args.getLastArg(OPT_g_Group)) {
    if (A->getOption().matches(OPT_g))
      Opts.DebugInfoLevel = IRGenDebugInfoLevel::Normal;
    else if (A->getOption().matches(options::OPT_gline_tables_only))
      Opts.DebugInfoLevel = IRGenDebugInfoLevel::LineTables;
    else if (A->getOption().matches(options::OPT_gdwarf_types))
      Opts.DebugInfoLevel = IRGenDebugInfoLevel::DwarfTypes;
    else
      assert(A->getOption().matches(options::OPT_gnone) &&
             "unknown -g<kind> option");
  }
  if (Opts.DebugInfoLevel >= IRGenDebugInfoLevel::LineTables) {
    if (Args.hasArg(options::OPT_debug_info_store_invocation)) {
      ArgStringList RenderedArgs;
      for (auto A : Args)
        A->render(Args, RenderedArgs);
      CompilerInvocation::buildDebugFlags(Opts.DebugFlags,
                                          RenderedArgs, SDKPath,
                                          ResourceDir);
    }
    // TODO: Should we support -fdebug-compilation-dir?
    llvm::SmallString<256> cwd;
    llvm::sys::fs::current_path(cwd);
    Opts.DebugCompilationDir = std::string(cwd.str());
  }

  if (const Arg *A = Args.getLastArg(options::OPT_debug_info_format)) {
    if (A->containsValue("dwarf"))
      Opts.DebugInfoFormat = IRGenDebugInfoFormat::DWARF;
    else if (A->containsValue("codeview"))
      Opts.DebugInfoFormat = IRGenDebugInfoFormat::CodeView;
    else
      Diags.diagnose(SourceLoc(), diag::error_invalid_arg_value,
                     A->getAsString(Args), A->getValue());
  } else if (Opts.DebugInfoLevel > IRGenDebugInfoLevel::None) {
    // If -g was specified but not -debug-info-format, DWARF is assumed.
    Opts.DebugInfoFormat = IRGenDebugInfoFormat::DWARF;
  }
  if (Args.hasArg(options::OPT_debug_info_format) &&
      !Args.hasArg(options::OPT_g_Group)) {
    const Arg *debugFormatArg = Args.getLastArg(options::OPT_debug_info_format);
    Diags.diagnose(SourceLoc(), diag::error_option_missing_required_argument,
                   debugFormatArg->getAsString(Args), "-g");
  }
  if (Opts.DebugInfoFormat == IRGenDebugInfoFormat::CodeView &&
      (Opts.DebugInfoLevel == IRGenDebugInfoLevel::LineTables ||
       Opts.DebugInfoLevel == IRGenDebugInfoLevel::DwarfTypes)) {
    const Arg *debugFormatArg = Args.getLastArg(options::OPT_debug_info_format);
    Diags.diagnose(SourceLoc(), diag::error_argument_not_allowed_with,
                   debugFormatArg->getAsString(Args),
                   Opts.DebugInfoLevel == IRGenDebugInfoLevel::LineTables
                     ? "-gline-tables-only"
                     : "-gdwarf_types");
  }

  for (auto A : Args.getAllArgValues(options::OPT_debug_prefix_map)) {
    auto SplitMap = StringRef(A).split('=');
    Opts.DebugPrefixMap.addMapping(SplitMap.first, SplitMap.second);
  }

  for (const Arg *A : Args.filtered(OPT_Xcc)) {
    StringRef Opt = A->getValue();
    if (Opt.startswith("-D") || Opt.startswith("-U"))
      Opts.ClangDefines.push_back(Opt.str());
  }

  for (const Arg *A : Args.filtered(OPT_l, OPT_framework)) {
    LibraryKind Kind;
    if (A->getOption().matches(OPT_l)) {
      Kind = LibraryKind::Library;
    } else if (A->getOption().matches(OPT_framework)) {
      Kind = LibraryKind::Framework;
    } else {
      llvm_unreachable("Unknown LinkLibrary option kind");
    }

    Opts.LinkLibraries.push_back(LinkLibrary(A->getValue(), Kind));
  }

  if (auto valueNames = Args.getLastArg(OPT_disable_llvm_value_names,
                                        OPT_enable_llvm_value_names)) {
    Opts.HasValueNamesSetting = true;
    Opts.ValueNames =
      valueNames->getOption().matches(OPT_enable_llvm_value_names);
  }

  Opts.DisableLLVMOptzns |= Args.hasArg(OPT_disable_llvm_optzns);
  Opts.DisableSwiftSpecificLLVMOptzns |=
      Args.hasArg(OPT_disable_swift_specific_llvm_optzns);
  Opts.DisableLLVMSLPVectorizer |= Args.hasArg(OPT_disable_llvm_slp_vectorizer);
  if (Args.hasArg(OPT_disable_llvm_verify))
    Opts.Verify = false;

  Opts.EmitStackPromotionChecks |= Args.hasArg(OPT_stack_promotion_checks);
  if (const Arg *A = Args.getLastArg(OPT_stack_promotion_limit)) {
    unsigned limit;
    if (StringRef(A->getValue()).getAsInteger(10, limit)) {
      Diags.diagnose(SourceLoc(), diag::error_invalid_arg_value,
                     A->getAsString(Args), A->getValue());
      return true;
    }
    Opts.StackPromotionSizeLimit = limit;
  }

  Opts.FunctionSections = Args.hasArg(OPT_function_sections);

  if (Args.hasArg(OPT_autolink_force_load))
    Opts.ForceLoadSymbolName = Args.getLastArgValue(OPT_module_link_name).str();

  Opts.ModuleName = FrontendOpts.ModuleName;

  if (Args.hasArg(OPT_no_clang_module_breadcrumbs))
    Opts.DisableClangModuleSkeletonCUs = true;

  if (Args.hasArg(OPT_disable_debugger_shadow_copies))
    Opts.DisableDebuggerShadowCopies = true;

  if (Args.hasArg(OPT_disable_concrete_type_metadata_mangled_name_accessors))
    Opts.DisableConcreteTypeMetadataMangledNameAccessors = true;

  if (Args.hasArg(OPT_use_jit))
    Opts.UseJIT = true;
  
  for (const Arg *A : Args.filtered(OPT_verify_type_layout)) {
    Opts.VerifyTypeLayoutNames.push_back(A->getValue());
  }

  for (const Arg *A : Args.filtered(OPT_disable_autolink_framework)) {
    Opts.DisableAutolinkFrameworks.push_back(A->getValue());
  }

  Opts.GenerateProfile |= Args.hasArg(OPT_profile_generate);
  const Arg *ProfileUse = Args.getLastArg(OPT_profile_use);
  Opts.UseProfile = ProfileUse ? ProfileUse->getValue() : "";

  Opts.PrintInlineTree |= Args.hasArg(OPT_print_llvm_inline_tree);

  Opts.EnableDynamicReplacementChaining |=
      Args.hasArg(OPT_enable_dynamic_replacement_chaining);

  if (auto A = Args.getLastArg(OPT_enable_type_layouts,
                               OPT_disable_type_layouts)) {
    Opts.UseTypeLayoutValueHandling
      = A->getOption().matches(OPT_enable_type_layouts);
  } else if (Opts.OptMode == OptimizationMode::NoOptimization) {
    // Disable type layouts at Onone except if explictly requested.
    Opts.UseTypeLayoutValueHandling = false;
  }

  Opts.UseSwiftCall = Args.hasArg(OPT_enable_swiftcall);

  // This is set to true by default.
  Opts.UseIncrementalLLVMCodeGen &=
    !Args.hasArg(OPT_disable_incremental_llvm_codegeneration);

  if (Args.hasArg(OPT_embed_bitcode))
    Opts.EmbedMode = IRGenEmbedMode::EmbedBitcode;
  else if (Args.hasArg(OPT_embed_bitcode_marker))
    Opts.EmbedMode = IRGenEmbedMode::EmbedMarker;

  if (Opts.EmbedMode == IRGenEmbedMode::EmbedBitcode) {
    // Keep track of backend options so we can embed them in a separate data
    // section and use them when building from the bitcode. This can be removed
    // when all the backend options are recorded in the IR.
    for (const Arg *A : Args) {
      // Do not encode output and input.
      if (A->getOption().getID() == options::OPT_o ||
          A->getOption().getID() == options::OPT_INPUT ||
          A->getOption().getID() == options::OPT_primary_file ||
          A->getOption().getID() == options::OPT_embed_bitcode)
        continue;
      ArgStringList ASL;
      A->render(Args, ASL);
      for (ArgStringList::iterator it = ASL.begin(), ie = ASL.end();
          it != ie; ++ it) {
        StringRef ArgStr(*it);
        Opts.CmdArgs.insert(Opts.CmdArgs.end(), ArgStr.begin(), ArgStr.end());
        // using \00 to terminate to avoid problem decoding.
        Opts.CmdArgs.push_back('\0');
      }
    }
  }


  if (const Arg *A = Args.getLastArg(options::OPT_sanitize_coverage_EQ)) {
    Opts.SanitizeCoverage =
        parseSanitizerCoverageArgValue(A, Triple, Diags, Opts.Sanitizers);
  } else if (Opts.Sanitizers & SanitizerKind::Fuzzer) {

    // Automatically set coverage flags, unless coverage type was explicitly
    // requested.
    // Updated to match clang at Jul 2019.
    Opts.SanitizeCoverage.IndirectCalls = true;
    Opts.SanitizeCoverage.TraceCmp = true;
    Opts.SanitizeCoverage.PCTable = true;
    if (Triple.isOSLinux()) {
      Opts.SanitizeCoverage.StackDepth = true;
    }
    Opts.SanitizeCoverage.Inline8bitCounters = true;
    Opts.SanitizeCoverage.CoverageType = llvm::SanitizerCoverageOptions::SCK_Edge;
  }

  if (Args.hasArg(OPT_disable_reflection_metadata)) {
    Opts.EnableReflectionMetadata = false;
    Opts.EnableReflectionNames = false;
  }

  if (Args.hasArg(OPT_enable_anonymous_context_mangled_names))
    Opts.EnableAnonymousContextMangledNames = true;

  if (Args.hasArg(OPT_disable_reflection_names)) {
    Opts.EnableReflectionNames = false;
  }

  if (Args.hasArg(OPT_force_public_linkage)) {
    Opts.ForcePublicLinkage = true;
  }

  // PE/COFF cannot deal with the cross-module reference to the metadata parent
  // (e.g. NativeObject).  Force the lazy initialization of the VWT always.
  Opts.LazyInitializeClassMetadata = Triple.isOSBinFormatCOFF();

  // PE/COFF cannot deal with cross-module reference to the protocol conformance
  // witness.  Use a runtime initialized value for the protocol conformance
  // witness.
  Opts.LazyInitializeProtocolConformances = Triple.isOSBinFormatCOFF();

  if (Args.hasArg(OPT_disable_legacy_type_info)) {
    Opts.DisableLegacyTypeInfo = true;
  }

  if (Args.hasArg(OPT_prespecialize_generic_metadata) && 
      !Args.hasArg(OPT_disable_generic_metadata_prespecialization)) {
    Opts.PrespecializeGenericMetadata = true;
  }

  if (const Arg *A = Args.getLastArg(OPT_read_legacy_type_info_path_EQ)) {
    Opts.ReadLegacyTypeInfoPath = A->getValue();
  }

  for (const auto &Lib : Args.getAllArgValues(options::OPT_autolink_library))
    Opts.LinkLibraries.push_back(LinkLibrary(Lib, LibraryKind::Library));

  if (const Arg *A = Args.getLastArg(OPT_type_info_dump_filter_EQ)) {
    StringRef mode(A->getValue());
    if (mode == "all")
      Opts.TypeInfoFilter = IRGenOptions::TypeInfoDumpFilter::All;
    else if (mode == "resilient")
      Opts.TypeInfoFilter = IRGenOptions::TypeInfoDumpFilter::Resilient;
    else if (mode == "fragile")
      Opts.TypeInfoFilter = IRGenOptions::TypeInfoDumpFilter::Fragile;
    else {
      Diags.diagnose(SourceLoc(), diag::error_invalid_arg_value,
                     A->getAsString(Args), A->getValue());
    }
  }

  auto getRuntimeCompatVersion = [&] () -> Optional<llvm::VersionTuple> {
    Optional<llvm::VersionTuple> runtimeCompatibilityVersion;
    if (auto versionArg = Args.getLastArg(
                                  options::OPT_runtime_compatibility_version)) {
      auto version = StringRef(versionArg->getValue());
      if (version.equals("none")) {
        runtimeCompatibilityVersion = None;
      } else if (version.equals("5.0")) {
        runtimeCompatibilityVersion = llvm::VersionTuple(5, 0);
      } else {
        Diags.diagnose(SourceLoc(), diag::error_invalid_arg_value,
                       versionArg->getAsString(Args), version);
      }
    } else {
      runtimeCompatibilityVersion =
                           getSwiftRuntimeCompatibilityVersionForTarget(Triple);
    }
    return runtimeCompatibilityVersion;
  };

  // Autolink runtime compatibility libraries, if asked to.
  if (!Args.hasArg(options::OPT_disable_autolinking_runtime_compatibility)) {
    Opts.AutolinkRuntimeCompatibilityLibraryVersion = getRuntimeCompatVersion();
  }

  if (!Args.hasArg(options::
          OPT_disable_autolinking_runtime_compatibility_dynamic_replacements)) {
    Opts.AutolinkRuntimeCompatibilityDynamicReplacementLibraryVersion =
        getRuntimeCompatVersion();
  }
  return false;
}

static std::string getScriptFileName(StringRef name, version::Version &ver) {
  if (ver.isVersionAtLeast(4, 2))
    return (Twine(name) + "42" + ".json").str();
  else
    return (Twine(name) + "4" + ".json").str();
}

static bool ParseMigratorArgs(MigratorOptions &Opts,
                              LangOptions &LangOpts,
                              const FrontendOptions &FrontendOpts,
                              StringRef ResourcePath, const ArgList &Args,
                              DiagnosticEngine &Diags) {
  using namespace options;

  Opts.KeepObjcVisibility |= Args.hasArg(OPT_migrate_keep_objc_visibility);
  Opts.DumpUsr = Args.hasArg(OPT_dump_usr);

  if (Args.hasArg(OPT_disable_migrator_fixits)) {
    Opts.EnableMigratorFixits = false;
  }

  if (auto RemapFilePath = Args.getLastArg(OPT_emit_remap_file_path)) {
    Opts.EmitRemapFilePath = RemapFilePath->getValue();
  }

  if (auto MigratedFilePath = Args.getLastArg(OPT_emit_migrated_file_path)) {
    Opts.EmitMigratedFilePath = MigratedFilePath->getValue();
  }

  if (auto Dumpster = Args.getLastArg(OPT_dump_migration_states_dir)) {
    Opts.DumpMigrationStatesDir = Dumpster->getValue();
  }

  if (auto DataPath = Args.getLastArg(OPT_api_diff_data_file)) {
    Opts.APIDigesterDataStorePaths.push_back(DataPath->getValue());
  } else {
    auto &Triple = LangOpts.Target;

    llvm::SmallString<128> basePath;
    if (auto DataDir = Args.getLastArg(OPT_api_diff_data_dir)) {
      basePath = DataDir->getValue();
    } else {
      basePath = ResourcePath;
      llvm::sys::path::append(basePath, "migrator");
    }

    bool Supported = true;
    llvm::SmallString<128> dataPath(basePath);
    auto &langVer = LangOpts.EffectiveLanguageVersion;
    if (Triple.isMacOSX())
      llvm::sys::path::append(dataPath, getScriptFileName("macos", langVer));
    else if (Triple.isiOS())
      llvm::sys::path::append(dataPath, getScriptFileName("ios", langVer));
    else if (Triple.isTvOS())
      llvm::sys::path::append(dataPath, getScriptFileName("tvos", langVer));
    else if (Triple.isWatchOS())
      llvm::sys::path::append(dataPath, getScriptFileName("watchos", langVer));
    else
      Supported = false;
    if (Supported) {
      llvm::SmallString<128> authoredDataPath(basePath);
      llvm::sys::path::append(authoredDataPath, getScriptFileName("overlay", langVer));
      // Add authored list first to take higher priority.
      Opts.APIDigesterDataStorePaths.push_back(std::string(authoredDataPath.str()));
      Opts.APIDigesterDataStorePaths.push_back(std::string(dataPath.str()));
    }
  }

  if (Opts.shouldRunMigrator()) {
    assert(!FrontendOpts.InputsAndOutputs.isWholeModule());
    // FIXME: In order to support batch mode properly, the migrator would have
    // to support having one remap file path and one migrated file path per
    // primary input. The easiest way to do this would be to move processing of
    // these paths into FrontendOptions, like other supplementary outputs, and
    // to call migrator::updateCodeAndEmitRemapIfNeeded once for each primary
    // file.
    //
    // Supporting WMO would be similar, but WMO is set up to only produce one
    // supplementary output for the whole compilation instead of one per input,
    // so it's probably not worth it.
    FrontendOpts.InputsAndOutputs.assertMustNotBeMoreThanOnePrimaryInput();

    // Always disable typo-correction in the migrator.
    LangOpts.TypoCorrectionLimit = 0;
  }

  return false;
}

bool CompilerInvocation::parseArgs(
    ArrayRef<const char *> Args,
    DiagnosticEngine &Diags,
    SmallVectorImpl<std::unique_ptr<llvm::MemoryBuffer>>
        *ConfigurationFileBuffers,
    StringRef workingDirectory) {
  using namespace options;

  if (Args.empty())
    return false;

  // Parse frontend command line options using Swift's option table.
  unsigned MissingIndex;
  unsigned MissingCount;
  std::unique_ptr<llvm::opt::OptTable> Table = createSwiftOptTable();
  llvm::opt::InputArgList ParsedArgs =
      Table->ParseArgs(Args, MissingIndex, MissingCount, FrontendOption);
  if (MissingCount) {
    Diags.diagnose(SourceLoc(), diag::error_missing_arg_value,
                   ParsedArgs.getArgString(MissingIndex), MissingCount);
    return true;
  }

  if (ParsedArgs.hasArg(OPT_UNKNOWN)) {
    for (const Arg *A : ParsedArgs.filtered(OPT_UNKNOWN)) {
      Diags.diagnose(SourceLoc(), diag::error_unknown_arg,
                     A->getAsString(ParsedArgs));
    }
    return true;
  }

  if (ParseFrontendArgs(FrontendOpts, ParsedArgs, Diags,
                        ConfigurationFileBuffers)) {
    return true;
  }

  ParseModuleInterfaceArgs(ModuleInterfaceOpts, ParsedArgs);
  SaveModuleInterfaceArgs(ModuleInterfaceOpts, FrontendOpts, ParsedArgs, Diags);

  if (ParseLangArgs(LangOpts, ParsedArgs, Diags, FrontendOpts)) {
    return true;
  }

  if (ParseTypeCheckerArgs(TypeCheckerOpts, ParsedArgs, Diags, FrontendOpts)) {
    return true;
  }

  if (ParseClangImporterArgs(ClangImporterOpts, ParsedArgs, Diags,
                             workingDirectory)) {
    return true;
  }

  if (ParseSearchPathArgs(SearchPathOpts, ParsedArgs, Diags,
                          workingDirectory)) {
    return true;
  }

  if (ParseSILArgs(SILOpts, ParsedArgs, IRGenOpts, FrontendOpts, Diags,
                   LangOpts.Target, ClangImporterOpts)) {
    return true;
  }

  if (ParseIRGenArgs(IRGenOpts, ParsedArgs, Diags, FrontendOpts, SILOpts,
                     getSDKPath(), SearchPathOpts.RuntimeResourcePath,
                     LangOpts.Target)) {
    return true;
  }

  if (ParseTBDGenArgs(TBDGenOpts, ParsedArgs, Diags, *this)) {
    return true;
  }

  if (ParseDiagnosticArgs(DiagnosticOpts, ParsedArgs, Diags)) {
    return true;
  }

  if (ParseMigratorArgs(MigratorOpts, LangOpts, FrontendOpts,
                        SearchPathOpts.RuntimeResourcePath, ParsedArgs, Diags)) {
    return true;
  }

  updateRuntimeLibraryPaths(SearchPathOpts, LangOpts.Target);
  setDefaultPrebuiltCacheIfNecessary();

  // Now that we've parsed everything, setup some inter-option-dependent state.
  setIRGenOutputOptsFromFrontendOptions(IRGenOpts, FrontendOpts);
  setBridgingHeaderFromFrontendOptions(ClangImporterOpts, FrontendOpts);

  return false;
}

serialization::Status
CompilerInvocation::loadFromSerializedAST(StringRef data) {
  serialization::ExtendedValidationInfo extendedInfo;
  serialization::ValidationInfo info =
      serialization::validateSerializedAST(data, &extendedInfo);

  if (info.status != serialization::Status::Valid)
    return info.status;

  LangOpts.EffectiveLanguageVersion = info.compatibilityVersion;
  setTargetTriple(info.targetTriple);
  if (!extendedInfo.getSDKPath().empty())
    setSDKPath(extendedInfo.getSDKPath().str());

  auto &extraClangArgs = getClangImporterOptions().ExtraArgs;
  for (StringRef Arg : extendedInfo.getExtraClangImporterOptions())
    extraClangArgs.push_back(Arg.str());

  return info.status;
}

llvm::ErrorOr<std::unique_ptr<llvm::MemoryBuffer>>
CompilerInvocation::setUpInputForSILTool(
    StringRef inputFilename, StringRef moduleNameArg,
    bool alwaysSetModuleToMain, bool bePrimary,
    serialization::ExtendedValidationInfo &extendedInfo) {
  // Load the input file.
  llvm::ErrorOr<std::unique_ptr<llvm::MemoryBuffer>> fileBufOrErr =
      llvm::MemoryBuffer::getFileOrSTDIN(inputFilename);
  if (!fileBufOrErr) {
    return fileBufOrErr;
  }

  // If it looks like we have an AST, set the source file kind to SIL and the
  // name of the module to the file's name.
  getFrontendOptions().InputsAndOutputs.addInput(
      InputFile(inputFilename, bePrimary, fileBufOrErr.get().get()));

  auto result = serialization::validateSerializedAST(
      fileBufOrErr.get()->getBuffer(), &extendedInfo);
  bool hasSerializedAST = result.status == serialization::Status::Valid;

  if (hasSerializedAST) {
    const StringRef stem = !moduleNameArg.empty()
                               ? moduleNameArg
                               : llvm::sys::path::stem(inputFilename);
    setModuleName(stem);
    setInputKind(InputFileKind::SwiftLibrary);
  } else {
    const StringRef name = (alwaysSetModuleToMain || moduleNameArg.empty())
                               ? "main"
                               : moduleNameArg;
    setModuleName(name);
    setInputKind(InputFileKind::SIL);
  }
  return fileBufOrErr;
}<|MERGE_RESOLUTION|>--- conflicted
+++ resolved
@@ -449,23 +449,11 @@
   if (Args.hasArg(OPT_enable_experimental_additive_arithmetic_derivation))
     Opts.EnableExperimentalAdditiveArithmeticDerivedConformances = true;
 
-<<<<<<< HEAD
-  if (Args.hasArg(OPT_enable_experimental_differentiable_programming)) {
-    Opts.EnableExperimentalDifferentiableProgramming = true;
-    // Differentiable programming implies `AdditiveArithmetic` derived
-    // conformances.
-    Opts.EnableExperimentalAdditiveArithmeticDerivedConformances = true;
-  }
-
-  // TODO: Ignore differentiation-related flags if
-  // `enable-experimental-differentiable-programming` is false.
   Opts.EnableExperimentalCrossFileDerivativeRegistration |=
       Args.hasArg(OPT_enable_experimental_cross_file_derivative_registration);
   Opts.EnableExperimentalForwardModeDifferentiation |=
       Args.hasArg(OPT_enable_experimental_forward_mode_differentiation);
 
-=======
->>>>>>> 1308fc69
   Opts.DebuggerSupport |= Args.hasArg(OPT_debugger_support);
   if (Opts.DebuggerSupport)
     Opts.EnableDollarIdentifiers = true;
