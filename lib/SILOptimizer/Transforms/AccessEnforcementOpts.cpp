//===------ AccessEnforcementOpts.cpp - Optimize access enforcement -------===//
//
// This source file is part of the Swift.org open source project
//
// Copyright (c) 2014 - 2018 Apple Inc. and the Swift project authors
// Licensed under Apache License v2.0 with Runtime Library Exception
//
// See https://swift.org/LICENSE.txt for license information
// See https://swift.org/CONTRIBUTORS.txt for the list of Swift project authors
//
//===----------------------------------------------------------------------===//
///
/// Pass order dependencies:
///
/// - Will benefit from running after AccessEnforcementSelection.
///
/// - Should run immediately before the AccessEnforcementWMO to share
///   AccessedStorageAnalysis results.
///
/// This pass optimizes access enforcement as follows:
///
/// **Access marker folding**
///
/// Find begin/end access scopes that are uninterrupted by a potential
/// conflicting access. Flag those as [nontracking] access.
///
/// Folding must prove that no dynamic conflicts occur inside of an access
/// scope. That is, a scope has no "nested inner conflicts". The access itself
/// may still conflict with an outer scope. If successful, folding simply sets
/// the [no_nested_conflict] attribute on the begin_[unpaired_]access
/// instruction and removes all corresponding end_[unpaired_]access
/// instructions.
///
/// This analysis is conceptually similar to DiagnoseStaticExclusivity. The
/// difference is that it conservatively considers any dynamic access that may
/// alias, as opposed to only the obviously aliasing accesses (it is the
/// complement of the static diagnostic pass in that respect). This makes a
/// considerable difference in the implementation. For example,
/// DiagnoseStaticExclusivity must be able to fully analyze all @inout_aliasable
/// parameters because they aren't dynamically enforced. This optimization
/// completely ignores @inout_aliasable paramters because it only cares about
/// dynamic enforcement. This optimization also does not attempt to
/// differentiate accesses on disjoint subaccess paths, because it should not
/// weaken enforcement in any way--a program that traps at -Onone should also
/// trap at -O.
///
/// Access folding is a forward data flow analysis that tracks open accesses. If
/// any path to an access' end of scope has a potentially conflicting access,
/// then that access is marked as a nested conflict.
///
/// **Local access marker removal**
///
/// When none of the local accesses on local storage (box/stack) have nested
/// conflicts, then all the local accesses may be disabled by setting their
/// enforcement to `static`. This is somwhat rare because static diagnostics
/// already promote the obvious cases to static checks. However, there are two
/// reasons that dynamic local markers may be disabled: (1) inlining may cause
/// closure access to become local access (2) local storage may truly escape,
/// but none of the the local access scopes cross a call site.
///
/// TODO: Perform another run of AccessEnforcementSelection immediately before
/// this pass. Currently, that pass only works well when run before
/// AllocBox2Stack. Ideally all such closure analysis passes are combined into a
/// shared analysis with a set of associated optimizations that can be rerun at
/// any point in the pipeline. Until then, we could settle for a partially
/// working AccessEnforcementSelection, or expand it somewhat to handle
/// alloc_stack.
//===----------------------------------------------------------------------===//

#define DEBUG_TYPE "access-enforcement-opts"

#include "swift/SIL/DebugUtils.h"
#include "swift/SIL/MemAccessUtils.h"
#include "swift/SIL/SILFunction.h"
#include "swift/SILOptimizer/Analysis/AccessedStorageAnalysis.h"
#include "swift/SILOptimizer/PassManager/Transforms.h"
#include "swift/SILOptimizer/Utils/Local.h"
#include "llvm/ADT/SmallBitVector.h"

using namespace swift;

namespace swift {
/// Represents the identity of a storage location being accessed.
///
/// A value-based subclass of AccessedStorage with identical layout. This
/// provides access to pass-specific data in reserved bits.
///
/// The fully descriptive class name allows forward declaration in order to
/// define bitfields in AccessedStorage.
///
/// Aliased to AccessInfo in this file.
class AccessEnforcementOptsInfo : public AccessedStorage {
public:
  AccessEnforcementOptsInfo(const AccessedStorage &storage)
    : AccessedStorage(storage) {
    Bits.AccessEnforcementOptsInfo.beginAccessIndex = 0;
    Bits.AccessEnforcementOptsInfo.seenNestedConflict = false;
  }

  /// Get a unique index for this access within its function.
  unsigned getAccessIndex() const {
    return Bits.AccessEnforcementOptsInfo.beginAccessIndex;
  }

  void setAccessIndex(unsigned index) {
    Bits.AccessEnforcementOptsInfo.beginAccessIndex = index;
    assert(unsigned(Bits.AccessEnforcementOptsInfo.beginAccessIndex) == index);
  }

  /// Has the analysis seen a conflicting nested access on any path within this
  /// access' scope.
  bool seenNestedConflict() const {
    return Bits.AccessEnforcementOptsInfo.seenNestedConflict;
  }

  void setSeenNestedConflict() {
    Bits.AccessEnforcementOptsInfo.seenNestedConflict = 1;
  }

  void dump() const {
    AccessedStorage::dump();
    llvm::dbgs() << "  access index: " << getAccessIndex() << " <"
                 << (seenNestedConflict() ? "" : "no ") << "conflict>\n";
  }
};
using AccessInfo = AccessEnforcementOptsInfo;
} // namespace swift

namespace {
// Sparse access sets are used temporarily for fast operations by local
// reachability analysis. We don't care if they take more space.
class SparseAccessSet;

/// A dense set of begin_access instructions as a compact vector. Reachability
/// results are stored here because very few accesses are typically in-progress
/// at a particular program point, particularly at block boundaries.
using DenseAccessSet = SmallVector<BeginAccessInst *, 4>;

/// Analyze a function's formal access to determine nested conflicts.
///
/// Maps each begin access instruction to its AccessInfo, which:
/// - identifies the accessed memory for conflict detection
/// - contains a pass-specific reachability set index
/// - contains a pass-specific flag that indicates the presence of a conflict
///   on any path.
///
/// If, after computing reachability, an access' conflict flag is still not set,
/// then all paths in its scope are conflict free. Reachability begins at a
/// begin_access instruction and ends either at a potential conflict
/// or at the end_access instruction that is associated with the
/// begin_access.
///
/// Forward data flow computes `blockOutAccess` for each block. At a control
/// flow merge, this analysis forms an intersection of reachable accesses on
/// each path. Only visited predecessors are merged (unvisited paths
/// optimistically assume reachability). Before a block is visited, it has no
/// map entry in blockOutAccess. Blocks are processed in RPO order, and a single
/// begin_access dominates all associated end_access instructions. Consequently,
/// when a block is first visited, blockOutAccess contains the maximal
/// reachability set. Further iteration would only reduce this set.
///
/// The only result of this analysis is the seenNestedConflict flags in
/// AccessInfo. Since reducing a reachability set cannot further detect
/// conflicts, there is no need to iterate to a reachability fix point.
class AccessConflictAnalysis {
public:
  using AccessMap = llvm::SmallDenseMap<BeginAccessInst *, AccessInfo, 32>;
  // This result of this analysis is a map from all BeginAccessInst in this
  // function to AccessInfo.
  struct Result {
    /// Map each begin access to its AccessInfo with index, data, and flags.
    /// Iterating over this map is nondeterministic. If it is necessary to order
    /// the accesses, then AccessInfo::getAccessIndex() can be used.
    AccessMap accessMap;

    /// Convenience.
    ///
    /// Note: If AccessInfo has already been retrieved, get the index directly
    /// from it instead of calling this to avoid additional hash lookup.
    unsigned getAccessIndex(BeginAccessInst *beginAccess) const {
      return getAccessInfo(beginAccess).getAccessIndex();
    }

    /// Get the AccessInfo for a BeginAccessInst within this function. All
    /// accesses are mapped by identifyBeginAccesses().
    AccessInfo &getAccessInfo(BeginAccessInst *beginAccess) {
      auto iter = accessMap.find(beginAccess);
      assert(iter != accessMap.end());
      return iter->second;
    }
    const AccessInfo &getAccessInfo(BeginAccessInst *beginAccess) const {
      return const_cast<Result &>(*this).getAccessInfo(beginAccess);
    }
  };

private:
  SILFunction *F;
  PostOrderFunctionInfo *PO;
  AccessedStorageAnalysis *ASA;

  /// Tracks the in-scope accesses at the end of each block, for the purpose of
  /// finding nested conflicts.  (Out-of-scope accesses are currently only
  /// tracked locally for the purpose of merging access scopes.)
  llvm::SmallDenseMap<SILBasicBlock *, DenseAccessSet, 32> blockOutAccess;

  Result result;

public:
  AccessConflictAnalysis(SILFunction *F, PostOrderFunctionInfo *PO,
                         AccessedStorageAnalysis *ASA)
      : F(F), PO(PO), ASA(ASA) {}

  Result &&analyze() &&;

protected:
  void identifyBeginAccesses();

  void visitBeginAccess(BeginAccessInst *beginAccess,
                        SparseAccessSet &accessMap);

  void visitEndAccess(EndAccessInst *endAccess, SparseAccessSet &accessMap);

  void visitFullApply(FullApplySite fullApply, SparseAccessSet &accessMap);

  void mergePredAccesses(SILBasicBlock *succBB,
                         SparseAccessSet &mergedAccesses);

  void visitBlock(SILBasicBlock *BB);
};

/// A sparse set of in-flight accesses.
///
/// Explodes a DenseAccessSet into a temporary sparse set for comparison
/// and membership.
///
/// The AccessConflictAnalysis result provides the instruction to index
/// mapping.
class SparseAccessSet {
  AccessConflictAnalysis::Result &result;

  // Mark the in-scope accesses.
  // (Most functions have < 64 accesses.)
  llvm::SmallBitVector inScopeBitmask;
  // Mark a potential conflicts on each access since the last begin/end marker.
  llvm::SmallBitVector conflictBitmask;
  DenseAccessSet denseVec; // Hold all local accesses seen thus far.

public:
  /// Iterate over in-scope, conflict free access.
  class NoNestedConflictIterator {
    const SparseAccessSet &sparseSet;
    DenseAccessSet::const_iterator denseIter;

  public:
    NoNestedConflictIterator(const SparseAccessSet &set)
        : sparseSet(set), denseIter(set.denseVec.begin()) {}

    BeginAccessInst *next() {
      auto end = sparseSet.denseVec.end();
      while (denseIter != end) {
        BeginAccessInst *beginAccess = *denseIter;
        ++denseIter;
        unsigned sparseIndex = sparseSet.result.getAccessIndex(beginAccess);
        if (sparseSet.inScopeBitmask[sparseIndex]
            && !sparseSet.conflictBitmask[sparseIndex]) {
          return beginAccess;
        }
      }
      return nullptr;
    }
  };

  SparseAccessSet(AccessConflictAnalysis::Result &result)
      : result(result), inScopeBitmask(result.accessMap.size()),
        conflictBitmask(result.accessMap.size()) {}

  // All accessed in the given denseVec are presumed to be in-scope and conflict
  // free.
  SparseAccessSet(const DenseAccessSet &denseVec,
                  AccessConflictAnalysis::Result &result)
      : result(result), inScopeBitmask(result.accessMap.size()),
        conflictBitmask(result.accessMap.size()), denseVec(denseVec) {
    for (BeginAccessInst *beginAccess : denseVec)
      inScopeBitmask.set(result.getAccessIndex(beginAccess));
  }
  bool hasConflictFreeAccess() const {
    NoNestedConflictIterator iterator(*this);
    return iterator.next() == nullptr;
  }

  bool hasInScopeAccess() const {
    return llvm::any_of(denseVec, [this](BeginAccessInst *beginAccess) {
      unsigned sparseIndex = result.getAccessIndex(beginAccess);
      return inScopeBitmask[sparseIndex];
    });
  }

  bool isInScope(unsigned index) const { return inScopeBitmask[index]; }

  // Insert the given BeginAccessInst with its corresponding reachability index.
  // Set the in-scope bit and reset the conflict bit.
  bool enterScope(BeginAccessInst *beginAccess, unsigned index) {
    assert(!inScopeBitmask[index]
           && "nested access should not be dynamically enforced.");
    inScopeBitmask.set(index);
    conflictBitmask.reset(index);
    denseVec.push_back(beginAccess);
    return true;
  }

  /// End the scope of the given access by marking it in-scope and clearing the
  /// conflict bit. (The conflict bit only marks conflicts since the last begin
  /// *or* end access).
  void exitScope(unsigned index) { inScopeBitmask.reset(index); }

  bool seenConflict(unsigned index) const { return conflictBitmask[index]; }

  void setConflict(unsigned index) { conflictBitmask.set(index); }

  // Only merge accesses that are present on the `other` map. i.e. erase
  // all accesses in this map that are not present in `other`.
  void merge(const SparseAccessSet &other) {
    inScopeBitmask &= other.inScopeBitmask;
    // Currently only conflict free accesses are preserved across blocks by this
    // analysis. Otherwise, taking the union of conflict bits would be valid.
    assert(other.conflictBitmask.none());
  }

  void copyNoNestedConflictInto(DenseAccessSet &other) {
    other.clear();
    NoNestedConflictIterator iterator(*this);
    while (BeginAccessInst *beginAccess = iterator.next())
      other.push_back(beginAccess);
  }

  // Dump only the accesses with no conflict up to this point.
  void dump() const {
    for (BeginAccessInst *beginAccess : denseVec) {
      unsigned sparseIndex = result.getAccessIndex(beginAccess);
      if (conflictBitmask[sparseIndex])
        continue;

      llvm::dbgs() << *beginAccess << "  ";
      if (!inScopeBitmask[sparseIndex])
        llvm::dbgs() << " [noscope]";
      result.getAccessInfo(beginAccess).dump();
    }
  }
};
} // namespace

// Top-level driver for AccessConflictAnalysis.
AccessConflictAnalysis::Result &&AccessConflictAnalysis::analyze() && {
  // Populate beginAccessMap.
  identifyBeginAccesses();

  // Perform data flow and set the conflict flags on AccessInfo.
  for (auto *BB : PO->getReversePostOrder())
    visitBlock(BB);

  return std::move(result);
}

// Find all begin access operations in this function. Map each access to
// AccessInfo, which includes its identified memory location, identifying
// index, and analysis result flags.
//
// TODO: begin_unpaired_access is not tracked. Even though begin_unpaired_access
// isn't explicitly paired, it may be possible after devirtualization and
// inlining to find all uses of the scratch buffer. However, this doesn't
// currently happen in practice (rdar://40033735).
void AccessConflictAnalysis::identifyBeginAccesses() {
  for (auto &BB : *F) {
    for (auto &I : BB) {
      auto *beginAccess = dyn_cast<BeginAccessInst>(&I);
      if (!beginAccess)
        continue;

      if (beginAccess->getEnforcement() != SILAccessEnforcement::Dynamic)
        continue;

      // The accessed base is expected to be valid for begin_access, but for
      // now, since this optimization runs at the end of the pipeline, we
      // gracefully ignore unrecognized source address patterns, which show up
      // here as an invalid `storage` value.
      const AccessedStorage &storage =
          findAccessedStorageNonNested(beginAccess->getSource());
      if (!storage)
        continue;

      auto iterAndSuccess = result.accessMap.try_emplace(
          beginAccess, static_cast<const AccessInfo &>(storage));
      (void)iterAndSuccess;
      assert(iterAndSuccess.second);

      // Add a pass-specific access index to the mapped storage object.
      AccessInfo &info = iterAndSuccess.first->second;
      info.setAccessIndex(result.accessMap.size() - 1);
      assert(!info.seenNestedConflict());
    }
  }
}

/// When a conflict is detected, flag the access so it can't be folded, and
/// remove its index from the current access set so we stop checking for
/// conflicts. Erasing from SparseAccessSet does not invalidate any iterators.
static void recordConflict(AccessInfo &info, SparseAccessSet &accessSet) {
  info.setSeenNestedConflict();
  accessSet.setConflict(info.getAccessIndex());
}

// Given an "inner" access, check for potential conflicts with any outer access.
// Allow these overlapping accesses:
// - read/read
// - different bases, both valid, and at least one is local
//
// Remove any outer access that may conflict from the accessSet.
// and flag the conflict in beginAccessMap.
//
// Record the inner access in the accessSet.
//
void AccessConflictAnalysis::visitBeginAccess(BeginAccessInst *innerBeginAccess,
                                              SparseAccessSet &accessSet) {
  if (innerBeginAccess->getEnforcement() != SILAccessEnforcement::Dynamic)
    return;

  const AccessInfo &innerAccess = result.getAccessInfo(innerBeginAccess);
  SILAccessKind innerAccessKind = innerBeginAccess->getAccessKind();

  SparseAccessSet::NoNestedConflictIterator accessIter(accessSet);
  while (BeginAccessInst *outerBeginAccess = accessIter.next()) {
    // If both are reads, keep the mapped access.
    if (!accessKindMayConflict(innerAccessKind,
                               outerBeginAccess->getAccessKind())) {
      continue;
    }
    AccessInfo &outerAccess = result.getAccessInfo(outerBeginAccess);

    // If there is no potential conflict, leave the outer access mapped.
    if (!outerAccess.isDistinctFrom(innerAccess))
      continue;

    LLVM_DEBUG(innerAccess.dump(); llvm::dbgs() << "  may conflict with:\n";
          outerAccess.dump());

    recordConflict(outerAccess, accessSet);
  }
  LLVM_DEBUG(llvm::dbgs() << "Recording access: " << *innerBeginAccess;
        llvm::dbgs() << "  at: "; innerAccess.dump());

  // Record the current access in the map. It can potentially be folded
  // regardless of whether it may conflict with an outer access.
  bool inserted =
      accessSet.enterScope(innerBeginAccess, innerAccess.getAccessIndex());
  (void)inserted;
  assert(inserted && "the same begin_access cannot be seen twice.");
}

void AccessConflictAnalysis::visitEndAccess(EndAccessInst *endAccess,
                                   SparseAccessSet &accessSet) {
  auto *beginAccess = endAccess->getBeginAccess();
  if (beginAccess->getEnforcement() != SILAccessEnforcement::Dynamic)
    return;

  unsigned index = result.getAccessIndex(beginAccess);
  LLVM_DEBUG(if (accessSet.seenConflict(index)) llvm::dbgs()
        << "No conflict on one path from " << *beginAccess << " to "
        << *endAccess);

  // Erase this access from the sparse set. We only want to detect conflicts
  // within the access scope.
  accessSet.exitScope(index);
}

void AccessConflictAnalysis::visitFullApply(FullApplySite fullApply,
                                   SparseAccessSet &accessSet) {
  FunctionAccessedStorage callSiteAccesses;
  ASA->getCallSiteEffects(callSiteAccesses, fullApply);

  SparseAccessSet::NoNestedConflictIterator accessIter(accessSet);
  while (BeginAccessInst *outerBeginAccess = accessIter.next()) {

    // If there is no potential conflict, leave the outer access mapped.
    SILAccessKind accessKind = outerBeginAccess->getAccessKind();
    AccessInfo &outerAccess = result.getAccessInfo(outerBeginAccess);
    if (!callSiteAccesses.mayConflictWith(accessKind, outerAccess))
      continue;

    LLVM_DEBUG(llvm::dbgs() << *fullApply.getInstruction() << "  call site access: ";
          callSiteAccesses.dump(); llvm::dbgs() << "  may conflict with:\n";
          outerAccess.dump());

    recordConflict(outerAccess, accessSet);
  }
}

// Merge all predecessor accesses into the local acces set. Only propagate
// accesses that are still present in all predecessors. The absence of a begin
// access from a visited predecessor indicates the presence of a conflict. A
// block has been visited if it has a map entry in blockOutAccess.
void AccessConflictAnalysis::mergePredAccesses(SILBasicBlock *succBB,
                                      SparseAccessSet &mergedAccesses) {
  for (SILBasicBlock *predBB : succBB->getPredecessorBlocks()) {
    auto mapI = blockOutAccess.find(predBB);
    if (mapI == blockOutAccess.end())
      continue;

    const DenseAccessSet &predSet = mapI->second;
    mergedAccesses.merge(SparseAccessSet(predSet, result));
  }
}

// Compute access reachability within the given block.
void AccessConflictAnalysis::visitBlock(SILBasicBlock *BB) {
  // Sparse set for tracking accesses with an individual block.
  SparseAccessSet accessSet(result);
  mergePredAccesses(BB, accessSet);

  for (auto &I : *BB) {
    if (auto *BAI = dyn_cast<BeginAccessInst>(&I)) {
      visitBeginAccess(BAI, accessSet);
      continue;
    }
    if (auto *EAI = dyn_cast<EndAccessInst>(&I)) {
      visitEndAccess(EAI, accessSet);
      continue;
    }
    if (auto fullApply = FullApplySite::isa(&I)) {
      visitFullApply(fullApply, accessSet);
    }
  }
  LLVM_DEBUG(if (accessSet.hasConflictFreeAccess()) {
    llvm::dbgs() << "Initializing no-conflict access out of bb"
                 << BB->getDebugID() << "\n";
    accessSet.dump();
  });
  if (BB->getTerminator()->isFunctionExiting())
    assert(!accessSet.hasInScopeAccess() && "no postdominating end_access");

  // Initialize blockOutAccess for this block with the current access set.
  accessSet.copyNoNestedConflictInto(blockOutAccess[BB]);
}

// -----------------------------------------------------------------------------
// MARK: Access Enforcement Optimization
// -----------------------------------------------------------------------------

/// Perform access folding.
///
/// Data-flow analysis is now complete. Any begin_access that has seen a
/// conflict can be given the [no_nested_conflict] instruction attribute.
///
/// Note: If we later support marking begin_unpaired_access
/// [no_nested_conflict], then we also need to remove any corresponding
/// end_unpaired_access. That can be done either by recording the
/// end_unpaired_access instructions during analysis and deleting them here in
/// the same order, or sorting them here by their begin_unpaired_access index.
static bool
foldNonNestedAccesses(AccessConflictAnalysis::AccessMap &accessMap) {
  bool changed = false;
  // Iteration over accessMap is nondeterministic. Setting the conflict flags
  // can be done in any order.
  for (auto &beginAccessAndInfo : accessMap) {
    BeginAccessInst *beginAccess = beginAccessAndInfo.first;
    AccessInfo &info = beginAccessAndInfo.second;
    if (info.seenNestedConflict())
      continue;

    // Optimize this begin_access by setting [no_nested_conflict].
    beginAccess->setNoNestedConflict(true);
    changed = true;
    LLVM_DEBUG(llvm::dbgs() << "Folding " << *beginAccess);
  }
  return changed;
}

/// Perform local access marker elimination.
///
/// Disable accesses to uniquely identified local storage for which no
/// accesses can have nested conflicts. This is only valid if the function's
/// local storage cannot be potentially modified by unidentified access:
///
/// - Arguments cannot alias with local storage, so accessing an argument has no
///   effect on analysis of the current function. When a callee accesses an
///   argument, AccessedStorageAnalysis will either map the accessed storage to
///   a value in the caller's function, or mark it as unidentified.
///
/// - Stack or Box local storage could potentially be accessed via Unidentified
///   access. (Some Unidentified accesses are for initialization or for
///   temporary storage instead, but those should never have Dynamic
///   enforcement). These accesses can only be eliminated when there is no
///   Unidentified access within the function without the [no_nested_conflict]
///   flag.
static bool
removeLocalNonNestedAccess(const AccessConflictAnalysis::Result &result,
                           const FunctionAccessedStorage &functionAccess) {
  if (functionAccess.hasUnidentifiedAccess())
    return false;

  bool changed = false;
  SmallVector<BeginAccessInst *, 8> deadAccesses;
  for (auto &beginAccessAndInfo : result.accessMap) {
    BeginAccessInst *beginAccess = beginAccessAndInfo.first;
    const AccessInfo &info = beginAccessAndInfo.second;
    if (info.seenNestedConflict() || !info.isLocal())
      continue;

    // This particular access to local storage is marked
    // [no_nested_conflict]. Now check FunctionAccessedStorage to determine if
    // that is true for all access to the same storage.
<<<<<<< HEAD
    if (functionAccess.hasNoNestedConflict(info))
      deadAccesses.push_back(beginAccess);
  }
  std::sort(deadAccesses.begin(), deadAccesses.end(),
            [&result](BeginAccessInst *a, BeginAccessInst *b) {
              return result.getAccessIndex(a) < result.getAccessIndex(b);
            });
  for (BeginAccessInst *beginAccess : deadAccesses) {
    LLVM_DEBUG(llvm::dbgs() << "Removing dead access " << *beginAccess);
    changed = true;
    removeBeginAccess(beginAccess);
=======
    if (functionAccess.hasNoNestedConflict(info)) {
      DEBUG(llvm::dbgs() << "Disabling dead access " << *beginAccess);
      beginAccess->setEnforcement(SILAccessEnforcement::Static);
      changed = true;
    }
>>>>>>> 1a317f47
  }
  return changed;
}

namespace {
struct AccessEnforcementOpts : public SILFunctionTransform {
  void run() override {
    SILFunction *F = getFunction();
    if (F->empty())
      return;

    PostOrderFunctionInfo *PO = getAnalysis<PostOrderAnalysis>()->get(F);
    AccessedStorageAnalysis *ASA = getAnalysis<AccessedStorageAnalysis>();
    auto result = AccessConflictAnalysis(F, PO, ASA).analyze();

    // Perform access folding by setting the [no_nested_conflict] flag on
    // begin_access instructions.
    if (!foldNonNestedAccesses(result.accessMap))
      return;

    // Recompute AccessStorageAnalysis, just for this function, to update the
    // StorageAccessInfo::noNestedConflict status for each accessed storage.
    invalidateAnalysis(SILAnalysis::InvalidationKind::Instructions);

    // Use the updated AccessedStorageAnalysis to find any uniquely identified
    // local storage that has no nested conflict on any of its accesses within
    // this function. All the accesses can be marked as statically enforced.
    //
    // Note that the storage address may be passed as an argument and there may
    // be nested conflicts within that call, but none of the accesses within
    // this function will overlap.
    const FunctionAccessedStorage &functionAccess = ASA->getEffects(F);
    if (removeLocalNonNestedAccess(result, functionAccess))
      invalidateAnalysis(SILAnalysis::InvalidationKind::Instructions);
  }
};
} // namespace

SILTransform *swift::createAccessEnforcementOpts() {
  return new AccessEnforcementOpts();
}<|MERGE_RESOLUTION|>--- conflicted
+++ resolved
@@ -608,25 +608,11 @@
     // This particular access to local storage is marked
     // [no_nested_conflict]. Now check FunctionAccessedStorage to determine if
     // that is true for all access to the same storage.
-<<<<<<< HEAD
-    if (functionAccess.hasNoNestedConflict(info))
-      deadAccesses.push_back(beginAccess);
-  }
-  std::sort(deadAccesses.begin(), deadAccesses.end(),
-            [&result](BeginAccessInst *a, BeginAccessInst *b) {
-              return result.getAccessIndex(a) < result.getAccessIndex(b);
-            });
-  for (BeginAccessInst *beginAccess : deadAccesses) {
-    LLVM_DEBUG(llvm::dbgs() << "Removing dead access " << *beginAccess);
-    changed = true;
-    removeBeginAccess(beginAccess);
-=======
     if (functionAccess.hasNoNestedConflict(info)) {
-      DEBUG(llvm::dbgs() << "Disabling dead access " << *beginAccess);
+      LLVM_DEBUG(llvm::dbgs() << "Disabling dead access " << *beginAccess);
       beginAccess->setEnforcement(SILAccessEnforcement::Static);
       changed = true;
     }
->>>>>>> 1a317f47
   }
   return changed;
 }
