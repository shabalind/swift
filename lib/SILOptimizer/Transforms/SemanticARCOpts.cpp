//===--- SemanticARCOpts.cpp ----------------------------------------------===//
//
// This source file is part of the Swift.org open source project
//
// Copyright (c) 2014 - 2017 Apple Inc. and the Swift project authors
// Licensed under Apache License v2.0 with Runtime Library Exception
//
// See https://swift.org/LICENSE.txt for license information
// See https://swift.org/CONTRIBUTORS.txt for the list of Swift project authors
//
//===----------------------------------------------------------------------===//

#define DEBUG_TYPE "sil-semantic-arc-opts"
#include "swift/Basic/BlotSetVector.h"
#include "swift/Basic/FrozenMultiMap.h"
#include "swift/Basic/STLExtras.h"
#include "swift/SIL/BasicBlockUtils.h"
#include "swift/SIL/DebugUtils.h"
#include "swift/SIL/LinearLifetimeChecker.h"
#include "swift/SIL/MemAccessUtils.h"
#include "swift/SIL/OwnershipUtils.h"
#include "swift/SIL/Projection.h"
#include "swift/SIL/SILArgument.h"
#include "swift/SIL/SILBuilder.h"
#include "swift/SIL/SILInstruction.h"
#include "swift/SIL/SILVisitor.h"
#include "swift/SILOptimizer/Analysis/PostOrderAnalysis.h"
#include "swift/SILOptimizer/PassManager/Passes.h"
#include "swift/SILOptimizer/PassManager/Transforms.h"
#include "swift/SILOptimizer/Utils/InstOptUtils.h"
#include "swift/SILOptimizer/Utils/ValueLifetime.h"
#include "llvm/ADT/SmallPtrSet.h"
#include "llvm/ADT/SmallVector.h"
#include "llvm/ADT/Statistic.h"
#include "llvm/Support/CommandLine.h"

using namespace swift;

STATISTIC(NumEliminatedInsts, "number of removed instructions");
STATISTIC(NumLoadCopyConvertedToLoadBorrow,
          "number of load_copy converted to load_borrow");

//===----------------------------------------------------------------------===//
//                            Live Range Modeling
//===----------------------------------------------------------------------===//

namespace {

class LiveRange {
  /// The value that we are computing the LiveRange for. Expected to be an owned
  /// introducer and not to be forwarding.
  OwnedValueIntroducer introducer;

  /// A list of destroy_values of the live range.
  SmallVector<Operand *, 2> destroyingUses;

  /// A list of forwarding instructions that forward owned ownership, but that
  /// are also able to be converted to guaranteed ownership. If we are able to
  /// eliminate this LiveRange due to it being from a guaranteed value, we must
  /// flip the ownership of all of these instructions to guaranteed from owned.
  ///
  /// Corresponds to isOwnershipForwardingInst(...).
  SmallVector<Operand *, 2> ownershipForwardingUses;

  /// Consuming uses that we were not able to understand as a forwarding
  /// instruction or a destroy_value. These must be passed a strongly control
  /// equivalent +1 value.
  SmallVector<Operand *, 2> unknownConsumingUses;

public:
  LiveRange(SILValue value);
  LiveRange(const LiveRange &) = delete;
  LiveRange &operator=(const LiveRange &) = delete;

  enum class HasConsumingUse_t {
    No = 0,
    YesButAllPhiArgs = 1,
    Yes = 2,
  };

  /// Return true if v only has invalidating uses that are destroy_value. Such
  /// an owned value is said to represent a dead "live range".
  ///
  /// Semantically this implies that a value is never passed off as +1 to memory
  /// or another function implying it can be used everywhere at +0.
  HasConsumingUse_t
  hasUnknownConsumingUse(bool assumingFixedPoint = false) const;

  ArrayRef<Operand *> getDestroyingUses() const { return destroyingUses; }

private:
  struct OperandToUser;

public:
  using DestroyingInstsRange =
      TransformRange<ArrayRef<Operand *>, OperandToUser>;
  DestroyingInstsRange getDestroyingInsts() const;

  /// If this LiveRange has a single destroying use, return that use. Otherwise,
  /// return nullptr.
  Operand *getSingleDestroyingUse() const {
    if (destroyingUses.size() != 1) {
      return nullptr;
    }
    return destroyingUses.front();
  }

  /// If this LiveRange has a single unknown destroying use, return that
  /// use. Otherwise, return nullptr.
  Operand *getSingleUnknownConsumingUse() const {
    if (unknownConsumingUses.size() != 1) {
      return nullptr;
    }
    return unknownConsumingUses.front();
  }

  OwnedValueIntroducer getIntroducer() const { return introducer; }

  ArrayRef<Operand *> getOwnershipForwardingUses() const {
    return ownershipForwardingUses;
  }

  void convertOwnedGeneralForwardingUsesToGuaranteed();

  /// A consuming operation that:
  ///
  /// 1. If \p insertEndBorrows is true inserts end borrows at all
  ///    destroying insts locations.
  ///
  /// 2. Deletes all destroy_values.
  ///
  /// 3. RAUW value with newGuaranteedValue.
  ///
  /// 4. Convert all of the general forwarding instructions from
  ///    @owned -> @guaranteed. "Like Dominoes".
  ///
  /// 5. Leaves all of the unknown consuming users alone. It is up to
  ///    the caller to handle converting their ownership.
  void convertToGuaranteedAndRAUW(SILValue newGuaranteedValue,
                                  InstModCallbacks callbacks) &&;

  /// A consuming operation that in order:
  ///
  /// 1. Converts the phi argument to be guaranteed.
  ///
  /// 2. Inserts end_borrows at the relevant destroy_values.
  ///
  /// 3. Deletes all destroy_values.
  ///
  /// 4. Converts all of the general forwarding instructions from @owned ->
  /// @guaranteed. "Like Dominoes".
  ///
  /// NOTE: This leaves all of the unknown consuming users alone. It is up to
  /// the caller to handle converting their ownership.
  ///
  /// NOTE: This routine leaves inserting begin_borrows for the incoming values
  /// to the caller since those are not part of the LiveRange itself.
  ///
  /// NOTE: Asserts that value is a phi argument.
  void convertArgToGuaranteed(DeadEndBlocks &deadEndBlocks,
                              ValueLifetimeAnalysis::Frontier &scratch,
                              InstModCallbacks callbacks) &&;

  /// Given a new guaranteed value, insert end_borrow for the newGuaranteedValue
  /// at all of our destroy_values in prepration for converting from owned to
  /// guaranteed.
  ///
  /// This is used when converting load [copy] -> load_borrow.
  void insertEndBorrowsAtDestroys(SILValue newGuaranteedValue,
                                  DeadEndBlocks &deadEndBlocks,
                                  ValueLifetimeAnalysis::Frontier &scratch);
};

} // end anonymous namespace

struct LiveRange::OperandToUser {
  OperandToUser() {}

  SILInstruction *operator()(const Operand *use) const {
    auto *nonConstUse = const_cast<Operand *>(use);
    return nonConstUse->getUser();
  }
};

LiveRange::DestroyingInstsRange LiveRange::getDestroyingInsts() const {
  return DestroyingInstsRange(getDestroyingUses(), OperandToUser());
}

LiveRange::LiveRange(SILValue value)
    : introducer(*OwnedValueIntroducer::get(value)), destroyingUses(),
      ownershipForwardingUses(), unknownConsumingUses() {
  assert(introducer.value.getOwnershipKind() == ValueOwnershipKind::Owned);

  // We know that our silvalue produces an @owned value. Look through all of our
  // uses and classify them as either consuming or not.
  SmallVector<Operand *, 32> worklist(introducer.value->getUses());
  while (!worklist.empty()) {
    auto *op = worklist.pop_back_val();

    // Skip type dependent operands.
    if (op->isTypeDependent())
      continue;

    // Do a quick check that we did not add ValueOwnershipKind that are not
    // owned to the worklist.
    assert(op->get().getOwnershipKind() == ValueOwnershipKind::Owned &&
           "Added non-owned value to worklist?!");

    auto *user = op->getUser();

    // Ok, this constraint can take something owned as live. Assert that it
    // can also accept something that is guaranteed. Any non-consuming use of
    // an owned value should be able to take a guaranteed parameter as well
    // (modulo bugs). We assert to catch these.
    if (!op->isConsumingUse()) {
      continue;
    }

    // Ok, we know now that we have a consuming use. See if we have a destroy
    // value, quickly up front. If we do have one, stash it and continue.
    if (isa<DestroyValueInst>(user)) {
      destroyingUses.push_back(op);
      continue;
    }

    // Otherwise, see if we have a forwarding value that has a single
    // non-trivial operand that can accept a guaranteed value. If not, we can
    // not recursively process it, so be conservative and assume that we /may
    // consume/ the value, so the live range must not be eliminated.
    //
    // DISCUSSION: For now we do not support forwarding instructions with
    // multiple non-trivial arguments since we would need to optimize all of
    // the non-trivial arguments at the same time.
    //
    // NOTE: Today we do not support TermInsts for simplicity... we /could/
    // support it though if we need to.
    auto *ti = dyn_cast<TermInst>(user);
    if ((ti && !ti->isTransformationTerminator()) ||
        !isGuaranteedForwardingInst(user) ||
        1 != count_if(user->getOperandValues(
                          true /*ignore type dependent operands*/),
                      [&](SILValue v) {
                        return v.getOwnershipKind() ==
                               ValueOwnershipKind::Owned;
                      })) {
      unknownConsumingUses.push_back(op);
      continue;
    }

    // Ok, this is a forwarding instruction whose ownership we can flip from
    // owned -> guaranteed.
    ownershipForwardingUses.push_back(op);

    // If we have a non-terminator, just visit its users recursively to see if
    // the the users force the live range to be alive.
    if (!ti) {
      for (SILValue v : user->getResults()) {
        if (v.getOwnershipKind() != ValueOwnershipKind::Owned)
          continue;
        llvm::copy(v->getUses(), std::back_inserter(worklist));
      }
      continue;
    }

    // Otherwise, we know that we have no only a terminator, but a
    // transformation terminator, so we should add the users of its results to
    // the worklist.
    for (auto &succ : ti->getSuccessors()) {
      auto *succBlock = succ.getBB();

      // If we do not have any arguments, then continue.
      if (succBlock->args_empty())
        continue;

      for (auto *succArg : succBlock->getSILPhiArguments()) {
        // If we have an any value, just continue.
        if (succArg->getOwnershipKind() == ValueOwnershipKind::None)
          continue;

        // Otherwise add all users of this BBArg to the worklist to visit
        // recursively.
        llvm::copy(succArg->getUses(), std::back_inserter(worklist));
      }
    }
  }
}

void LiveRange::insertEndBorrowsAtDestroys(
    SILValue newGuaranteedValue, DeadEndBlocks &deadEndBlocks,
    ValueLifetimeAnalysis::Frontier &scratch) {
  assert(scratch.empty() && "Expected scratch to be initially empty?!");

  // Since we are looking through forwarding uses that can accept guaranteed
  // parameters, we can have multiple destroy_value along the same path. We need
  // to find the post-dominating block set of these destroy value to ensure that
  // we do not insert multiple end_borrow.
  //
  // TODO: Hoist this out?
  SILInstruction *inst = introducer.value->getDefiningInstruction();
  if (!inst) {
    // If our introducer was not for an inst, it should be from an arg. In such
    // a case, we handle one of two cases:
    //
    // 1. If we have one destroy and that destroy is the initial instruction in
    // the arguments block, we just insert the end_borrow here before the
    // destroy_value and bail. If the destroy is not the initial instruction in
    // the arg block, we delegate to the ValueLifetimeAnalysis code.
    //
    // 2. If we have multiple destroys, by the properties of owned values having
    // a linear lifetime, we know that the destroys can not both be first in the
    // args block since the only way that we could have two such destroys in the
    // arg's block is if we destructured the arg. In such a case, the
    // destructure instruction would have to be between the argument and any
    // destroy meaning the destroys could not be first. In such a case, we
    // delegate to the ValueLifetimeAnalysis code.
    auto *arg = cast<SILArgument>(introducer.value);
    auto *beginInst = &*arg->getParent()->begin();
    if (auto *singleDestroyingUse = getSingleDestroyingUse()) {
      if (singleDestroyingUse->getUser() == beginInst) {
        auto loc = RegularLocation::getAutoGeneratedLocation();
        SILBuilderWithScope builder(beginInst);
        builder.createEndBorrow(loc, newGuaranteedValue);
        return;
      }
    }
    inst = beginInst;
  }
  ValueLifetimeAnalysis analysis(inst, getDestroyingInsts());
  bool foundCriticalEdges = !analysis.computeFrontier(
      scratch, ValueLifetimeAnalysis::DontModifyCFG, &deadEndBlocks);
  (void)foundCriticalEdges;
  assert(!foundCriticalEdges);
  auto loc = RegularLocation::getAutoGeneratedLocation();
  while (!scratch.empty()) {
    auto *insertPoint = scratch.pop_back_val();
    SILBuilderWithScope builder(insertPoint);
    builder.createEndBorrow(loc, newGuaranteedValue);
  }
}

void LiveRange::convertOwnedGeneralForwardingUsesToGuaranteed() {
  while (!ownershipForwardingUses.empty()) {
    auto *i = ownershipForwardingUses.pop_back_val()->getUser();

    // If this is a term inst, just convert all of its incoming values that are
    // owned to be guaranteed.
    if (auto *ti = dyn_cast<TermInst>(i)) {
      for (auto &succ : ti->getSuccessors()) {
        auto *succBlock = succ.getBB();

        // If we do not have any arguments, then continue.
        if (succBlock->args_empty())
          continue;

        for (auto *succArg : succBlock->getSILPhiArguments()) {
          // If we have an any value, just continue.
          if (succArg->getOwnershipKind() == ValueOwnershipKind::Owned) {
            succArg->setOwnershipKind(ValueOwnershipKind::Guaranteed);
          }
        }
      }
      continue;
    }

    assert(i->hasResults());
    for (SILValue result : i->getResults()) {
      if (auto *svi = dyn_cast<OwnershipForwardingSingleValueInst>(result)) {
        if (svi->getOwnershipKind() == ValueOwnershipKind::Owned) {
          svi->setOwnershipKind(ValueOwnershipKind::Guaranteed);
        }
        continue;
      }

      if (auto *ofci = dyn_cast<OwnershipForwardingConversionInst>(result)) {
        if (ofci->getOwnershipKind() == ValueOwnershipKind::Owned) {
          ofci->setOwnershipKind(ValueOwnershipKind::Guaranteed);
        }
        continue;
      }

      if (auto *sei = dyn_cast<OwnershipForwardingSelectEnumInstBase>(result)) {
        if (sei->getOwnershipKind() == ValueOwnershipKind::Owned) {
          sei->setOwnershipKind(ValueOwnershipKind::Guaranteed);
        }
        continue;
      }

      if (auto *mvir = dyn_cast<MultipleValueInstructionResult>(result)) {
        if (mvir->getOwnershipKind() == ValueOwnershipKind::Owned) {
          mvir->setOwnershipKind(ValueOwnershipKind::Guaranteed);
        }
        continue;
      }

      llvm_unreachable("unhandled forwarding instruction?!");
    }
  }
}

void LiveRange::convertToGuaranteedAndRAUW(SILValue newGuaranteedValue,
                                           InstModCallbacks callbacks) && {
  auto *value = cast<SingleValueInstruction>(introducer.value);
  while (!destroyingUses.empty()) {
    auto *d = destroyingUses.pop_back_val();
    callbacks.deleteInst(d->getUser());
    ++NumEliminatedInsts;
  }

  callbacks.eraseAndRAUWSingleValueInst(value, newGuaranteedValue);

  // Then change all of our guaranteed forwarding insts to have guaranteed
  // ownership kind instead of what ever they previously had (ignoring trivial
  // results);
  convertOwnedGeneralForwardingUsesToGuaranteed();
}

void LiveRange::convertArgToGuaranteed(DeadEndBlocks &deadEndBlocks,
                                       ValueLifetimeAnalysis::Frontier &scratch,
                                       InstModCallbacks callbacks) && {
  // First convert the phi argument to be guaranteed.
  auto *phiArg = cast<SILPhiArgument>(introducer.value);
  phiArg->setOwnershipKind(ValueOwnershipKind::Guaranteed);

  // Then insert end_borrows at each of our destroys. We have to convert the phi
  // to guaranteed first since otherwise, the ownership check when we create the
  // end_borrows will trigger.
  insertEndBorrowsAtDestroys(phiArg, deadEndBlocks, scratch);

  // Then eliminate all of the destroys...
  while (!destroyingUses.empty()) {
    auto *d = destroyingUses.pop_back_val();
    callbacks.deleteInst(d->getUser());
    ++NumEliminatedInsts;
  }

  // and change all of our guaranteed forwarding insts to have guaranteed
  // ownership kind instead of what ever they previously had (ignoring trivial
  // results);
  convertOwnedGeneralForwardingUsesToGuaranteed();
}

LiveRange::HasConsumingUse_t
LiveRange::hasUnknownConsumingUse(bool assumingAtFixPoint) const {
  // First do a quick check if we have /any/ unknown consuming
  // uses. If we do not have any, return false early.
  if (unknownConsumingUses.empty()) {
    return HasConsumingUse_t::No;
  }

  // Ok, we do have some unknown consuming uses. If we aren't assuming we are at
  // the fixed point yet, just bail.
  if (!assumingAtFixPoint) {
    return HasConsumingUse_t::Yes;
  }

  // We do not know how to handle yet cases where an owned value is used by
  // multiple phi nodes. So we bail early if unknown consuming uses is > 1.
  //
  // TODO: Build up phi node web.
  auto *op = getSingleUnknownConsumingUse();
  if (!op) {
    return HasConsumingUse_t::Yes;
  }

  // Make sure our single unknown consuming use is a branch inst. If not, bail,
  // this is a /real/ unknown consuming use.
  if (!isa<BranchInst>(op->getUser())) {
    return HasConsumingUse_t::Yes;
  }

  // Otherwise, setup the phi to incoming value map mapping the block arguments
  // to our introducer.
  return HasConsumingUse_t::YesButAllPhiArgs;
}

//===----------------------------------------------------------------------===//
//                        Address Written To Analysis
//===----------------------------------------------------------------------===//

namespace {

/// A simple analysis that checks if a specific def (in our case an inout
/// argument) is ever written to. This is conservative, local and processes
/// recursively downwards from def->use.
struct IsAddressWrittenToDefUseAnalysis {
  llvm::SmallDenseMap<SILValue, bool, 8> isWrittenToCache;

  bool operator()(SILValue value) {
    auto iter = isWrittenToCache.try_emplace(value, true);

    // If we are already in the map, just return that.
    if (!iter.second)
      return iter.first->second;

    // Otherwise, compute our value, cache it and return.
    bool result = isWrittenToHelper(value);
    iter.first->second = result;
    return result;
  }

private:
  bool isWrittenToHelper(SILValue value);
};

} // end anonymous namespace

bool IsAddressWrittenToDefUseAnalysis::isWrittenToHelper(SILValue initialValue) {
  SmallVector<Operand *, 8> worklist(initialValue->getUses());
  while (!worklist.empty()) {
    auto *op = worklist.pop_back_val();
    SILInstruction *user = op->getUser();

    if (Projection::isAddressProjection(user) ||
        isa<ProjectBlockStorageInst>(user)) {
      for (SILValue r : user->getResults()) {
        llvm::copy(r->getUses(), std::back_inserter(worklist));
      }
      continue;
    }

    if (auto *oeai = dyn_cast<OpenExistentialAddrInst>(user)) {
      // Mutable access!
      if (oeai->getAccessKind() != OpenedExistentialAccess::Immutable) {
        return true;
      }

      //  Otherwise, look through it and continue.
      llvm::copy(oeai->getUses(), std::back_inserter(worklist));
      continue;
    }

    // load_borrow and incidental uses are fine as well.
    if (isa<LoadBorrowInst>(user) || isIncidentalUse(user)) {
      continue;
    }

    // Look through immutable begin_access.
    if (auto *bai = dyn_cast<BeginAccessInst>(user)) {
      // If we do not have a read, return true.
      if (bai->getAccessKind() != SILAccessKind::Read) {
        return true;
      }

      // Otherwise, add the users to the worklist and continue.
      llvm::copy(bai->getUses(), std::back_inserter(worklist));
      continue;
    }

    // As long as we do not have a load [take], we are fine.
    if (auto *li = dyn_cast<LoadInst>(user)) {
      if (li->getOwnershipQualifier() == LoadOwnershipQualifier::Take) {
        return true;
      }
      continue;
    }

    // If we have a FullApplySite, see if we use the value as an
    // indirect_guaranteed parameter. If we use it as inout, we need
    // interprocedural analysis that we do not perform here.
    if (auto fas = FullApplySite::isa(user)) {
      if (fas.getArgumentConvention(*op) ==
          SILArgumentConvention::Indirect_In_Guaranteed)
        continue;

      // Otherwise, be conservative and return true.
      return true;
    }

    // Copy addr that read are just loads.
    if (auto *cai = dyn_cast<CopyAddrInst>(user)) {
      // If our value is the destination, this is a write.
      if (cai->getDest() == op->get()) {
        return true;
      }

      // Ok, so we are Src by process of elimination. Make sure we are not being
      // taken.
      if (cai->isTakeOfSrc()) {
        return true;
      }

      // Otherwise, we are safe and can continue.
      continue;
    }

    // If we did not recognize the user, just return conservatively that it was
    // written to.
    LLVM_DEBUG(llvm::dbgs()
               << "Function: " << user->getFunction()->getName() << "\n");
    LLVM_DEBUG(llvm::dbgs() << "Value: " << op->get());
    LLVM_DEBUG(llvm::dbgs() << "Unknown instruction!: " << *user);
    return true;
  }

  // Ok, we finished our worklist and this address is not being written to.
  return false;
}

//===----------------------------------------------------------------------===//
//                               Implementation
//===----------------------------------------------------------------------===//

namespace {

/// A visitor that optimizes ownership instructions and eliminates any trivially
/// dead code that results after optimization. It uses an internal worklist that
/// is initialized on construction with targets to avoid iterator invalidation
/// issues. Rather than revisit the entire CFG like SILCombine and other
/// visitors do, we maintain a visitedSinceLastMutation list to ensure that we
/// revisit all interesting instructions in between mutations.
struct SemanticARCOptVisitor
    : SILInstructionVisitor<SemanticARCOptVisitor, bool> {
  /// Our main worklist. We use this after an initial run through.
  SmallBlotSetVector<SILValue, 32> worklist;

  /// A set of values that we have visited since the last mutation. We use this
  /// to ensure that we do not visit values twice without mutating.
  ///
  /// This is specifically to ensure that we do not go into an infinite loop
  /// when visiting phi nodes.
  SmallBlotSetVector<SILValue, 16> visitedSinceLastMutation;

  SILFunction &F;
  Optional<DeadEndBlocks> TheDeadEndBlocks;
  ValueLifetimeAnalysis::Frontier lifetimeFrontier;
  IsAddressWrittenToDefUseAnalysis isAddressWrittenToDefUseAnalysis;

  /// Are we assuming that we reached a fix point and are re-processing to
  /// prepare to use the phiToIncomingValueMultiMap.
  bool assumingAtFixedPoint = false;

  /// A map from a value that acts as a "joined owned introducer" in the def-use
  /// graph.
  ///
  /// A "joined owned introducer" is a value with owned ownership whose
  /// ownership is derived from multiple non-trivial owned operands of a related
  /// instruction. Some examples are phi arguments, tuples, structs. Naturally,
  /// all of these instructions must be non-unary instructions and only have
  /// this property if they have multiple operands that are non-trivial.
  ///
  /// In such a case, we can not just treat them like normal forwarding concepts
  /// since we can only eliminate optimize such a value if we are able to reason
  /// about all of its operands together jointly. This is not amenable to a
  /// small peephole analysis.
  ///
  /// Instead, as we perform the peephole analysis, using the multimap, we map
  /// each joined owned value introducer to the set of its @owned operands that
  /// we thought we could convert to guaranteed only if we could do the same to
  /// the joined owned value introducer. Then once we finish performing
  /// peepholes, we iterate through the map and see if any of our joined phi
  /// ranges had all of their operand's marked with this property by iterating
  /// over the multimap. Since we are dealing with owned values and we know that
  /// our LiveRange can not see through joined live ranges, we know that we
  /// should only be able to have a single owned value introducer for each
  /// consumed operand.
  FrozenMultiMap<SILValue, Operand *> joinedOwnedIntroducerToConsumedOperands;

  using FrozenMultiMapRange =
      decltype(joinedOwnedIntroducerToConsumedOperands)::PairToSecondEltRange;

  explicit SemanticARCOptVisitor(SILFunction &F) : F(F) {}

  DeadEndBlocks &getDeadEndBlocks() {
    if (!TheDeadEndBlocks)
      TheDeadEndBlocks.emplace(&F);
    return *TheDeadEndBlocks;
  }

  /// Given a single value instruction, RAUW it with newValue, add newValue to
  /// the worklist, and then call eraseInstruction on i.
  void eraseAndRAUWSingleValueInstruction(SingleValueInstruction *i, SILValue newValue) {
    worklist.insert(newValue);
    for (auto *use : i->getUses()) {
      for (SILValue result : use->getUser()->getResults()) {
        worklist.insert(result);
      }
    }
    i->replaceAllUsesWith(newValue);
    eraseInstructionAndAddOperandsToWorklist(i);
  }

  /// Add all operands of i to the worklist and then call eraseInstruction on
  /// i. Assumes that the instruction doesnt have users.
  void eraseInstructionAndAddOperandsToWorklist(SILInstruction *i) {
    // Then copy all operands into the worklist for future processing.
    for (SILValue v : i->getOperandValues()) {
      worklist.insert(v);
    }
    eraseInstruction(i);
  }

  /// Pop values off of visitedSinceLastMutation, adding .some values to the
  /// worklist.
  void drainVisitedSinceLastMutationIntoWorklist() {
    while (!visitedSinceLastMutation.empty()) {
      Optional<SILValue> nextValue = visitedSinceLastMutation.pop_back_val();
      if (!nextValue.hasValue()) {
        continue;
      }
      worklist.insert(*nextValue);
    }
  }

  /// Remove all results of the given instruction from the worklist and then
  /// erase the instruction. Assumes that the instruction does not have any
  /// users left.
  void eraseInstruction(SILInstruction *i) {
    // Remove all SILValues of the instruction from the worklist and then erase
    // the instruction.
    for (SILValue result : i->getResults()) {
      worklist.erase(result);
      visitedSinceLastMutation.erase(result);
    }
    i->eraseFromParent();

    // Add everything else from visitedSinceLastMutation to the worklist.
    drainVisitedSinceLastMutationIntoWorklist();
  }

  InstModCallbacks getCallbacks() {
    return InstModCallbacks(
        [this](SILInstruction *inst) { eraseInstruction(inst); },
        [](SILInstruction *) {}, [](SILValue, SILValue) {},
        [this](SingleValueInstruction *i, SILValue value) {
          eraseAndRAUWSingleValueInstruction(i, value);
        });
  }

  /// The default visitor.
  bool visitSILInstruction(SILInstruction *i) {
    assert(!isGuaranteedForwardingInst(i) &&
           "Should have forwarding visitor for all ownership forwarding "
           "instructions");
    return false;
  }

  bool visitCopyValueInst(CopyValueInst *cvi);
  bool visitBeginBorrowInst(BeginBorrowInst *bbi);
  bool visitLoadInst(LoadInst *li);
  static bool shouldVisitInst(SILInstruction *i) {
    switch (i->getKind()) {
    default:
      return false;
    case SILInstructionKind::CopyValueInst:
    case SILInstructionKind::BeginBorrowInst:
    case SILInstructionKind::LoadInst:
      return true;
    }
  }

#define FORWARDING_INST(NAME)                                                  \
  bool visit##NAME##Inst(NAME##Inst *cls) {                                    \
    for (SILValue v : cls->getResults()) {                                     \
      worklist.insert(v);                                                      \
    }                                                                          \
    return false;                                                              \
  }
  FORWARDING_INST(Tuple)
  FORWARDING_INST(Struct)
  FORWARDING_INST(Enum)
  FORWARDING_INST(OpenExistentialRef)
  FORWARDING_INST(Upcast)
  FORWARDING_INST(UncheckedRefCast)
  FORWARDING_INST(ConvertFunction)
  FORWARDING_INST(RefToBridgeObject)
  FORWARDING_INST(BridgeObjectToRef)
  FORWARDING_INST(UnconditionalCheckedCast)
  FORWARDING_INST(UncheckedEnumData)
  FORWARDING_INST(MarkUninitialized)
  FORWARDING_INST(SelectEnum)
  FORWARDING_INST(DestructureStruct)
  FORWARDING_INST(DestructureTuple)
  FORWARDING_INST(TupleExtract)
  FORWARDING_INST(StructExtract)
  FORWARDING_INST(OpenExistentialValue)
  FORWARDING_INST(OpenExistentialBoxValue)
  FORWARDING_INST(MarkDependence)
  FORWARDING_INST(InitExistentialRef)
<<<<<<< HEAD
  // SWIFT_ENABLE_TENSORFLOW
=======
>>>>>>> a424ad23
  FORWARDING_INST(DifferentiableFunction)
  FORWARDING_INST(LinearFunction)
  FORWARDING_INST(DifferentiableFunctionExtract)
  FORWARDING_INST(LinearFunctionExtract)
<<<<<<< HEAD
  // SWIFT_ENABLE_TENSORFLOW END
=======
>>>>>>> a424ad23
#undef FORWARDING_INST

#define FORWARDING_TERM(NAME)                                                  \
  bool visit##NAME##Inst(NAME##Inst *cls) {                                    \
    for (auto succValues : cls->getSuccessorBlockArgumentLists()) {            \
      for (SILValue v : succValues) {                                          \
        worklist.insert(v);                                                    \
      }                                                                        \
    }                                                                          \
    return false;                                                              \
  }

  FORWARDING_TERM(SwitchEnum)
  FORWARDING_TERM(CheckedCastBranch)
  FORWARDING_TERM(Branch)
#undef FORWARDING_TERM

  bool isWrittenTo(LoadInst *li, const LiveRange &lr);

  bool processWorklist();
  bool optimize();

  bool performGuaranteedCopyValueOptimization(CopyValueInst *cvi);
  bool eliminateDeadLiveRangeCopyValue(CopyValueInst *cvi);
  bool tryJoiningCopyValueLiveRangeWithOperand(CopyValueInst *cvi);
  bool performPostPeepholeOwnedArgElimination();
};

} // end anonymous namespace

static llvm::cl::opt<bool>
VerifyAfterTransform("sil-semantic-arc-opts-verify-after-transform",
                     llvm::cl::init(false), llvm::cl::Hidden);

static bool canEliminatePhi(
    SemanticARCOptVisitor::FrozenMultiMapRange optimizableIntroducerRange,
    ArrayRef<Operand *> incomingValueOperandList,
    SmallVectorImpl<OwnedValueIntroducer> &ownedValueIntroducerAccumulator) {
  for (Operand *incomingValueOperand : incomingValueOperandList) {
    SILValue incomingValue = incomingValueOperand->get();

    // Before we do anything, see if we have an incoming value with trivial
    // ownership. This can occur in the case where we are working with enums due
    // to trivial non-payloaded cases. Skip that.
    if (incomingValue.getOwnershipKind() == ValueOwnershipKind::None) {
      continue;
    }

    // Then see if this is an introducer that we actually saw as able to be
    // optimized if we could flip this joined live range.
    //
    // NOTE: If this linear search is too slow, we can change the multimap to
    // sort the mapped to list by pointer instead of insertion order. In such a
    // case, we could then bisect.
    if (llvm::find(optimizableIntroducerRange, incomingValueOperand) ==
        optimizableIntroducerRange.end()) {
      return false;
    }

    // Now that we know it is an owned value that we saw before, check for
    // introducers of the owned value which are the copies that we may be able
    // to eliminate. Since we do not look through joined live ranges, we must
    // only have a single introducer. So look for that one and if not, bail.
    auto singleIntroducer = getSingleOwnedValueIntroducer(incomingValue);
    if (!singleIntroducer.hasValue()) {
      return false;
    }

    // Then make sure that our owned value introducer is able to be converted to
    // guaranteed and that we found it to have a LiveRange that we could have
    // eliminated /if/ we were to get rid of this phi.
    if (!singleIntroducer->isConvertableToGuaranteed()) {
      return false;
    }

    // Otherwise, add the introducer to our result array.
    ownedValueIntroducerAccumulator.push_back(*singleIntroducer);
  }

#ifndef NDEBUG
  // Other parts of the pass ensure that we only add values to the list if their
  // owned value introducer is not used by multiple live ranges. That being
  // said, lets assert that.
  {
    SmallVector<OwnedValueIntroducer, 32> uniqueCheck;
    llvm::copy(ownedValueIntroducerAccumulator,
               std::back_inserter(uniqueCheck));
    sortUnique(uniqueCheck);
    assert(
        uniqueCheck.size() == ownedValueIntroducerAccumulator.size() &&
        "multiple joined live range operands are from the same live range?!");
  }
#endif

  return true;
}

static bool getIncomingJoinedLiveRangeOperands(
    SILValue joinedLiveRange, SmallVectorImpl<Operand *> &resultingOperands) {
  if (auto *phi = dyn_cast<SILPhiArgument>(joinedLiveRange)) {
    return phi->getIncomingPhiOperands(resultingOperands);
  }

  llvm_unreachable("Unhandled joined live range?!");
}

bool SemanticARCOptVisitor::performPostPeepholeOwnedArgElimination() {
  bool madeChange = false;

  // First freeze our multi-map so we can use it for map queries. Also, setup a
  // defer of the reset so we do not forget to reset the map when we are done.
  joinedOwnedIntroducerToConsumedOperands.setFrozen();
  SWIFT_DEFER { joinedOwnedIntroducerToConsumedOperands.reset(); };

  // Now for each phi argument that we have in our multi-map...
  SmallVector<Operand *, 4> incomingValueOperandList;
  SmallVector<OwnedValueIntroducer, 4> ownedValueIntroducers;
  for (auto pair : joinedOwnedIntroducerToConsumedOperands.getRange()) {
    SWIFT_DEFER {
      incomingValueOperandList.clear();
      ownedValueIntroducers.clear();
    };

    // First compute the LiveRange for ownershipPhi value. For simplicity, we
    // only handle cases now where the result does not have any additional
    // ownershipPhi uses.
    SILValue joinedIntroducer = pair.first;
    LiveRange joinedLiveRange(joinedIntroducer);
    if (bool(joinedLiveRange.hasUnknownConsumingUse())) {
      continue;
    }

    // Ok, we know that our phi argument /could/ be converted to guaranteed if
    // our incoming values are able to be converted to guaranteed. Now for each
    // incoming value, compute the incoming values ownership roots and see if
    // all of the ownership roots are in our owned incoming value array.
    if (!getIncomingJoinedLiveRangeOperands(joinedIntroducer,
                                            incomingValueOperandList)) {
      continue;
    }

    // Grab our list of introducer values paired with this SILArgument. See if
    // all of these introducer values were ones that /could/ have been
    // eliminated if it was not for the given phi. If all of them are, we can
    // optimize!
    {
      auto rawFoundOptimizableIntroducerArray = pair.second;
      if (!canEliminatePhi(rawFoundOptimizableIntroducerArray,
                           incomingValueOperandList, ownedValueIntroducers)) {
        continue;
      }
    }

    // Ok, at this point we know that we can eliminate this phi. First go
    // through the list of incomingValueOperandList and stash the value/set the
    // operand's stored value to undef. We will hook them back up later.
    SmallVector<SILValue, 8> originalIncomingValues;
    for (Operand *incomingValueOperand : incomingValueOperandList) {
      originalIncomingValues.push_back(incomingValueOperand->get());
      SILType type = incomingValueOperand->get()->getType();
      auto *undef = SILUndef::get(type, F);
      incomingValueOperand->set(undef);
    }

    // Then go through all of our owned value introducers, compute their live
    // ranges, and eliminate them. We know it is safe to remove them from our
    // previous proofs.
    //
    // NOTE: If our introducer is a copy_value that is one of our
    // originalIncomingValues, we need to update the originalIncomingValue array
    // with that value since we are going to delete the copy_value here. This
    // creates a complication since we want to binary_search on
    // originalIncomingValues to detect this same condition! So, we create a
    // list of updates that we apply after we no longer need to perform
    // binary_search, but before we start RAUWing things.
    SmallVector<std::pair<SILValue, unsigned>, 8> incomingValueUpdates;
    for (auto introducer : ownedValueIntroducers) {
      SILValue v = introducer.value;
      LiveRange lr(v);

      // For now, we only handle copy_value for simplicity.
      //
      // TODO: Add support for load [copy].
      if (introducer.kind == OwnedValueIntroducerKind::Copy) {
        auto *cvi = cast<CopyValueInst>(v);
        // Before we convert from owned to guaranteed, we need to first see if
        // cvi is one of our originalIncomingValues. If so, we need to set
        // originalIncomingValues to be cvi->getOperand(). Otherwise, weirdness
        // results since we are deleting one of our stashed values.
        auto iter = find(originalIncomingValues, cvi);
        if (iter != originalIncomingValues.end()) {
          // We use an auxillary array here so we can continue to bisect on
          // original incoming values. Once we are done processing here, we will
          // not need that property anymore.
          unsigned updateOffset =
              std::distance(originalIncomingValues.begin(), iter);
          incomingValueUpdates.emplace_back(cvi->getOperand(), updateOffset);
        }
        std::move(lr).convertToGuaranteedAndRAUW(cvi->getOperand(),
                                                 getCallbacks());
        continue;
      }
      llvm_unreachable("Unhandled optimizable introducer!");
    }

    // Now go through and update our original incoming value array now that we
    // do not need it to be sorted for bisection purposes.
    while (!incomingValueUpdates.empty()) {
      auto pair = incomingValueUpdates.pop_back_val();
      originalIncomingValues[pair.second] = pair.first;
    }

    // Then convert the phi's live range to be guaranteed.
    std::move(joinedLiveRange)
        .convertArgToGuaranteed(getDeadEndBlocks(), lifetimeFrontier,
                                getCallbacks());

    // Now insert a begin_borrow along the incoming value edges and We have to
    // do this after converting the incoming values to be guaranteed since
    // SILBuilder checks simple ownership invariants (namely that def/use line
    // up) when creating instructions.
    assert(incomingValueOperandList.size() == originalIncomingValues.size());
    while (!incomingValueOperandList.empty()) {
      auto *incomingValueOperand = incomingValueOperandList.pop_back_val();
      SILValue originalValue = originalIncomingValues.pop_back_val();

      auto *br = cast<BranchInst>(incomingValueOperand->getUser());
      if (originalValue.getOwnershipKind() != ValueOwnershipKind::None) {
        auto loc = RegularLocation::getAutoGeneratedLocation();
        SILBuilderWithScope builder(br);
        originalValue = builder.createBeginBorrow(loc, originalValue);
      }
      incomingValueOperand->set(originalValue);
    }

    madeChange = true;
    if (VerifyAfterTransform) {
      F.verify();
    }
  }

  return madeChange;
}

bool SemanticARCOptVisitor::optimize() {
  bool madeChange = false;

  // First process the worklist until we reach a fixed point.
  madeChange |= processWorklist();

  {
    // If we made a change, set that we assume we are at fixed point and then
    // re-run the worklist so that we can
    // properly seeded the ARC peephole map.
    assumingAtFixedPoint = true;
    SWIFT_DEFER { assumingAtFixedPoint = false; };

    // Add everything in visitedSinceLastMutation to the worklist so we
    // recompute our fixed point.
    drainVisitedSinceLastMutationIntoWorklist();

    // Then re-run the worklist. We shouldn't modify anything since we are at a
    // fixed point and are just using this to seed the
    // joinedOwnedIntroducerToConsumedOperands after we have finished changing
    // things. If we did change something, we did something weird, so assert!
    bool madeAdditionalChanges = processWorklist();
    (void)madeAdditionalChanges;
    assert(!madeAdditionalChanges && "Should be at the fixed point");
  }

  // Then use the newly seeded peephole map to
  madeChange |= performPostPeepholeOwnedArgElimination();

  return madeChange;
}

bool SemanticARCOptVisitor::processWorklist() {
  // NOTE: The madeChange here is not strictly necessary since we only have
  // items added to the worklist today if we have already made /some/ sort of
  // change. That being said, I think there is a low cost to including this here
  // and makes the algorithm more correct, visually and in the face of potential
  // refactoring.
  bool madeChange = false;

  while (!worklist.empty()) {
    // Pop the last element off the list. If we were returned None, we blotted
    // this element, so skip it.
    SILValue next = worklist.pop_back_val().getValueOr(SILValue());
    if (!next)
      continue;

    // First check if this is a value that we have visited since the last time
    // we erased an instruction. If we have visited it, skip it. Every time we
    // modify something, we should be deleting an instruction, so we have not
    // found any further information.
    if (!visitedSinceLastMutation.insert(next).second) {
      continue;
    }

    // First check if this is an instruction that is trivially dead. This can
    // occur if we eliminate rr traffic resulting in dead projections and the
    // like.
    //
    // If we delete, we first add all of our deleted instructions operands to
    // the worklist and then remove all results (since we are going to delete
    // the instruction).
    if (auto *defInst = next->getDefiningInstruction()) {
      if (isInstructionTriviallyDead(defInst)) {
        assert(!assumingAtFixedPoint &&
               "Assumed was at fixed point and recomputing state?!");
        deleteAllDebugUses(defInst);
        eraseInstruction(defInst);
        madeChange = true;
        if (VerifyAfterTransform) {
          F.verify();
        }
        continue;
      }
    }

    // Otherwise, if we have a single value instruction (to be expanded later
    // perhaps), try to visit that value recursively.
    if (auto *svi = dyn_cast<SingleValueInstruction>(next)) {
      bool madeSingleChange = visit(svi);
      assert((!madeSingleChange || !assumingAtFixedPoint) &&
             "Assumed was at fixed point and modified state?!");
      madeChange |= madeSingleChange;
      if (VerifyAfterTransform && madeSingleChange) {
        F.verify();
      }
      continue;
    }
  }

  return madeChange;
}

//===----------------------------------------------------------------------===//
//                     Redundant Borrow Scope Elimination
//===----------------------------------------------------------------------===//

bool SemanticARCOptVisitor::visitBeginBorrowInst(BeginBorrowInst *bbi) {
  auto kind = bbi->getOperand().getOwnershipKind();
  SmallVector<EndBorrowInst *, 16> endBorrows;
  for (auto *op : bbi->getUses()) {
    if (!op->isConsumingUse()) {
      // Make sure that this operand can accept our arguments kind.
      auto map = op->getOwnershipKindMap();
      if (map.canAcceptKind(kind))
        continue;
      return false;
    }

    // Otherwise, this borrow is being consumed. See if our consuming inst is an
    // end_borrow. If it isn't, then return false, this scope is
    // needed. Otherwise, add the end_borrow to our list of end borrows.
    auto *ebi = dyn_cast<EndBorrowInst>(op->getUser());
    if (!ebi) {
      return false;
    }
    endBorrows.push_back(ebi);
  }

  // At this point, we know that the begin_borrow's operand can be
  // used as an argument to all non-end borrow uses. Eliminate the
  // begin borrow and end borrows.
  while (!endBorrows.empty()) {
    auto *ebi = endBorrows.pop_back_val();
    eraseInstruction(ebi);
    ++NumEliminatedInsts;
  }

  eraseAndRAUWSingleValueInstruction(bbi, bbi->getOperand());
  ++NumEliminatedInsts;
  return true;
}

//===----------------------------------------------------------------------===//
//                    CopyValue Optimizations Elimination
//===----------------------------------------------------------------------===//

// Eliminate a copy of a borrowed value, if:
//
// 1. All of the copies users do not consume the copy (and thus can accept a
//    borrowed value instead).
// 2. The copies's non-destroy_value users are strictly contained within the
//    scope of the borrowed value.
//
// Example:
//
//   %0 = @guaranteed (argument or instruction)
//   %1 = copy_value %0
//   apply %f(%1) : $@convention(thin) (@guaranteed ...) ...
//   other_non_consuming_use %1
//   destroy_value %1
//   end_borrow %0 (if an instruction)
//
// =>
//
//   %0 = @guaranteed (argument or instruction)
//   apply %f(%0) : $@convention(thin) (@guaranteed ...) ...
//   other_non_consuming_use %0
//   end_borrow %0 (if an instruction)
//
// NOTE: This means that the destroy_value technically can be after the
// end_borrow. In practice, this will not be the case but we use this to avoid
// having to reason about the ordering of the end_borrow and destroy_value.
//
// NOTE: Today we only perform this for guaranteed parameters since this enables
// us to avoid doing the linear lifetime check to make sure that all destroys
// are within the borrow scope.
//
// TODO: This needs a better name.
bool SemanticARCOptVisitor::performGuaranteedCopyValueOptimization(CopyValueInst *cvi) {
  SmallVector<BorrowedValue, 4> borrowScopeIntroducers;

  // Find all borrow introducers for our copy operand. If we are unable to find
  // all of the reproducers (due to pattern matching failure), conservatively
  // return false. We can not optimize.
  //
  // NOTE: We can get multiple introducers if our copy_value's operand
  // value runs through a phi or an aggregate forming instruction.
  if (!getAllBorrowIntroducingValues(cvi->getOperand(), borrowScopeIntroducers))
    return false;

  // Then go over all of our uses and see if the value returned by our copy
  // value forms a dead live range or a live range that would be dead if it was
  // not consumed by phi nodes. If we do not have such a live range, there must
  // be some consuming use that we either do not understand is /actually/
  // forwarding or a user that truly represents a necessary consume of the value
  // (e.x. storing into memory).
  LiveRange lr(cvi);
  auto hasUnknownConsumingUseState =
      lr.hasUnknownConsumingUse(assumingAtFixedPoint);
  if (hasUnknownConsumingUseState == LiveRange::HasConsumingUse_t::Yes) {
    return false;
  }

  // Next check if we do not have any destroys of our copy_value and are
  // processing a local borrow scope. In such a case, due to the way we ignore
  // dead end blocks, we may eliminate the copy_value, creating a use of the
  // borrowed value after the end_borrow. To avoid this, in such cases we
  // bail. In contrast, a non-local borrow scope does not have any end scope
  // instructions, implying we can avoid this hazard and still optimize in such
  // a case.
  //
  // DISCUSSION: Consider the following SIL:
  //
  // ```
  //   %1 = begin_borrow %0 : $KlassPair                            (1)
  //   %2 = struct_extract %1 : $KlassPair, #KlassPair.firstKlass
  //   %3 = copy_value %2 : $Klass
  //   ...
  //   end_borrow %1 : $LintCommand                                 (2)
  //   cond_br ..., bb1, bb2
  //
  //   ...
  //
  //   bbN:
  //     // Never return type implies dead end block.
  //     apply %f(%3) : $@convention(thin) (@guaranteed Klass) -> Never (3)
  //     unreachable
  // ```
  //
  // For simplicity, note that if bbN post-dominates %3, given that when we
  // compute linear lifetime errors we ignore dead end blocks, we would not
  // register that the copy_values only use is outside of the begin_borrow
  // region defined by (1), (2) and thus would eliminate the copy. This would
  // result in %2 being used by %f, causing the linear lifetime checker to
  // error.
  //
  // Naively one may assume that the solution to this is to just check if %3 has
  // /any/ destroy_values at all and if it doesn't have any reachable
  // destroy_values, then we are in this case. But is this correct in
  // general. We prove this below:
  //
  // The only paths along which the copy_value can not be destroyed or consumed
  // is along paths to dead end blocks. Trivially, we know that such a dead end
  // block, can not be reachable from the end_borrow since by their nature dead
  // end blocks end in unreachables.
  //
  // So we know that we can only run into this bug if we have a dead end block
  // reachable from the end_borrow, meaning that the bug can not occur if we
  // branch before the end_borrow since in that case, the borrow scope would
  // last over the dead end block's no return meaning that we will not use the
  // borrowed value after its lifetime is ended by the end_borrow.
  //
  // With that in hand, we note again that if we have exactly one consumed,
  // destroy_value /after/ the end_borrow we will not optimize here. This means
  // that this bug can only occur if the copy_value is only post-dominated by
  // dead end blocks that use the value in a non-consuming way.
  //
  // TODO: There may be some way of sinking this into the loop below.
  bool haveAnyLocalScopes =
      llvm::any_of(borrowScopeIntroducers, [](BorrowedValue borrowScope) {
        return borrowScope.isLocalScope();
      });

  auto destroys = lr.getDestroyingUses();
  if (destroys.empty() && haveAnyLocalScopes) {
    return false;
  }

  // If we reached this point, then we know that all of our users can accept a
  // guaranteed value and our owned value is destroyed only by a set of
  // destroy_values. Check if:
  //
  // 1. All of our destroys are joint post-dominated by our end borrow scope
  //    set. If they do not, then the copy_value is lifetime extending the
  //    guaranteed value, we can not eliminate it.
  //
  // 2. If all of our destroy_values are dead end. In such a case, the linear
  //    lifetime checker will not perform any checks since it assumes that dead
  //    end destroys can be ignored. Since we are going to end the program
  //    anyways, we want to be conservative here and optimize only if we do not
  //    need to insert an end_borrow since all of our borrow introducers are
  //    non-local scopes.
  {
    bool foundNonDeadEnd = false;
    for (auto *d : destroys) {
      foundNonDeadEnd |= !getDeadEndBlocks().isDeadEnd(d->getParentBlock());
    }
    if (!foundNonDeadEnd && haveAnyLocalScopes)
      return false;
    SmallVector<Operand *, 8> scratchSpace;
    SmallPtrSet<SILBasicBlock *, 4> visitedBlocks;
    if (llvm::any_of(borrowScopeIntroducers, [&](BorrowedValue borrowScope) {
          return !borrowScope.areUsesWithinScope(
              destroys, scratchSpace, visitedBlocks, getDeadEndBlocks());
        })) {
      return false;
    }
  }

  // Otherwise, we know that our copy_value/destroy_values are all completely
  // within the guaranteed value scope. So we /could/ optimize it. Now check if
  // we were truly dead or if we are dead if we can eliminate phi arg uses. If
  // we need to handle the phi arg uses, we bail. After we reach a fixed point,
  // we will try to eliminate this value then.
  if (hasUnknownConsumingUseState ==
      LiveRange::HasConsumingUse_t::YesButAllPhiArgs) {
    auto *op = lr.getSingleUnknownConsumingUse();
    assert(op);
    unsigned opNum = op->getOperandNumber();
    auto *br = cast<BranchInst>(op->getUser());
    SmallVector<Operand *, 8> scratchSpace;
    SmallPtrSet<SILBasicBlock *, 4> visitedBlocks;

    for (auto *succBlock : br->getSuccessorBlocks()) {
      SWIFT_DEFER {
        scratchSpace.clear();
        visitedBlocks.clear();
      };

      auto *arg = succBlock->getSILPhiArguments()[opNum];
      LiveRange phiArgLR(arg);
      if (bool(phiArgLR.hasUnknownConsumingUse())) {
        return false;
      }

      if (llvm::any_of(borrowScopeIntroducers,
                       [&](BorrowedValue borrowScope) {
                         return !borrowScope.areUsesWithinScope(
                             phiArgLR.getDestroyingUses(), scratchSpace,
                             visitedBlocks, getDeadEndBlocks());
                       })) {
        return false;
      }
    }

    for (auto *succBlock : br->getSuccessorBlocks()) {
      auto *arg = succBlock->getSILPhiArguments()[opNum];
      joinedOwnedIntroducerToConsumedOperands.insert(arg, op);
    }

    return false;
  }

  // Otherwise, our copy must truly not be needed, o RAUW and convert to
  // guaranteed!
  std::move(lr).convertToGuaranteedAndRAUW(cvi->getOperand(), getCallbacks());
  ++NumEliminatedInsts;
  return true;
}

/// If cvi only has destroy value users, then cvi is a dead live range. Lets
/// eliminate all such dead live ranges.
bool SemanticARCOptVisitor::eliminateDeadLiveRangeCopyValue(CopyValueInst *cvi) {
  // See if we are lucky and have a simple case.
  if (auto *op = cvi->getSingleUse()) {
    if (auto *dvi = dyn_cast<DestroyValueInst>(op->getUser())) {
      eraseInstruction(dvi);
      eraseInstructionAndAddOperandsToWorklist(cvi);
      NumEliminatedInsts += 2;
      return true;
    }
  }

  // If all of our copy_value users are destroy_value, zap all of the
  // instructions. We begin by performing that check and gathering up our
  // destroy_value.
  SmallVector<DestroyValueInst *, 16> destroys;
  if (!all_of(cvi->getUses(), [&](Operand *op) {
        auto *dvi = dyn_cast<DestroyValueInst>(op->getUser());
        if (!dvi)
          return false;

        // Stash dvi in destroys so we can easily eliminate it later.
        destroys.push_back(dvi);
        return true;
      })) {
    return false;
  }

  // Now that we have a truly dead live range copy value, eliminate it!
  while (!destroys.empty()) {
    eraseInstruction(destroys.pop_back_val());
    ++NumEliminatedInsts;
  }
  eraseInstructionAndAddOperandsToWorklist(cvi);
  ++NumEliminatedInsts;
  return true;
}

// Handle simple checking where we do not need to form live ranges and visit a
// bunch of instructions.
static bool canSafelyJoinSimpleRange(SILValue cviOperand,
                                     DestroyValueInst *cviOperandDestroy,
                                     CopyValueInst *cvi) {
  // We only handle cases where our copy_value has a single consuming use that
  // is not a forwarding use. We need to use the LiveRange functionality to
  // guarantee correctness in the presence of forwarding uses.
  //
  // NOTE: This use may be any type of consuming use and may not be a
  // destroy_value.
  auto *cviConsumer = cvi->getSingleConsumingUse();
  if (!cviConsumer || isOwnedForwardingInstruction(cviConsumer->getUser())) {
    return false;
  }

  // Ok, we may be able to eliminate this. The main thing we need to be careful
  // of here is that if the destroy_value is /after/ the consuming use of the
  // operand of copy_value, we may have normal uses of the copy_value's operand
  // that would become use-after-frees since we would be shrinking the lifetime
  // of the object potentially. Consider the following SIL:
  //
  //   %0 = ...
  //   %1 = copy_value %0
  //   apply %cviConsumer(%1)
  //   apply %guaranteedUser(%0)
  //   destroy_value %0
  //
  // Easily, if we were to eliminate the copy_value, destroy_value, the object's
  // lifetime could potentially be shrunk before guaranteedUser is executed,
  // causing guaranteedUser to be a use-after-free.
  //
  // As an extra wrinkle, until all interior pointer constructs (e.x.:
  // project_box) are guaranteed to be guaranted by a begin_borrow, we can not
  // in general safely shrink lifetimes. So even if we think we can prove that
  // all non-consuming uses of %0 are before apply %cviConsumer, we may miss
  // implicit uses that are not guarded yet by a begin_borrow, resulting in
  // use-after-frees.
  //
  // With that in mind, we only handle cases today where we can prove that
  // destroy_value is strictly before the consuming use of the operand. This
  // guarantees that we are not shrinking the lifetime of the underlying object.
  //
  // First we handle the simple case: where the cviConsumer is a return inst. In
  // such a case, we know for sure that cviConsumer post-dominates the
  // destroy_value.
  auto cviConsumerIter = cviConsumer->getUser()->getIterator();
  if (isa<ReturnInst>(cviConsumerIter)) {
    return true;
  }

  // Then see if our cviConsumer is in the same block as a return inst and the
  // destroy_value is not. In that case, we know that the cviConsumer must
  // post-dominate the destroy_value.
  auto *cviConsumingBlock = cviConsumerIter->getParent();
  if (isa<ReturnInst>(cviConsumingBlock->getTerminator()) &&
      cviConsumingBlock != cviOperandDestroy->getParent()) {
    return true;
  }

  // Otherwise, we only support joining live ranges where the cvi and the cvi's
  // operand's destroy are in the same block with the destroy_value of cvi
  // operand needing to be strictly after the copy_value. This analysis can be
  // made significantly stronger by using LiveRanges, but this is simple for
  // now.
  auto cviOperandDestroyIter = cviOperandDestroy->getIterator();
  if (cviConsumingBlock != cviOperandDestroyIter->getParent()) {
    return false;
  }

  // TODO: This should really be llvm::find, but for some reason, the templates
  // do not match up given the current state of the iterators. This impl works
  // in a pinch though.
  return llvm::any_of(
      llvm::make_range(cviOperandDestroyIter,
                       cviOperandDestroyIter->getParent()->end()),
      [&](const SILInstruction &val) { return &*cviConsumerIter == &val; });
}

// # The Problem We Are Solving
//
// The main idea here is that we are trying to eliminate the simplest, easiest
// form of live range joining. Consider the following SIL:
//
//   ```
//   %cviOperand = ...                // @owned value
//   %cvi = copy_value %cviOperand    // copy of @owned value
//   ...
//   destroy_value %cviOperandDestroy // destruction of @owned value
//   ...
//   apply %consumingUser(%cvi)       // destruction of copy of @owned value
//   ```
//
// We want to reduce reference count traffic by eliminating the middle
// copy/destroy yielding:
//
//   ```
//   %cviOperand = ...                // @owned value
//   // *eliminated copy_value*
//   ...
//   // *eliminated destroy_value*
//   ...
//   apply %consumingUser(%cviOperand)       // destruction of copy of @owned
//   value
//   ```
//
// # Safety
//
// In order to do this safely, we need to take the union of the two objects
// lifetimes since we are only joining lifetimes. This ensures that we can rely
// on SILGen's correctness on inserting safe lifetimes. To keep this simple
// today we only optimize if the destroy_value and consuming user are in the
// same block and the consuming user is later in the block than the
// destroy_value.
//
// DISCUSSION: The reason why we do not shrink lifetimes today is that all
// interior pointers (e.x. project_box) are properly guarded by
// begin_borrow. Because of that we can not shrink lifetimes and instead rely on
// SILGen's correctness.
bool SemanticARCOptVisitor::tryJoiningCopyValueLiveRangeWithOperand(
    CopyValueInst *cvi) {
  // First do a quick check if our operand is owned. If it is not owned, we can
  // not join live ranges.
  SILValue operand = cvi->getOperand();
  if (operand.getOwnershipKind() != ValueOwnershipKind::Owned) {
    return false;
  }

  // Then check if our operand has a single destroy_value. If it does and that
  // destroy_value is strictly before the consumer of our copy_value in the same
  // block as the consumer of said copy_value then we can always join the live
  // ranges.
  //
  // Example:
  //
  //   ```
  //   %1 = copy_value %0
  //   ...
  //   destroy_value %0
  //   apply %consumingUser(%1)
  //   ```
  // ->
  //
  //   ```
  //   apply %consumingUser(%0)
  //   ```
  //
  // DISCUSSION: We need to ensure that the consuming use of the copy_value is
  // strictly after the destroy_value to ensure that we do not shrink the live
  // range of the operand if the operand has any normal uses beyond our copy
  // value. Otherwise, we could have normal uses /after/ the consuming use of
  // our copy_value.
  if (auto *dvi = operand->getSingleConsumingUserOfType<DestroyValueInst>()) {
    if (canSafelyJoinSimpleRange(operand, dvi, cvi)) {
      eraseInstruction(dvi);
      eraseAndRAUWSingleValueInstruction(cvi, operand);
      NumEliminatedInsts += 2;
      return true;
    }
  }

  // Otherwise, we couldn't handle this case, so return false.
  return false;
}

bool SemanticARCOptVisitor::visitCopyValueInst(CopyValueInst *cvi) {
  // If our copy value inst has only destroy_value users, it is a dead live
  // range. Try to eliminate them.
  if (eliminateDeadLiveRangeCopyValue(cvi)) {
    return true;
  }

  // Then see if copy_value operand's lifetime ends after our copy_value via a
  // destroy_value. If so, we can join their lifetimes.
  if (tryJoiningCopyValueLiveRangeWithOperand(cvi)) {
    return true;
  }

  // Then try to perform the guaranteed copy value optimization.
  if (performGuaranteedCopyValueOptimization(cvi)) {
    return true;
  }

  return false;
}

//===----------------------------------------------------------------------===//
//                         load [copy] Optimizations
//===----------------------------------------------------------------------===//

namespace {

/// A class that computes in a flow insensitive way if we can prove that our
/// storage is either never written to, or is initialized exactly once and never
/// written to again. In both cases, we can convert load [copy] -> load_borrow
/// safely.
class StorageGuaranteesLoadVisitor
  : public AccessUseDefChainVisitor<StorageGuaranteesLoadVisitor>
{
  // The outer SemanticARCOptVisitor.
  SemanticARCOptVisitor &ARCOpt;

  // The live range of the original load.
  const LiveRange &liveRange;

  // The current address being visited.
  SILValue currentAddress;
  
  Optional<bool> isWritten;

public:
  StorageGuaranteesLoadVisitor(SemanticARCOptVisitor &arcOpt, LoadInst *load,
                               const LiveRange &liveRange)
      : ARCOpt(arcOpt), liveRange(liveRange),
        currentAddress(load->getOperand()) {}

  void answer(bool written) {
    currentAddress = nullptr;
    isWritten = written;
  }
  
  void next(SILValue address) {
    currentAddress = address;
  }
  
  void visitNestedAccess(BeginAccessInst *access) {
    // First see if we have read/modify. If we do not, just look through the
    // nested access.
    switch (access->getAccessKind()) {
    case SILAccessKind::Init:
    case SILAccessKind::Deinit:
      return next(access->getOperand());
    case SILAccessKind::Read:
    case SILAccessKind::Modify:
      break;
    }

    // Next check if our live range is completely in the begin/end access
    // scope. If so, we may be able to use a load_borrow here!
    SmallVector<Operand *, 8> endScopeUses;
    transform(access->getEndAccesses(), std::back_inserter(endScopeUses),
              [](EndAccessInst *eai) {
                return &eai->getAllOperands()[0];
              });
    SmallPtrSet<SILBasicBlock *, 4> visitedBlocks;
    LinearLifetimeChecker checker(visitedBlocks, ARCOpt.getDeadEndBlocks());
    if (!checker.validateLifetime(access, endScopeUses,
                                  liveRange.getDestroyingUses())) {
      // If we fail the linear lifetime check, then just recur:
      return next(access->getOperand());
    }

    // Otherwise, if we have read, then we are done!
    if (access->getAccessKind() == SILAccessKind::Read) {
      return answer(false);
    }

    // If we have a modify, check if our value is /ever/ written to. If it is
    // never actually written to, then we convert to a load_borrow.
    return answer(ARCOpt.isAddressWrittenToDefUseAnalysis(access));
  }
  
  void visitArgumentAccess(SILFunctionArgument *arg) {
    // If this load_copy is from an indirect in_guaranteed argument, then we
    // know for sure that it will never be written to.
    if (arg->hasConvention(SILArgumentConvention::Indirect_In_Guaranteed)) {
      return answer(false);
    }

    // If we have an inout parameter that isn't ever actually written to, return
    // false.
    if (arg->getKnownParameterInfo().isIndirectMutating()) {
      return answer(ARCOpt.isAddressWrittenToDefUseAnalysis(arg));
    }

    // TODO: This should be extended:
    //
    // 1. We should be able to analyze in arguments and see if they are only
    //    ever destroyed at the end of the function. In such a case, we may be
    //    able to also to promote load [copy] from such args to load_borrow.
    return answer(true);
  }
  
  void visitGlobalAccess(SILValue global) {
    return answer(!AccessedStorage(global, AccessedStorage::Global)
                    .isLetAccess(&ARCOpt.F));
  }
  
  void visitClassAccess(RefElementAddrInst *field) {
    currentAddress = nullptr;
    
    // We know a let property won't be written to if the base object is
    // guaranteed for the duration of the access.
    // For non-let properties conservatively assume they may be written to.
    if (!field->getField()->isLet()) {
      return answer(true);
    }

    // The lifetime of the `let` is guaranteed if it's dominated by the
    // guarantee on the base. See if we can find a single borrow introducer for
    // this object. If we could not find a single such borrow introducer, assume
    // that our property is conservatively written to.
    SILValue baseObject = field->getOperand();
    auto value = getSingleBorrowIntroducingValue(baseObject);
    if (!value) {
      return answer(true);
    }

    // Ok, we have a single borrow introducing value. First do a quick check if
    // we have a non-local scope that is a function argument. In such a case, we
    // know statically that our let can not be written to in the current
    // function. To be conservative, assume that all other non-local scopes
    // write to memory.
    if (!value->isLocalScope()) {
      if (value->kind == BorrowedValueKind::SILFunctionArgument) {
        return answer(false);
      }

      // TODO: Once we model Coroutine results as non-local scopes, we should be
      // able to return false here for them as well.
      return answer(true);
    }

    // TODO: This is disabled temporarily for guaranteed phi args just for
    // staging purposes. Thus be conservative and assume true in these cases.
    if (value->kind == BorrowedValueKind::Phi) {
      return answer(true);
    }

    // Ok, we now know that we have a local scope whose lifetime we need to
    // analyze. With that in mind, gather up the lifetime ending uses of our
    // borrow scope introducing value and then use the linear lifetime checker
    // to check whether the copied value is dominated by the lifetime of the
    // borrow it's based on.
    SmallVector<Operand *, 4> endScopeInsts;
    value->visitLocalScopeEndingUses(
        [&](Operand *use) { endScopeInsts.push_back(use); });

    SmallPtrSet<SILBasicBlock *, 4> visitedBlocks;
    LinearLifetimeChecker checker(visitedBlocks, ARCOpt.getDeadEndBlocks());

    // Returns true on success. So we invert.
    bool foundError = !checker.validateLifetime(baseObject, endScopeInsts,
                                                liveRange.getDestroyingUses());
    return answer(foundError);
  }
  
  // TODO: Handle other access kinds?
  void visitBase(SILValue base, AccessedStorage::Kind kind) {
    return answer(true);
  }

  void visitNonAccess(SILValue addr) {
    return answer(true);
  }
  
  void visitIncomplete(SILValue projectedAddr, SILValue parentAddr) {
    return next(parentAddr);
  }
  
  void visitPhi(SILPhiArgument *phi) {
    // We shouldn't have address phis in OSSA SIL, so we don't need to recur
    // through the predecessors here.
    return answer(true);
  }

  /// See if we have an alloc_stack that is only written to once by an
  /// initializing instruction.
  void visitStackAccess(AllocStackInst *stack) {
    SmallVector<Operand *, 8> destroyAddrOperands;
    bool initialAnswer = isSingleInitAllocStack(stack, destroyAddrOperands);
    if (!initialAnswer)
      return answer(true);

    // Then make sure that all of our load [copy] uses are within the
    // destroy_addr.
    SmallPtrSet<SILBasicBlock *, 4> visitedBlocks;
    LinearLifetimeChecker checker(visitedBlocks, ARCOpt.getDeadEndBlocks());
    // Returns true on success. So we invert.
    bool foundError = !checker.validateLifetime(
        stack, destroyAddrOperands /*consuming users*/,
        liveRange.getDestroyingUses() /*non consuming users*/);
    return answer(foundError);
  }

  bool doIt() {
    while (currentAddress) {
      visit(currentAddress);
    }
    return *isWritten;
  }
};

} // namespace

bool SemanticARCOptVisitor::isWrittenTo(LoadInst *load, const LiveRange &lr) {
  StorageGuaranteesLoadVisitor visitor(*this, load, lr);
  return visitor.doIt();
}

// Convert a load [copy] from unique storage [read] that has all uses that can
// accept a guaranteed parameter to a load_borrow.
bool SemanticARCOptVisitor::visitLoadInst(LoadInst *li) {
  if (li->getOwnershipQualifier() != LoadOwnershipQualifier::Copy)
    return false;

  // Ok, we have our load [copy]. Make sure its value is truly a dead live range
  // implying it is only ever consumed by destroy_value instructions. If it is
  // consumed, we need to pass off a +1 value, so bail.
  //
  // FIXME: We should consider if it is worth promoting a load [copy]
  // -> load_borrow if we can put a copy_value on a cold path and thus
  // eliminate RR traffic on a hot path.
  LiveRange lr(li);
  if (bool(lr.hasUnknownConsumingUse()))
    return false;

  // Then check if our address is ever written to. If it is, then we cannot use
  // the load_borrow because the stored value may be released during the loaded
  // value's live range.
  if (isWrittenTo(li, lr))
    return false;

  // Ok, we can perform our optimization. Convert the load [copy] into a
  // load_borrow.
  auto *lbi =
      SILBuilderWithScope(li).createLoadBorrow(li->getLoc(), li->getOperand());

  lr.insertEndBorrowsAtDestroys(lbi, getDeadEndBlocks(), lifetimeFrontier);
  std::move(lr).convertToGuaranteedAndRAUW(lbi, getCallbacks());
  ++NumEliminatedInsts;
  ++NumLoadCopyConvertedToLoadBorrow;
  return true;
}

//===----------------------------------------------------------------------===//
//                            Top Level Entrypoint
//===----------------------------------------------------------------------===//

namespace {

// Even though this is a mandatory pass, it is rerun after deserialization in
// case DiagnosticConstantPropagation exposed anything new in this assert
// configuration.
struct SemanticARCOpts : SILFunctionTransform {
  void run() override {
    SILFunction &f = *getFunction();

    // Return early if we are not performing OSSA optimizations.
    if (!f.getModule().getOptions().EnableOSSAOptimizations)
      return;

    // Make sure we are running with ownership verification enabled.
    assert(f.getModule().getOptions().VerifySILOwnership &&
           "Can not perform semantic arc optimization unless ownership "
           "verification is enabled");

    SemanticARCOptVisitor visitor(f);

    // Add all the results of all instructions that we want to visit to the
    // worklist.
    for (auto &block : f) {
      for (auto &inst : block) {
        if (SemanticARCOptVisitor::shouldVisitInst(&inst)) {
          for (SILValue v : inst.getResults()) {
            visitor.worklist.insert(v);
          }
        }
      }
    }

    // Then process the worklist. We only destroy instructions, so invalidate
    // that. Once we modify the ownership of block arguments, we will need to
    // perhaps invalidate branches as well.
    if (visitor.optimize()) {
      invalidateAnalysis(
          SILAnalysis::InvalidationKind::BranchesAndInstructions);
    }
  }
};

} // end anonymous namespace

SILTransform *swift::createSemanticARCOpts() { return new SemanticARCOpts(); }<|MERGE_RESOLUTION|>--- conflicted
+++ resolved
@@ -776,18 +776,10 @@
   FORWARDING_INST(OpenExistentialBoxValue)
   FORWARDING_INST(MarkDependence)
   FORWARDING_INST(InitExistentialRef)
-<<<<<<< HEAD
-  // SWIFT_ENABLE_TENSORFLOW
-=======
->>>>>>> a424ad23
   FORWARDING_INST(DifferentiableFunction)
   FORWARDING_INST(LinearFunction)
   FORWARDING_INST(DifferentiableFunctionExtract)
   FORWARDING_INST(LinearFunctionExtract)
-<<<<<<< HEAD
-  // SWIFT_ENABLE_TENSORFLOW END
-=======
->>>>>>> a424ad23
 #undef FORWARDING_INST
 
 #define FORWARDING_TERM(NAME)                                                  \
