--- conflicted
+++ resolved
@@ -991,22 +991,15 @@
   if (linkLib.shouldForceLoad()) {
     llvm::SmallString<64> buf;
     encodeForceLoadSymbolName(buf, linkLib.getName());
-<<<<<<< HEAD
     auto ForceImportThunk = cast<llvm::Function>(
         Module.getOrInsertFunction(buf, llvm::FunctionType::get(VoidTy, false))
             .getCallee());
-    ApplyIRLinkage(IRLinkage::ExternalImport)
-        .to(cast<llvm::GlobalValue>(ForceImportThunk));
-=======
-    auto ForceImportThunk =
-        Module.getOrInsertFunction(buf, llvm::FunctionType::get(VoidTy, false));
 
     const IRLinkage IRL =
         llvm::Triple(Module.getTargetTriple()).isOSBinFormatCOFF()
             ? IRLinkage::ExternalImport
             : IRLinkage::ExternalWeakImport;
     ApplyIRLinkage(IRL).to(cast<llvm::GlobalValue>(ForceImportThunk));
->>>>>>> 4e86c8ff
 
     buf += "_$";
     appendEncodedName(buf, IRGen.Opts.ModuleName);
