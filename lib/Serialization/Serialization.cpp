//===--- Serialization.cpp - Read and write Swift modules -----------------===//
//
// This source file is part of the Swift.org open source project
//
// Copyright (c) 2014 - 2018 Apple Inc. and the Swift project authors
// Licensed under Apache License v2.0 with Runtime Library Exception
//
// See https://swift.org/LICENSE.txt for license information
// See https://swift.org/CONTRIBUTORS.txt for the list of Swift project authors
//
//===----------------------------------------------------------------------===//

#include "Serialization.h"
#include "SILFormat.h"
#include "swift/AST/ASTContext.h"
#include "swift/AST/ASTMangler.h"
#include "swift/AST/ASTVisitor.h"
#include "swift/AST/AutoDiff.h"
#include "swift/AST/DiagnosticsCommon.h"
#include "swift/AST/Expr.h"
#include "swift/AST/FileSystem.h"
#include "swift/AST/ForeignErrorConvention.h"
#include "swift/AST/GenericEnvironment.h"
#include "swift/AST/IndexSubset.h"
#include "swift/AST/Initializer.h"
#include "swift/AST/LazyResolver.h"
#include "swift/AST/LinkLibrary.h"
#include "swift/AST/ParameterList.h"
#include "swift/AST/Pattern.h"
#include "swift/AST/PrettyStackTrace.h"
#include "swift/AST/PropertyWrappers.h"
#include "swift/AST/ProtocolConformance.h"
#include "swift/AST/RawComment.h"
#include "swift/AST/SourceFile.h"
#include "swift/AST/TypeCheckRequests.h"
#include "swift/AST/TypeVisitor.h"
#include "swift/Basic/Dwarf.h"
#include "swift/Basic/FileSystem.h"
#include "swift/Basic/STLExtras.h"
#include "swift/Basic/Timer.h"
#include "swift/Basic/Version.h"
#include "swift/ClangImporter/ClangImporter.h"
#include "swift/ClangImporter/ClangModule.h"
#include "swift/ClangImporter/SwiftAbstractBasicWriter.h"
#include "swift/Demangling/ManglingMacros.h"
#include "swift/Serialization/SerializationOptions.h"
#include "swift/Strings.h"
#include "llvm/ADT/SmallString.h"
#include "llvm/ADT/StringExtras.h"
#include "llvm/Bitcode/RecordLayout.h"
#include "llvm/Bitstream/BitstreamWriter.h"
#include "llvm/Config/config.h"
#include "llvm/Support/Allocator.h"
#include "llvm/Support/Chrono.h"
#include "llvm/Support/Compiler.h"
#include "llvm/Support/DJB.h"
#include "llvm/Support/EndianStream.h"
#include "llvm/Support/FileSystem.h"
#include "llvm/Support/MemoryBuffer.h"
#include "llvm/Support/OnDiskHashTable.h"
#include "llvm/Support/Path.h"
#include "llvm/Support/raw_ostream.h"
#include "llvm/Support/SmallVectorMemoryBuffer.h"

#include <vector>

using namespace swift;
using namespace swift::serialization;
using namespace llvm::support;
using swift::version::Version;
using llvm::BCBlockRAII;

ASTContext &SerializerBase::getASTContext() {
  return M->getASTContext();
}

/// Used for static_assert.
static constexpr bool declIDFitsIn32Bits() {
  using Int32Info = std::numeric_limits<uint32_t>;
  using PtrIntInfo = std::numeric_limits<uintptr_t>;
  using DeclIDTraits = llvm::PointerLikeTypeTraits<DeclID>;
  return PtrIntInfo::digits - DeclIDTraits::NumLowBitsAvailable <= Int32Info::digits;
}

/// Used for static_assert.
static constexpr bool bitOffsetFitsIn32Bits() {
  // FIXME: Considering BitOffset is a _bit_ offset, and we're storing it in 31
  // bits of a PointerEmbeddedInt, the maximum offset inside a modulefile we can
  // handle happens at 2**28 _bytes_, which is only 268MB. Considering
  // Swift.swiftmodule is itself 25MB, it seems entirely possible users will
  // exceed this limit.
  using Int32Info = std::numeric_limits<uint32_t>;
  using PtrIntInfo = std::numeric_limits<uintptr_t>;
  using BitOffsetTraits = llvm::PointerLikeTypeTraits<BitOffset>;
  return PtrIntInfo::digits - BitOffsetTraits::NumLowBitsAvailable <= Int32Info::digits;
}

namespace {
  /// Used to serialize the on-disk decl hash table.
  class DeclTableInfo {
  public:
    using key_type = DeclBaseName;
    using key_type_ref = key_type;
    using data_type = Serializer::DeclTableData;
    using data_type_ref = const data_type &;
    using hash_value_type = uint32_t;
    using offset_type = unsigned;

    hash_value_type ComputeHash(key_type_ref key) {
      switch (key.getKind()) {
        case DeclBaseName::Kind::Normal:
          assert(!key.empty());
          return llvm::djbHash(key.getIdentifier().str(),
                               SWIFTMODULE_HASH_SEED);
        case DeclBaseName::Kind::Subscript:
          return static_cast<uint8_t>(DeclNameKind::Subscript);
        case DeclBaseName::Kind::Constructor:
          return static_cast<uint8_t>(DeclNameKind::Constructor);
        case DeclBaseName::Kind::Destructor:
          return static_cast<uint8_t>(DeclNameKind::Destructor);
      }
      llvm_unreachable("unhandled kind");
    }

    std::pair<unsigned, unsigned> EmitKeyDataLength(raw_ostream &out,
                                                    key_type_ref key,
                                                    data_type_ref data) {
      uint32_t keyLength = sizeof(uint8_t); // For the flag of the name's kind
      if (key.getKind() == DeclBaseName::Kind::Normal) {
        keyLength += key.getIdentifier().str().size(); // The name's length
      }
      assert(keyLength == static_cast<uint16_t>(keyLength));

      uint32_t dataLength = (sizeof(uint32_t) + 1) * data.size();
      assert(dataLength == static_cast<uint16_t>(dataLength));

      endian::Writer writer(out, little);
      writer.write<uint16_t>(keyLength);
      writer.write<uint16_t>(dataLength);
      return { keyLength, dataLength };
    }

    void EmitKey(raw_ostream &out, key_type_ref key, unsigned len) {
      endian::Writer writer(out, little);
      switch (key.getKind()) {
      case DeclBaseName::Kind::Normal:
        writer.write<uint8_t>(static_cast<uint8_t>(DeclNameKind::Normal));
        writer.OS << key.getIdentifier().str();
        break;
      case DeclBaseName::Kind::Subscript:
        writer.write<uint8_t>(static_cast<uint8_t>(DeclNameKind::Subscript));
        break;
      case DeclBaseName::Kind::Constructor:
        writer.write<uint8_t>(static_cast<uint8_t>(DeclNameKind::Constructor));
        break;
      case DeclBaseName::Kind::Destructor:
        writer.write<uint8_t>(static_cast<uint8_t>(DeclNameKind::Destructor));
        break;
      }
    }

    void EmitData(raw_ostream &out, key_type_ref key, data_type_ref data,
                  unsigned len) {
      static_assert(declIDFitsIn32Bits(), "DeclID too large");
      endian::Writer writer(out, little);
      for (auto entry : data) {
        writer.write<uint8_t>(entry.first);
        writer.write<uint32_t>(entry.second);
      }
    }
  };

  class ExtensionTableInfo {
    serialization::Serializer &Serializer;
    llvm::SmallDenseMap<const NominalTypeDecl *,std::string,4> MangledNameCache;

  public:
    explicit ExtensionTableInfo(serialization::Serializer &serializer)
        : Serializer(serializer) {}

    using key_type = Identifier;
    using key_type_ref = key_type;
    using data_type = Serializer::ExtensionTableData;
    using data_type_ref = const data_type &;
    using hash_value_type = uint32_t;
    using offset_type = unsigned;

    hash_value_type ComputeHash(key_type_ref key) {
      assert(!key.empty());
      return llvm::djbHash(key.str(), SWIFTMODULE_HASH_SEED);
    }

    int32_t getNameDataForBase(const NominalTypeDecl *nominal,
                               StringRef *dataToWrite = nullptr) {
      if (nominal->getDeclContext()->isModuleScopeContext())
        return -Serializer.addContainingModuleRef(nominal->getDeclContext());

      auto &mangledName = MangledNameCache[nominal];
      if (mangledName.empty())
        mangledName = Mangle::ASTMangler().mangleNominalType(nominal);

      assert(llvm::isUInt<31>(mangledName.size()));
      if (dataToWrite)
        *dataToWrite = mangledName;
      return mangledName.size();
    }

    std::pair<unsigned, unsigned> EmitKeyDataLength(raw_ostream &out,
                                                    key_type_ref key,
                                                    data_type_ref data) {
      uint32_t keyLength = key.str().size();
      assert(keyLength == static_cast<uint16_t>(keyLength));
      uint32_t dataLength = (sizeof(uint32_t) * 2) * data.size();
      for (auto dataPair : data) {
        int32_t nameData = getNameDataForBase(dataPair.first);
        if (nameData > 0)
          dataLength += nameData;
      }
      assert(dataLength == static_cast<uint16_t>(dataLength));
      endian::Writer writer(out, little);
      writer.write<uint16_t>(keyLength);
      writer.write<uint16_t>(dataLength);
      return { keyLength, dataLength };
    }

    void EmitKey(raw_ostream &out, key_type_ref key, unsigned len) {
      out << key.str();
    }

    void EmitData(raw_ostream &out, key_type_ref key, data_type_ref data,
                  unsigned len) {
      static_assert(declIDFitsIn32Bits(), "DeclID too large");
      endian::Writer writer(out, little);
      for (auto entry : data) {
        StringRef dataToWrite;
        writer.write<uint32_t>(entry.second);
        writer.write<int32_t>(getNameDataForBase(entry.first, &dataToWrite));
        out << dataToWrite;
      }
    }
  };

  class LocalDeclTableInfo {
  public:
    using key_type = std::string;
    using key_type_ref = StringRef;
    using data_type = DeclID;
    using data_type_ref = const data_type &;
    using hash_value_type = uint32_t;
    using offset_type = unsigned;

    hash_value_type ComputeHash(key_type_ref key) {
      assert(!key.empty());
      return llvm::djbHash(key, SWIFTMODULE_HASH_SEED);
    }

    std::pair<unsigned, unsigned> EmitKeyDataLength(raw_ostream &out,
                                                    key_type_ref key,
                                                    data_type_ref data) {
      uint32_t keyLength = key.size();
      assert(keyLength == static_cast<uint16_t>(keyLength));
      uint32_t dataLength = sizeof(uint32_t);
      endian::Writer writer(out, little);
      writer.write<uint16_t>(keyLength);
      // No need to write the data length; it's constant.
      return { keyLength, dataLength };
    }

    void EmitKey(raw_ostream &out, key_type_ref key, unsigned len) {
      out << key;
    }

    void EmitData(raw_ostream &out, key_type_ref key, data_type_ref data,
                  unsigned len) {
      static_assert(declIDFitsIn32Bits(), "DeclID too large");
      endian::Writer writer(out, little);
      writer.write<uint32_t>(data);
    }
  };

  using LocalTypeHashTableGenerator =
    llvm::OnDiskChainedHashTableGenerator<LocalDeclTableInfo>;

  class NestedTypeDeclsTableInfo {
  public:
    using key_type = Identifier;
    using key_type_ref = const key_type &;
    using data_type = Serializer::NestedTypeDeclsData; // (parent, child) pairs
    using data_type_ref = const data_type &;
    using hash_value_type = uint32_t;
    using offset_type = unsigned;

    hash_value_type ComputeHash(key_type_ref key) {
      assert(!key.empty());
      return llvm::djbHash(key.str(), SWIFTMODULE_HASH_SEED);
    }

    std::pair<unsigned, unsigned> EmitKeyDataLength(raw_ostream &out,
                                                    key_type_ref key,
                                                    data_type_ref data) {
      uint32_t keyLength = key.str().size();
      assert(keyLength == static_cast<uint16_t>(keyLength));
      uint32_t dataLength = (sizeof(uint32_t) * 2) * data.size();
      assert(dataLength == static_cast<uint16_t>(dataLength));
      endian::Writer writer(out, little);
      writer.write<uint16_t>(keyLength);
      writer.write<uint16_t>(dataLength);
      return { keyLength, dataLength };
    }

    void EmitKey(raw_ostream &out, key_type_ref key, unsigned len) {
      // FIXME: Avoid writing string data for identifiers here.
      out << key.str();
    }

    void EmitData(raw_ostream &out, key_type_ref key, data_type_ref data,
                  unsigned len) {
      static_assert(declIDFitsIn32Bits(), "DeclID too large");
      endian::Writer writer(out, little);
      for (auto entry : data) {
        writer.write<uint32_t>(entry.first);
        writer.write<uint32_t>(entry.second);
      }
    }
  };

  class DeclMemberNamesTableInfo {
  public:
    using key_type = DeclBaseName;
    using key_type_ref = const key_type &;
    using data_type = BitOffset; // Offsets to sub-tables
    using data_type_ref = const data_type &;
    using hash_value_type = uint32_t;
    using offset_type = unsigned;

    hash_value_type ComputeHash(key_type_ref key) {
      switch (key.getKind()) {
      case DeclBaseName::Kind::Normal:
        assert(!key.empty());
        return llvm::djbHash(key.getIdentifier().str(), SWIFTMODULE_HASH_SEED);
      case DeclBaseName::Kind::Subscript:
        return static_cast<uint8_t>(DeclNameKind::Subscript);
      case DeclBaseName::Kind::Constructor:
        return static_cast<uint8_t>(DeclNameKind::Constructor);
      case DeclBaseName::Kind::Destructor:
        return static_cast<uint8_t>(DeclNameKind::Destructor);
      }
      llvm_unreachable("unhandled kind");
    }

    std::pair<unsigned, unsigned> EmitKeyDataLength(raw_ostream &out,
                                                    key_type_ref key,
                                                    data_type_ref data) {
      uint32_t keyLength = sizeof(uint8_t); // For the flag of the name's kind
      if (key.getKind() == DeclBaseName::Kind::Normal) {
        keyLength += key.getIdentifier().str().size(); // The name's length
      }
      assert(keyLength == static_cast<uint16_t>(keyLength));
      uint32_t dataLength = sizeof(uint32_t);
      endian::Writer writer(out, little);
      writer.write<uint16_t>(keyLength);
      // No need to write dataLength, it's constant.
      return { keyLength, dataLength };
    }

    void EmitKey(raw_ostream &out, key_type_ref key, unsigned len) {
      endian::Writer writer(out, little);
      switch (key.getKind()) {
      case DeclBaseName::Kind::Normal:
        writer.write<uint8_t>(static_cast<uint8_t>(DeclNameKind::Normal));
        writer.OS << key.getIdentifier().str();
        break;
      case DeclBaseName::Kind::Subscript:
        writer.write<uint8_t>(static_cast<uint8_t>(DeclNameKind::Subscript));
        break;
      case DeclBaseName::Kind::Constructor:
        writer.write<uint8_t>(static_cast<uint8_t>(DeclNameKind::Constructor));
        break;
      case DeclBaseName::Kind::Destructor:
        writer.write<uint8_t>(static_cast<uint8_t>(DeclNameKind::Destructor));
        break;
      }
    }

    void EmitData(raw_ostream &out, key_type_ref key, data_type_ref data,
                  unsigned len) {
      static_assert(bitOffsetFitsIn32Bits(), "BitOffset too large");
      endian::Writer writer(out, little);
      writer.write<uint32_t>(static_cast<uint32_t>(data));
    }
  };

  class DeclMembersTableInfo {
  public:
    using key_type = DeclID;
    using key_type_ref = const key_type &;
    using data_type = Serializer::DeclMembersData; // Vector of DeclIDs
    using data_type_ref = const data_type &;
    using hash_value_type = uint32_t;
    using offset_type = unsigned;

    hash_value_type ComputeHash(key_type_ref key) {
      return llvm::hash_value(static_cast<uint32_t>(key));
    }

    std::pair<unsigned, unsigned> EmitKeyDataLength(raw_ostream &out,
                                                    key_type_ref key,
                                                    data_type_ref data) {
      // This will trap if a single ValueDecl has more than 16383 members
      // with the same DeclBaseName. Seems highly unlikely.
      assert((data.size() < (1 << 14)) && "Too many members");
      uint32_t dataLength = sizeof(uint32_t) * data.size(); // value DeclIDs
      endian::Writer writer(out, little);
      // No need to write the key length; it's constant.
      writer.write<uint16_t>(dataLength);
      return { sizeof(uint32_t), dataLength };
    }

    void EmitKey(raw_ostream &out, key_type_ref key, unsigned len) {
      static_assert(declIDFitsIn32Bits(), "DeclID too large");
      assert(len == sizeof(uint32_t));
      endian::Writer writer(out, little);
      writer.write<uint32_t>(key);
    }

    void EmitData(raw_ostream &out, key_type_ref key, data_type_ref data,
                  unsigned len) {
      static_assert(declIDFitsIn32Bits(), "DeclID too large");
      endian::Writer writer(out, little);
      for (auto entry : data) {
        writer.write<uint32_t>(entry);
      }
    }
  };
} // end anonymous namespace

static ModuleDecl *getModule(ModuleOrSourceFile DC) {
  if (auto M = DC.dyn_cast<ModuleDecl *>())
    return M;
  return DC.get<SourceFile *>()->getParentModule();
}

static ASTContext &getContext(ModuleOrSourceFile DC) {
  return getModule(DC)->getASTContext();
}

static bool shouldSerializeAsLocalContext(const DeclContext *DC) {
  return DC->isLocalContext() && !isa<AbstractFunctionDecl>(DC) &&
        !isa<SubscriptDecl>(DC) && !isa<EnumElementDecl>(DC);
}

namespace {
  struct Accessors {
    uint8_t OpaqueReadOwnership;
    uint8_t ReadImpl, WriteImpl, ReadWriteImpl;
    SmallVector<AccessorDecl *, 8> Decls;
  };
} // end anonymous namespace

static uint8_t getRawOpaqueReadOwnership(swift::OpaqueReadOwnership ownership) {
  switch (ownership) {
#define CASE(KIND)                                            \
  case swift::OpaqueReadOwnership::KIND:                      \
    return uint8_t(serialization::OpaqueReadOwnership::KIND);
  CASE(Owned)
  CASE(Borrowed)
  CASE(OwnedOrBorrowed)
#undef CASE
  }
  llvm_unreachable("bad kind");  
}

static uint8_t getRawReadImplKind(swift::ReadImplKind kind) {
  switch (kind) {
#define CASE(KIND)                                     \
  case swift::ReadImplKind::KIND:                      \
    return uint8_t(serialization::ReadImplKind::KIND);
  CASE(Stored)
  CASE(Get)
  CASE(Inherited)
  CASE(Address)
  CASE(Read)
#undef CASE
  }
  llvm_unreachable("bad kind");
}

static unsigned getRawWriteImplKind(swift::WriteImplKind kind) {
  switch (kind) {
#define CASE(KIND)                                      \
  case swift::WriteImplKind::KIND:                      \
    return uint8_t(serialization::WriteImplKind::KIND);
  CASE(Immutable)
  CASE(Stored)
  CASE(Set)
  CASE(StoredWithObservers)
  CASE(InheritedWithObservers)
  CASE(MutableAddress)
  CASE(Modify)
#undef CASE
  }
  llvm_unreachable("bad kind");
}

static unsigned getRawReadWriteImplKind(swift::ReadWriteImplKind kind) {
  switch (kind) {
#define CASE(KIND)                                          \
  case swift::ReadWriteImplKind::KIND:                      \
    return uint8_t(serialization::ReadWriteImplKind::KIND);
  CASE(Immutable)
  CASE(Stored)
  CASE(MutableAddress)
  CASE(MaterializeToTemporary)
  CASE(Modify)
#undef CASE
  }
  llvm_unreachable("bad kind");
}

static Accessors getAccessors(const AbstractStorageDecl *storage) {
  Accessors accessors;
  accessors.OpaqueReadOwnership =
    getRawOpaqueReadOwnership(storage->getOpaqueReadOwnership());
  auto impl = storage->getImplInfo();
  accessors.ReadImpl = getRawReadImplKind(impl.getReadImpl());
  accessors.WriteImpl = getRawWriteImplKind(impl.getWriteImpl());
  accessors.ReadWriteImpl = getRawReadWriteImplKind(impl.getReadWriteImpl());
  auto decls = storage->getAllAccessors();
  accessors.Decls.append(decls.begin(), decls.end());
  return accessors;
}

LocalDeclContextID Serializer::addLocalDeclContextRef(const DeclContext *DC) {
  assert(DC->isLocalContext() && "Expected a local DeclContext");
  return LocalDeclContextsToSerialize.addRef(DC);
}

GenericSignatureID
Serializer::addGenericSignatureRef(GenericSignature sig) {
  if (!sig)
    return 0;
  return GenericSignaturesToSerialize.addRef(sig);
}

SubstitutionMapID
Serializer::addSubstitutionMapRef(SubstitutionMap substitutions) {
  return SubstitutionMapsToSerialize.addRef(substitutions);
}

DeclContextID Serializer::addDeclContextRef(const DeclContext *DC) {
  assert(DC && "cannot reference a null DeclContext");

  switch (DC->getContextKind()) {
  case DeclContextKind::Module:
  case DeclContextKind::FileUnit: // Skip up to the module
    return DeclContextID();
  default:
    break;
  }

  // If this decl context is a plain old serializable decl, queue it up for
  // normal serialization.
  if (shouldSerializeAsLocalContext(DC))
    return DeclContextID::forLocalDeclContext(addLocalDeclContextRef(DC));
  return DeclContextID::forDecl(addDeclRef(DC->getAsDecl()));
}

DeclID Serializer::addDeclRef(const Decl *D, bool allowTypeAliasXRef) {
  assert((!D || !isDeclXRef(D) || isa<ValueDecl>(D) || isa<OperatorDecl>(D) ||
          isa<PrecedenceGroupDecl>(D)) &&
         "cannot cross-reference this decl");

  assert((!D || !isDeclXRef(D) ||
          !D->getAttrs().hasAttribute<ForbidSerializingReferenceAttr>()) &&
         "cannot cross-reference this decl");

  assert((!D || allowTypeAliasXRef || !isa<TypeAliasDecl>(D) ||
          D->getModuleContext() == M) &&
         "cannot cross-reference typealiases directly (use the TypeAliasType)");

  return DeclsToSerialize.addRef(D);
}

serialization::TypeID Serializer::addTypeRef(Type ty) {
#ifndef NDEBUG
  PrettyStackTraceType trace(M->getASTContext(), "serializing", ty);
  assert((!ty || !ty->hasError()) && "Serializing error type");
#endif

  return TypesToSerialize.addRef(ty);
}

serialization::ClangTypeID Serializer::addClangTypeRef(const clang::Type *ty) {
  if (!ty) return 0;

  // Try to serialize the non-canonical type, but fall back to the
  // canonical type if necessary.
  auto loader = getASTContext().getClangModuleLoader();
  bool isSerializable;
  if (loader->isSerializable(ty, false)) {
    isSerializable = true;
  } else if (!ty->isCanonicalUnqualified()) {
    ty = ty->getCanonicalTypeInternal().getTypePtr();
    isSerializable = loader->isSerializable(ty, false);
  } else {
    isSerializable = false;
  }
  if (!isSerializable) {
    PrettyStackTraceClangType trace("staging a serialized reference to", ty);
    llvm::report_fatal_error("Clang function type is not serializable");
  }

  return ClangTypesToSerialize.addRef(ty);
}

IdentifierID Serializer::addDeclBaseNameRef(DeclBaseName ident) {
  switch (ident.getKind()) {
  case DeclBaseName::Kind::Normal: {
    if (ident.empty())
      return 0;

    IdentifierID &id = IdentifierIDs[ident.getIdentifier()];
    if (id != 0)
      return id;

    id = ++LastUniquedStringID;
    StringsToWrite.push_back(ident.getIdentifier().str());
    return id;
  }
  case DeclBaseName::Kind::Subscript:
    return SUBSCRIPT_ID;
  case DeclBaseName::Kind::Constructor:
    return CONSTRUCTOR_ID;
  case DeclBaseName::Kind::Destructor:
    return DESTRUCTOR_ID;
  }
  llvm_unreachable("unhandled kind");
}

std::pair<StringRef, IdentifierID> Serializer::addUniquedString(StringRef str) {
  if (str.empty())
    return {str, 0};

  decltype(UniquedStringIDs)::iterator iter;
  bool isNew;
  std::tie(iter, isNew) =
      UniquedStringIDs.insert({str, LastUniquedStringID + 1});

  if (!isNew)
    return {iter->getKey(), iter->getValue()};

  ++LastUniquedStringID;
  // Note that we use the string data stored in the StringMap.
  StringsToWrite.push_back(iter->getKey());
  return {iter->getKey(), LastUniquedStringID};
}

IdentifierID Serializer::addFilename(StringRef filename) {
  assert(!filename.empty() && "Attemping to add an empty filename");

  return addUniquedString(filename).second;
}

IdentifierID Serializer::addContainingModuleRef(const DeclContext *DC) {
  assert(!isa<ModuleDecl>(DC) &&
         "References should be to things within modules");
  const FileUnit *file = cast<FileUnit>(DC->getModuleScopeContext());
  const ModuleDecl *M = file->getParentModule();

  if (M == this->M)
    return CURRENT_MODULE_ID;
  if (M == this->M->getASTContext().TheBuiltinModule)
    return BUILTIN_MODULE_ID;

  auto clangImporter =
    static_cast<ClangImporter *>(
      this->M->getASTContext().getClangModuleLoader());
  if (M == clangImporter->getImportedHeaderModule())
    return OBJC_HEADER_MODULE_ID;

  auto exportedModuleName = file->getExportedModuleName();
  assert(!exportedModuleName.empty());
  auto exportedModuleID = M->getASTContext().getIdentifier(exportedModuleName);
  return addDeclBaseNameRef(exportedModuleID);
}

SILLayoutID Serializer::addSILLayoutRef(const SILLayout *layout) {
  return SILLayoutsToSerialize.addRef(layout);
}

NormalConformanceID
Serializer::addConformanceRef(const NormalProtocolConformance *conformance) {
  assert(conformance->getDeclContext()->getParentModule() == M &&
         "cannot reference conformance from another module");
  return NormalConformancesToSerialize.addRef(conformance);
}

/// Record the name of a block.
void SerializerBase::emitBlockID(unsigned ID, StringRef name,
                                 SmallVectorImpl<unsigned char> &nameBuffer) {
  SmallVector<unsigned, 1> idBuffer;
  idBuffer.push_back(ID);
  Out.EmitRecord(llvm::bitc::BLOCKINFO_CODE_SETBID, idBuffer);

  // Emit the block name if present.
  if (name.empty())
    return;
  nameBuffer.resize(name.size());
  memcpy(nameBuffer.data(), name.data(), name.size());
  Out.EmitRecord(llvm::bitc::BLOCKINFO_CODE_BLOCKNAME, nameBuffer);
}

void SerializerBase::emitRecordID(unsigned ID, StringRef name,
                                  SmallVectorImpl<unsigned char> &nameBuffer) {
  assert(ID < 256 && "can't fit record ID in next to name");
  nameBuffer.resize(name.size()+1);
  nameBuffer[0] = ID;
  memcpy(nameBuffer.data()+1, name.data(), name.size());
  Out.EmitRecord(llvm::bitc::BLOCKINFO_CODE_SETRECORDNAME, nameBuffer);
}

void Serializer::writeBlockInfoBlock() {
  BCBlockRAII restoreBlock(Out, llvm::bitc::BLOCKINFO_BLOCK_ID, 2);

  SmallVector<unsigned char, 64> nameBuffer;
#define BLOCK(X) emitBlockID(X ## _ID, #X, nameBuffer)
#define BLOCK_RECORD(K, X) emitRecordID(K::X, #X, nameBuffer)

  BLOCK(MODULE_BLOCK);

  BLOCK(CONTROL_BLOCK);
  BLOCK_RECORD(control_block, METADATA);
  BLOCK_RECORD(control_block, MODULE_NAME);
  BLOCK_RECORD(control_block, TARGET);

  BLOCK(OPTIONS_BLOCK);
  BLOCK_RECORD(options_block, SDK_PATH);
  BLOCK_RECORD(options_block, XCC);
  BLOCK_RECORD(options_block, IS_SIB);
  BLOCK_RECORD(options_block, IS_TESTABLE);
  BLOCK_RECORD(options_block, ARE_PRIVATE_IMPORTS_ENABLED);
  BLOCK_RECORD(options_block, RESILIENCE_STRATEGY);

  BLOCK(INPUT_BLOCK);
  BLOCK_RECORD(input_block, IMPORTED_MODULE);
  BLOCK_RECORD(input_block, LINK_LIBRARY);
  BLOCK_RECORD(input_block, IMPORTED_HEADER);
  BLOCK_RECORD(input_block, IMPORTED_HEADER_CONTENTS);
  BLOCK_RECORD(input_block, MODULE_FLAGS);
  BLOCK_RECORD(input_block, SEARCH_PATH);
  BLOCK_RECORD(input_block, FILE_DEPENDENCY);
  BLOCK_RECORD(input_block, DEPENDENCY_DIRECTORY);
  BLOCK_RECORD(input_block, MODULE_INTERFACE_PATH);
  BLOCK_RECORD(input_block, IMPORTED_MODULE_SPIS);

  BLOCK(DECLS_AND_TYPES_BLOCK);
#define RECORD(X) BLOCK_RECORD(decls_block, X);
#include "DeclTypeRecordNodes.def"

  BLOCK(IDENTIFIER_DATA_BLOCK);
  BLOCK_RECORD(identifier_block, IDENTIFIER_DATA);

  BLOCK(INDEX_BLOCK);
  BLOCK_RECORD(index_block, TYPE_OFFSETS);
  BLOCK_RECORD(index_block, DECL_OFFSETS);
  BLOCK_RECORD(index_block, IDENTIFIER_OFFSETS);
  BLOCK_RECORD(index_block, TOP_LEVEL_DECLS);
  BLOCK_RECORD(index_block, OPERATORS);
  BLOCK_RECORD(index_block, EXTENSIONS);
  BLOCK_RECORD(index_block, CLASS_MEMBERS_FOR_DYNAMIC_LOOKUP);
  BLOCK_RECORD(index_block, OPERATOR_METHODS);
  BLOCK_RECORD(index_block, OBJC_METHODS);
<<<<<<< HEAD
  // SWIFT_ENABLE_TENSORFLOW
  BLOCK_RECORD(index_block, DERIVATIVE_FUNCTION_CONFIGURATIONS);
  // SWIFT_ENABLE_TENSORFLOW END
=======
  BLOCK_RECORD(index_block, DERIVATIVE_FUNCTION_CONFIGURATIONS);
>>>>>>> 28315487
  BLOCK_RECORD(index_block, ENTRY_POINT);
  BLOCK_RECORD(index_block, LOCAL_DECL_CONTEXT_OFFSETS);
  BLOCK_RECORD(index_block, GENERIC_SIGNATURE_OFFSETS);
  BLOCK_RECORD(index_block, SUBSTITUTION_MAP_OFFSETS);
  BLOCK_RECORD(index_block, CLANG_TYPE_OFFSETS);
  BLOCK_RECORD(index_block, LOCAL_TYPE_DECLS);
  BLOCK_RECORD(index_block, NORMAL_CONFORMANCE_OFFSETS);
  BLOCK_RECORD(index_block, SIL_LAYOUT_OFFSETS);
  BLOCK_RECORD(index_block, PRECEDENCE_GROUPS);
  BLOCK_RECORD(index_block, NESTED_TYPE_DECLS);
  BLOCK_RECORD(index_block, DECL_MEMBER_NAMES);
  BLOCK_RECORD(index_block, ORDERED_TOP_LEVEL_DECLS);

  BLOCK(DECL_MEMBER_TABLES_BLOCK);
  BLOCK_RECORD(decl_member_tables_block, DECL_MEMBERS);

  BLOCK(SIL_BLOCK);
  BLOCK_RECORD(sil_block, SIL_FUNCTION);
  BLOCK_RECORD(sil_block, SIL_BASIC_BLOCK);
  BLOCK_RECORD(sil_block, SIL_ONE_VALUE_ONE_OPERAND);
  BLOCK_RECORD(sil_block, SIL_ONE_TYPE);
  BLOCK_RECORD(sil_block, SIL_ONE_OPERAND);
  BLOCK_RECORD(sil_block, SIL_ONE_TYPE_ONE_OPERAND);
  BLOCK_RECORD(sil_block, SIL_ONE_TYPE_VALUES);
  BLOCK_RECORD(sil_block, SIL_TWO_OPERANDS);
  BLOCK_RECORD(sil_block, SIL_TAIL_ADDR);
  BLOCK_RECORD(sil_block, SIL_INST_APPLY);
  BLOCK_RECORD(sil_block, SIL_INST_NO_OPERAND);
  BLOCK_RECORD(sil_block, SIL_VTABLE);
  BLOCK_RECORD(sil_block, SIL_VTABLE_ENTRY);
  BLOCK_RECORD(sil_block, SIL_GLOBALVAR);
  BLOCK_RECORD(sil_block, SIL_INIT_EXISTENTIAL);
  BLOCK_RECORD(sil_block, SIL_WITNESS_TABLE);
  BLOCK_RECORD(sil_block, SIL_WITNESS_METHOD_ENTRY);
  BLOCK_RECORD(sil_block, SIL_WITNESS_BASE_ENTRY);
  BLOCK_RECORD(sil_block, SIL_WITNESS_ASSOC_PROTOCOL);
  BLOCK_RECORD(sil_block, SIL_WITNESS_ASSOC_ENTRY);
  BLOCK_RECORD(sil_block, SIL_WITNESS_CONDITIONAL_CONFORMANCE);
  BLOCK_RECORD(sil_block, SIL_DEFAULT_WITNESS_TABLE);
  BLOCK_RECORD(sil_block, SIL_DEFAULT_WITNESS_TABLE_NO_ENTRY);
  BLOCK_RECORD(sil_block, SIL_INST_WITNESS_METHOD);
  BLOCK_RECORD(sil_block, SIL_SPECIALIZE_ATTR);
  BLOCK_RECORD(sil_block, SIL_ONE_OPERAND_EXTRA_ATTR);
  BLOCK_RECORD(sil_block, SIL_TWO_OPERANDS_EXTRA_ATTR);
  BLOCK_RECORD(sil_block, SIL_INST_DIFFERENTIABLE_FUNCTION);
  BLOCK_RECORD(sil_block, SIL_INST_DIFFERENTIABLE_FUNCTION_EXTRACT);
  // SWIFT_ENABLE_TENSORFLOW
  BLOCK_RECORD(sil_block, SIL_INST_LINEAR_FUNCTION);
  BLOCK_RECORD(sil_block, SIL_INST_LINEAR_FUNCTION_EXTRACT);
  // SWIFT_ENABLE_TENSORFLOW END
  BLOCK_RECORD(sil_block, SIL_DIFFERENTIABILITY_WITNESS);

  // These layouts can exist in both decl blocks and sil blocks.
#define BLOCK_RECORD_WITH_NAMESPACE(K, X) emitRecordID(X, #X, nameBuffer)
  BLOCK_RECORD_WITH_NAMESPACE(sil_block,
                              decls_block::INVALID_PROTOCOL_CONFORMANCE);
  BLOCK_RECORD_WITH_NAMESPACE(sil_block,
                              decls_block::ABSTRACT_PROTOCOL_CONFORMANCE);
  BLOCK_RECORD_WITH_NAMESPACE(sil_block,
                              decls_block::NORMAL_PROTOCOL_CONFORMANCE);
  BLOCK_RECORD_WITH_NAMESPACE(sil_block,
                              decls_block::SELF_PROTOCOL_CONFORMANCE);
  BLOCK_RECORD_WITH_NAMESPACE(sil_block,
                              decls_block::SPECIALIZED_PROTOCOL_CONFORMANCE);
  BLOCK_RECORD_WITH_NAMESPACE(sil_block,
                              decls_block::INHERITED_PROTOCOL_CONFORMANCE);
  BLOCK_RECORD_WITH_NAMESPACE(sil_block,
                              decls_block::NORMAL_PROTOCOL_CONFORMANCE_ID);
  BLOCK_RECORD_WITH_NAMESPACE(sil_block,
                              decls_block::PROTOCOL_CONFORMANCE_XREF);
  BLOCK_RECORD_WITH_NAMESPACE(sil_block,
                              decls_block::GENERIC_PARAM_LIST);
  BLOCK_RECORD_WITH_NAMESPACE(sil_block,
                              decls_block::GENERIC_REQUIREMENT);
  BLOCK_RECORD_WITH_NAMESPACE(sil_block,
                              decls_block::LAYOUT_REQUIREMENT);

  BLOCK(SIL_INDEX_BLOCK);
  BLOCK_RECORD(sil_index_block, SIL_FUNC_NAMES);
  BLOCK_RECORD(sil_index_block, SIL_FUNC_OFFSETS);
  BLOCK_RECORD(sil_index_block, SIL_VTABLE_NAMES);
  BLOCK_RECORD(sil_index_block, SIL_VTABLE_OFFSETS);
  BLOCK_RECORD(sil_index_block, SIL_GLOBALVAR_NAMES);
  BLOCK_RECORD(sil_index_block, SIL_GLOBALVAR_OFFSETS);
  BLOCK_RECORD(sil_index_block, SIL_WITNESS_TABLE_NAMES);
  BLOCK_RECORD(sil_index_block, SIL_WITNESS_TABLE_OFFSETS);
  BLOCK_RECORD(sil_index_block, SIL_DEFAULT_WITNESS_TABLE_NAMES);
  BLOCK_RECORD(sil_index_block, SIL_DEFAULT_WITNESS_TABLE_OFFSETS);
  BLOCK_RECORD(sil_index_block, SIL_PROPERTY_OFFSETS);
  // SWIFT_ENABLE_TENSORFLOW
  BLOCK_RECORD(sil_index_block, SIL_DIFFERENTIABILITY_WITNESS_NAMES);
  BLOCK_RECORD(sil_index_block, SIL_DIFFERENTIABILITY_WITNESS_OFFSETS);
  // SWIFT_ENABLE_TENSORFLOW END

#undef BLOCK
#undef BLOCK_RECORD
}

void Serializer::writeHeader(const SerializationOptions &options) {
  {
    BCBlockRAII restoreBlock(Out, CONTROL_BLOCK_ID, 3);
    control_block::ModuleNameLayout ModuleName(Out);
    control_block::MetadataLayout Metadata(Out);
    control_block::TargetLayout Target(Out);

    ModuleName.emit(ScratchRecord, M->getName().str());

    SmallString<32> versionStringBuf;
    llvm::raw_svector_ostream versionString(versionStringBuf);
    versionString << Version::getCurrentLanguageVersion();
    size_t shortVersionStringLength = versionString.tell();
    versionString << '('
                  << M->getASTContext().LangOpts.EffectiveLanguageVersion;
    size_t compatibilityVersionStringLength =
        versionString.tell() - shortVersionStringLength - 1;
    versionString << ")/" << version::getSwiftFullVersion();
    Metadata.emit(ScratchRecord,
                  SWIFTMODULE_VERSION_MAJOR, SWIFTMODULE_VERSION_MINOR,
                  shortVersionStringLength,
                  compatibilityVersionStringLength,
                  versionString.str());

    Target.emit(ScratchRecord, M->getASTContext().LangOpts.Target.str());

    {
      llvm::BCBlockRAII restoreBlock(Out, OPTIONS_BLOCK_ID, 4);

      options_block::IsSIBLayout IsSIB(Out);
      IsSIB.emit(ScratchRecord, options.IsSIB);

      if (M->isTestingEnabled()) {
        options_block::IsTestableLayout IsTestable(Out);
        IsTestable.emit(ScratchRecord);
      }

      if (M->arePrivateImportsEnabled()) {
        options_block::ArePrivateImportsEnabledLayout PrivateImports(Out);
        PrivateImports.emit(ScratchRecord);
      }

      if (M->getResilienceStrategy() != ResilienceStrategy::Default) {
        options_block::ResilienceStrategyLayout Strategy(Out);
        Strategy.emit(ScratchRecord, unsigned(M->getResilienceStrategy()));
      }

      if (options.SerializeOptionsForDebugging) {
        options_block::SDKPathLayout SDKPath(Out);
        options_block::XCCLayout XCC(Out);

        SDKPath.emit(ScratchRecord, M->getASTContext().SearchPathOpts.SDKPath);
        auto &Opts = options.ExtraClangOptions;
        for (auto Arg = Opts.begin(), E = Opts.end(); Arg != E; ++Arg) { 
          // FIXME: This is a hack and calls for a better design.
          //
          // Filter out any -ivfsoverlay options that include an
          // unextended-module-overlay.yaml overlay. By convention the Xcode
          // buildsystem uses these while *building* mixed Objective-C and Swift
          // frameworks; but they should never be used to *import* the module
          // defined in the framework.
          if (StringRef(*Arg).startswith("-ivfsoverlay")) {
            auto Next = std::next(Arg);
            if (Next != E &&
                StringRef(*Next).endswith("unextended-module-overlay.yaml")) {
              ++Arg;
              continue;
            }
          }
          XCC.emit(ScratchRecord, *Arg);
        }
      }
    }
  }
}

static void flattenImportPath(const ModuleDecl::ImportedModule &import,
                              SmallVectorImpl<char> &out) {
  llvm::raw_svector_ostream outStream(out);
  import.second->getReverseFullModuleName().printForward(outStream,
                                                         StringRef("\0", 1));

  if (import.first.empty())
    return;

  outStream << '\0';
  assert(import.first.size() == 1 && "can only handle top-level decl imports");
  auto accessPathElem = import.first.front();
  outStream << accessPathElem.Item.str();
}

uint64_t getRawModTimeOrHash(const SerializationOptions::FileDependency &dep) {
  if (dep.isHashBased()) return dep.getContentHash();
  return dep.getModificationTime();
}

using ImportSet = llvm::SmallSet<ModuleDecl::ImportedModule, 8,
                                 ModuleDecl::OrderImportedModules>;
static ImportSet getImportsAsSet(const ModuleDecl *M,
                                 ModuleDecl::ImportFilter filter) {
  SmallVector<ModuleDecl::ImportedModule, 8> imports;
  M->getImportedModules(imports, filter);
  ImportSet importSet;
  importSet.insert(imports.begin(), imports.end());
  return importSet;
}

void Serializer::writeInputBlock(const SerializationOptions &options) {
  BCBlockRAII restoreBlock(Out, INPUT_BLOCK_ID, 4);
  input_block::ImportedModuleLayout ImportedModule(Out);
  input_block::ImportedModuleLayoutSPI ImportedModuleSPI(Out);
  input_block::LinkLibraryLayout LinkLibrary(Out);
  input_block::ImportedHeaderLayout ImportedHeader(Out);
  input_block::ImportedHeaderContentsLayout ImportedHeaderContents(Out);
  input_block::SearchPathLayout SearchPath(Out);
  input_block::FileDependencyLayout FileDependency(Out);
  input_block::DependencyDirectoryLayout DependencyDirectory(Out);
  input_block::ModuleInterfaceLayout ModuleInterface(Out);

  if (options.SerializeOptionsForDebugging) {
    const SearchPathOptions &searchPathOpts = M->getASTContext().SearchPathOpts;
    // Put the framework search paths first so that they'll be preferred upon
    // deserialization.
    for (auto &framepath : searchPathOpts.FrameworkSearchPaths)
      SearchPath.emit(ScratchRecord, /*framework=*/true, framepath.IsSystem,
                      framepath.Path);
    for (auto &path : searchPathOpts.ImportSearchPaths)
      SearchPath.emit(ScratchRecord, /*framework=*/false, /*system=*/false, path);
  }

  // Note: We're not using StringMap here because we don't need to own the
  // strings.
  llvm::DenseMap<StringRef, unsigned> dependencyDirectories;
  for (auto const &dep : options.Dependencies) {
    StringRef directoryName = llvm::sys::path::parent_path(dep.getPath());
    unsigned &dependencyDirectoryIndex = dependencyDirectories[directoryName];
    if (!dependencyDirectoryIndex) {
      // This name must be newly-added. Give it a new ID (and skip 0).
      dependencyDirectoryIndex = dependencyDirectories.size();
      DependencyDirectory.emit(ScratchRecord, directoryName);
    }
    FileDependency.emit(ScratchRecord,
                        dep.getSize(),
                        getRawModTimeOrHash(dep),
                        dep.isHashBased(),
                        dep.isSDKRelative(),
                        dependencyDirectoryIndex,
                        llvm::sys::path::filename(dep.getPath()));
  }

  if (!options.ModuleInterface.empty())
    ModuleInterface.emit(ScratchRecord, options.ModuleInterface);

  ModuleDecl::ImportFilter allImportFilter;
  allImportFilter |= ModuleDecl::ImportFilterKind::Public;
  allImportFilter |= ModuleDecl::ImportFilterKind::Private;
  allImportFilter |= ModuleDecl::ImportFilterKind::ImplementationOnly;
  allImportFilter |= ModuleDecl::ImportFilterKind::SPIAccessControl;
  SmallVector<ModuleDecl::ImportedModule, 8> allImports;
  M->getImportedModules(allImports, allImportFilter);
  ModuleDecl::removeDuplicateImports(allImports);

  // Collect the public and private imports as a subset so that we can
  // distinguish them.
  ImportSet publicImportSet =
      getImportsAsSet(M, ModuleDecl::ImportFilterKind::Public);
  ImportSet privateImportSet =
      getImportsAsSet(M, ModuleDecl::ImportFilterKind::Private);
  ImportSet spiImportSet =
      getImportsAsSet(M, ModuleDecl::ImportFilterKind::SPIAccessControl);

  auto clangImporter =
    static_cast<ClangImporter *>(M->getASTContext().getClangModuleLoader());
  ModuleDecl *bridgingHeaderModule = clangImporter->getImportedHeaderModule();
  ModuleDecl::ImportedModule bridgingHeaderImport{{}, bridgingHeaderModule};

  // Make sure the bridging header module is always at the top of the import
  // list, mimicking how it is processed before any module imports when
  // compiling source files.
  if (llvm::is_contained(allImports, bridgingHeaderImport)) {
    off_t importedHeaderSize = 0;
    time_t importedHeaderModTime = 0;
    std::string contents;
    if (!options.ImportedHeader.empty()) {
      contents = clangImporter->getBridgingHeaderContents(
          options.ImportedHeader, importedHeaderSize, importedHeaderModTime);
    }
    assert(publicImportSet.count(bridgingHeaderImport));
    ImportedHeader.emit(ScratchRecord,
                        publicImportSet.count(bridgingHeaderImport),
                        importedHeaderSize, importedHeaderModTime,
                        options.ImportedHeader);
    if (!contents.empty()) {
      contents.push_back('\0');
      ImportedHeaderContents.emit(ScratchRecord, contents);
    }
  }

  ModuleDecl *theBuiltinModule = M->getASTContext().TheBuiltinModule;
  for (auto import : allImports) {
    if (import.second == theBuiltinModule ||
        import.second == bridgingHeaderModule) {
      continue;
    }

    SmallString<64> importPath;
    flattenImportPath(import, importPath);

    serialization::ImportControl stableImportControl;
    // The order of checks here is important, since a module can be imported
    // differently in different files, and we need to record the "most visible"
    // form here.
    if (publicImportSet.count(import))
      stableImportControl = ImportControl::Exported;
    else if (privateImportSet.count(import) || spiImportSet.count(import))
      stableImportControl = ImportControl::Normal;
    else
      stableImportControl = ImportControl::ImplementationOnly;

    SmallVector<Identifier, 4> spis;
    M->lookupImportedSPIGroups(import.second, spis);

    ImportedModule.emit(ScratchRecord,
                        static_cast<uint8_t>(stableImportControl),
                        !import.first.empty(), !spis.empty(), importPath);

    if (!spis.empty()) {
      SmallString<64> out;
      llvm::raw_svector_ostream outStream(out);
      swift::interleave(spis,
                        [&outStream](Identifier next) { outStream << next.str(); },
                        [&outStream] { outStream << StringRef("\0", 1); });
      ImportedModuleSPI.emit(ScratchRecord, out);
    }
  }

  if (!options.ModuleLinkName.empty()) {
    LinkLibrary.emit(ScratchRecord, serialization::LibraryKind::Library,
                     options.AutolinkForceLoad, options.ModuleLinkName);
  }
}

/// Translate AST default argument kind to the Serialization enum values, which
/// are guaranteed to be stable.
static uint8_t getRawStableDefaultArgumentKind(swift::DefaultArgumentKind kind) {
  switch (kind) {
#define CASE(X) \
  case swift::DefaultArgumentKind::X: \
    return static_cast<uint8_t>(serialization::DefaultArgumentKind::X);
  CASE(None)
  CASE(Normal)
  CASE(Inherited)
  CASE(Column)
  CASE(File)
  CASE(FilePath)
  CASE(Line)
  CASE(Function)
  CASE(DSOHandle)
  CASE(NilLiteral)
  CASE(EmptyArray)
  CASE(EmptyDictionary)
  CASE(StoredProperty)
#undef CASE
  }

  llvm_unreachable("Unhandled DefaultArgumentKind in switch.");
}

static uint8_t
getRawStableMetatypeRepresentation(const AnyMetatypeType *metatype) {
  if (!metatype->hasRepresentation()) {
    return serialization::MetatypeRepresentation::MR_None;
  }

  switch (metatype->getRepresentation()) {
  case swift::MetatypeRepresentation::Thin:
    return serialization::MetatypeRepresentation::MR_Thin;
  case swift::MetatypeRepresentation::Thick:
    return serialization::MetatypeRepresentation::MR_Thick;
  case swift::MetatypeRepresentation::ObjC:
    return serialization::MetatypeRepresentation::MR_ObjC;
  }
  llvm_unreachable("bad representation");
}

/// Translate from the requirement kind to the Serialization enum
/// values, which are guaranteed to be stable.
static uint8_t getRawStableRequirementKind(RequirementKind kind) {
#define CASE(KIND)            \
  case RequirementKind::KIND: \
    return GenericRequirementKind::KIND;

  switch (kind) {
  CASE(Conformance)
  CASE(Superclass)
  CASE(SameType)
  CASE(Layout)
  }
#undef CASE

  llvm_unreachable("Unhandled RequirementKind in switch.");
}

void Serializer::writeGenericRequirements(ArrayRef<Requirement> requirements,
                                          const std::array<unsigned, 256> &abbrCodes) {
  using namespace decls_block;

  if (requirements.empty())
    return;

  auto reqAbbrCode = abbrCodes[GenericRequirementLayout::Code];
  auto layoutReqAbbrCode = abbrCodes[LayoutRequirementLayout::Code];
  for (const auto &req : requirements) {
    if (req.getKind() != RequirementKind::Layout)
      GenericRequirementLayout::emitRecord(
          Out, ScratchRecord, reqAbbrCode,
          getRawStableRequirementKind(req.getKind()),
          addTypeRef(req.getFirstType()), addTypeRef(req.getSecondType()));
    else {
      // Write layout requirement.
      auto layout = req.getLayoutConstraint();
      unsigned size = 0;
      unsigned alignment = 0;
      if (layout->isKnownSizeTrivial()) {
        size = layout->getTrivialSizeInBits();
        alignment = layout->getAlignmentInBits();
      }
      LayoutRequirementKind rawKind = LayoutRequirementKind::UnknownLayout;
      switch (layout->getKind()) {
      case LayoutConstraintKind::NativeRefCountedObject:
        rawKind = LayoutRequirementKind::NativeRefCountedObject;
        break;
      case LayoutConstraintKind::RefCountedObject:
        rawKind = LayoutRequirementKind::RefCountedObject;
        break;
      case LayoutConstraintKind::Trivial:
        rawKind = LayoutRequirementKind::Trivial;
        break;
      case LayoutConstraintKind::TrivialOfExactSize:
        rawKind = LayoutRequirementKind::TrivialOfExactSize;
        break;
      case LayoutConstraintKind::TrivialOfAtMostSize:
        rawKind = LayoutRequirementKind::TrivialOfAtMostSize;
        break;
      case LayoutConstraintKind::Class:
        rawKind = LayoutRequirementKind::Class;
        break;
      case LayoutConstraintKind::NativeClass:
        rawKind = LayoutRequirementKind::NativeClass;
        break;
      case LayoutConstraintKind::UnknownLayout:
        rawKind = LayoutRequirementKind::UnknownLayout;
        break;
      }
      LayoutRequirementLayout::emitRecord(
          Out, ScratchRecord, layoutReqAbbrCode, rawKind,
          addTypeRef(req.getFirstType()), size, alignment);
    }
  }
}

void Serializer::writeASTBlockEntity(GenericSignature sig) {
  using namespace decls_block;

  assert(sig);
  assert(GenericSignaturesToSerialize.hasRef(sig));

  // Determine whether we can just write the param types as is, or whether we
  // have to encode them manually because one of them has a declaration with
  // module context (which can happen in SIL).
  bool mustEncodeParamsManually =
      llvm::any_of(sig->getGenericParams(),
                   [](const GenericTypeParamType *paramTy) {
    auto *decl = paramTy->getDecl();
    return decl && decl->getDeclContext()->isModuleScopeContext();
  });

  if (!mustEncodeParamsManually) {
    // Record the generic parameters.
    SmallVector<uint64_t, 4> rawParamIDs;
    for (auto *paramTy : sig->getGenericParams()) {
      rawParamIDs.push_back(addTypeRef(paramTy));
    }

    auto abbrCode = DeclTypeAbbrCodes[GenericSignatureLayout::Code];
    GenericSignatureLayout::emitRecord(Out, ScratchRecord, abbrCode,
                                       rawParamIDs);
  } else {
    // Record the generic parameters.
    SmallVector<uint64_t, 4> rawParamIDs;
    for (auto *paramTy : sig->getGenericParams()) {
      auto *decl = paramTy->getDecl();

      // For a full environment, add the name and canonicalize the param type.
      Identifier paramName = decl ? decl->getName() : Identifier();
      rawParamIDs.push_back(addDeclBaseNameRef(paramName));

      paramTy = paramTy->getCanonicalType()->castTo<GenericTypeParamType>();
      rawParamIDs.push_back(addTypeRef(paramTy));
    }

    auto envAbbrCode = DeclTypeAbbrCodes[SILGenericSignatureLayout::Code];
    SILGenericSignatureLayout::emitRecord(Out, ScratchRecord, envAbbrCode,
                                          rawParamIDs);
  }

  writeGenericRequirements(sig->getRequirements(), DeclTypeAbbrCodes);
}

void Serializer::writeASTBlockEntity(const SubstitutionMap substitutions) {
  using namespace decls_block;
  assert(substitutions);
  assert(SubstitutionMapsToSerialize.hasRef(substitutions));

  // Collect the replacement types.
  SmallVector<uint64_t, 4> rawReplacementTypes;
  for (auto type : substitutions.getReplacementTypes())
    rawReplacementTypes.push_back(addTypeRef(type));

  auto substitutionsAbbrCode = DeclTypeAbbrCodes[SubstitutionMapLayout::Code];
  SubstitutionMapLayout::emitRecord(Out, ScratchRecord, substitutionsAbbrCode,
                                    addGenericSignatureRef(
                                      substitutions.getGenericSignature()),
                                    substitutions.getConformances().size(),
                                    rawReplacementTypes);

  writeConformances(substitutions.getConformances(), DeclTypeAbbrCodes);
}

void Serializer::writeASTBlockEntity(const SILLayout *layout) {
  using namespace decls_block;
  assert(SILLayoutsToSerialize.hasRef(layout));

  SmallVector<unsigned, 16> data;
  // Save field types.
  for (auto &field : layout->getFields()) {
    unsigned typeRef = addTypeRef(field.getLoweredType());
    // Set the high bit if mutable.
    if (field.isMutable())
      typeRef |= 0x80000000U;
    data.push_back(typeRef);
  }
  
  unsigned abbrCode
    = DeclTypeAbbrCodes[SILLayoutLayout::Code];

  SILLayoutLayout::emitRecord(
                        Out, ScratchRecord, abbrCode,
                        addGenericSignatureRef(layout->getGenericSignature()),
                        layout->getFields().size(),
                        data);
}

void Serializer::writeASTBlockEntity(
    const NormalProtocolConformance *conformance) {
  using namespace decls_block;

  // The conformance must be complete, or we can't serialize it.
  assert(conformance->isComplete());
  assert(NormalConformancesToSerialize.hasRef(conformance));

  auto protocol = conformance->getProtocol();

  SmallVector<DeclID, 32> data;
  unsigned numValueWitnesses = 0;
  unsigned numTypeWitnesses = 0;

  conformance->forEachTypeWitness([&](AssociatedTypeDecl *assocType,
                                      Type type, TypeDecl *typeDecl) {
    data.push_back(addDeclRef(assocType));
    data.push_back(addTypeRef(type));
    data.push_back(addDeclRef(typeDecl, /*allowTypeAliasXRef*/true));
    ++numTypeWitnesses;
    return false;
  });

  conformance->forEachValueWitness([&](ValueDecl *req, Witness witness) {
      ++numValueWitnesses;
      data.push_back(addDeclRef(req));
      data.push_back(addDeclRef(witness.getDecl()));
      assert(witness.getDecl() || req->getAttrs().hasAttribute<OptionalAttr>()
             || req->getAttrs().isUnavailable(req->getASTContext()));

      // If there is no witness, we're done.
      if (!witness.getDecl()) return;

      auto subs = witness.getSubstitutions();

      // Canonicalize away typealiases, since these substitutions aren't used
      // for diagnostics and we reference fewer declarations that way.
      subs = subs.getCanonical();

      // Map archetypes to type parameters, since we always substitute them
      // away. Note that in a merge-modules pass, we're serializing conformances
      // that we deserialized, so they will already have their replacement types
      // in terms of interface types; hence the hasArchetypes() check is
      // necessary for correctness, not just as a fast path.
      if (subs.hasArchetypes())
        subs = subs.mapReplacementTypesOutOfContext();

      data.push_back(addSubstitutionMapRef(subs));
  });

  unsigned numSignatureConformances =
      conformance->getSignatureConformances().size();

  unsigned abbrCode
    = DeclTypeAbbrCodes[NormalProtocolConformanceLayout::Code];
  auto ownerID = addDeclContextRef(conformance->getDeclContext());
  NormalProtocolConformanceLayout::emitRecord(Out, ScratchRecord, abbrCode,
                                              addDeclRef(protocol),
                                              ownerID.getOpaqueValue(),
                                              numTypeWitnesses,
                                              numValueWitnesses,
                                              numSignatureConformances,
                                              data);

  // Write requirement signature conformances.
  for (auto reqConformance : conformance->getSignatureConformances())
    writeConformance(reqConformance, DeclTypeAbbrCodes);
}

void
Serializer::writeConformance(ProtocolConformance *conformance,
                             const std::array<unsigned, 256> &abbrCodes,
                             GenericEnvironment *genericEnv) {
  writeConformance(ProtocolConformanceRef(conformance), abbrCodes, genericEnv);
}

void
Serializer::writeConformance(ProtocolConformanceRef conformanceRef,
                             const std::array<unsigned, 256> &abbrCodes,
                             GenericEnvironment *genericEnv) {
  using namespace decls_block;

  if (conformanceRef.isInvalid()) {
    unsigned abbrCode = abbrCodes[InvalidProtocolConformanceLayout::Code];
    InvalidProtocolConformanceLayout::emitRecord(Out, ScratchRecord, abbrCode);
    return;
  }

  if (conformanceRef.isAbstract()) {
    unsigned abbrCode = abbrCodes[AbstractProtocolConformanceLayout::Code];
    AbstractProtocolConformanceLayout::emitRecord(Out, ScratchRecord, abbrCode,
                                      addDeclRef(conformanceRef.getAbstract()));
    return;
  }

  auto conformance = conformanceRef.getConcrete();
  switch (conformance->getKind()) {
  case ProtocolConformanceKind::Normal: {
    auto normal = cast<NormalProtocolConformance>(conformance);
    if (!isDeclXRef(normal->getDeclContext()->getAsDecl())
        && !isa<ClangModuleUnit>(normal->getDeclContext()
                                       ->getModuleScopeContext())) {
      // A normal conformance in this module file.
      unsigned abbrCode = abbrCodes[NormalProtocolConformanceIdLayout::Code];
      NormalProtocolConformanceIdLayout::emitRecord(Out, ScratchRecord,
                                                    abbrCode,
                                                    addConformanceRef(normal));
    } else {
      // A conformance in a different module file.
      unsigned abbrCode = abbrCodes[ProtocolConformanceXrefLayout::Code];
      ProtocolConformanceXrefLayout::emitRecord(
        Out, ScratchRecord,
        abbrCode,
        addDeclRef(normal->getProtocol()),
        addDeclRef(normal->getType()->getAnyNominal()),
        addContainingModuleRef(normal->getDeclContext()));
    }
    break;
  }

  case ProtocolConformanceKind::Self: {
    auto self = cast<SelfProtocolConformance>(conformance);
    unsigned abbrCode = abbrCodes[SelfProtocolConformanceLayout::Code];
    auto protocolID = addDeclRef(self->getProtocol());
    SelfProtocolConformanceLayout::emitRecord(Out, ScratchRecord, abbrCode,
                                              protocolID);
    break;
  }

  case ProtocolConformanceKind::Specialized: {
    auto conf = cast<SpecializedProtocolConformance>(conformance);
    unsigned abbrCode = abbrCodes[SpecializedProtocolConformanceLayout::Code];
    auto type = conf->getType();
    if (genericEnv && type->hasArchetype())
      type = type->mapTypeOutOfContext();
    SpecializedProtocolConformanceLayout::emitRecord(
                           Out, ScratchRecord,
                           abbrCode,
                           addTypeRef(type),
                           addSubstitutionMapRef(conf->getSubstitutionMap()));

    writeConformance(conf->getGenericConformance(), abbrCodes, genericEnv);
    break;
  }

  case ProtocolConformanceKind::Inherited: {
    auto conf = cast<InheritedProtocolConformance>(conformance);
    unsigned abbrCode
      = abbrCodes[InheritedProtocolConformanceLayout::Code];

    auto type = conf->getType();
    if (genericEnv && type->hasArchetype())
      type = type->mapTypeOutOfContext();

    InheritedProtocolConformanceLayout::emitRecord(
      Out, ScratchRecord, abbrCode, addTypeRef(type));

    writeConformance(conf->getInheritedConformance(), abbrCodes, genericEnv);
    break;
  }
  }
}

void
Serializer::writeConformances(ArrayRef<ProtocolConformanceRef> conformances,
                              const std::array<unsigned, 256> &abbrCodes) {
  using namespace decls_block;

  for (auto conformance : conformances)
    writeConformance(conformance, abbrCodes);
}

void
Serializer::writeConformances(ArrayRef<ProtocolConformance*> conformances,
                              const std::array<unsigned, 256> &abbrCodes) {
  using namespace decls_block;

  for (auto conformance : conformances)
    writeConformance(conformance, abbrCodes);
}

static bool shouldSerializeMember(Decl *D) {
  switch (D->getKind()) {
  case DeclKind::Import:
  case DeclKind::InfixOperator:
  case DeclKind::PrefixOperator:
  case DeclKind::PostfixOperator:
  case DeclKind::TopLevelCode:
  case DeclKind::Extension:
  case DeclKind::Module:
  case DeclKind::PrecedenceGroup:
    llvm_unreachable("decl should never be a member");

  case DeclKind::MissingMember:
    llvm_unreachable("should never need to reserialize a member placeholder");

  case DeclKind::IfConfig:
  case DeclKind::PoundDiagnostic:
    return false;

  case DeclKind::EnumCase:
    return false;

  case DeclKind::OpaqueType:
    return true;
      
  case DeclKind::EnumElement:
  case DeclKind::Protocol:
  case DeclKind::Constructor:
  case DeclKind::Destructor:
  case DeclKind::PatternBinding:
  case DeclKind::Subscript:
  case DeclKind::TypeAlias:
  case DeclKind::GenericTypeParam:
  case DeclKind::AssociatedType:
  case DeclKind::Enum:
  case DeclKind::Struct:
  case DeclKind::Class:
  case DeclKind::Var:
  case DeclKind::Param:
  case DeclKind::Func:
  case DeclKind::Accessor:
    return true;
  }

  llvm_unreachable("Unhandled DeclKind in switch.");
}

static serialization::AccessorKind getStableAccessorKind(swift::AccessorKind K){
  switch (K) {
#define ACCESSOR(ID) \
  case swift::AccessorKind::ID: return serialization::ID;
#include "swift/AST/AccessorKinds.def"
  }

  llvm_unreachable("Unhandled AccessorKind in switch.");
}

static serialization::CtorInitializerKind
getStableCtorInitializerKind(swift::CtorInitializerKind K){
  switch (K) {
#define CASE(NAME) \
  case swift::CtorInitializerKind::NAME: return serialization::NAME;
      CASE(Designated)
      CASE(Convenience)
      CASE(Factory)
      CASE(ConvenienceFactory)
#undef CASE
  }

  llvm_unreachable("Unhandled CtorInitializerKind in switch.");
}

static serialization::ClangDeclPathComponentKind
getStableClangDeclPathComponentKind(
                   StableSerializationPath::ExternalPath::ComponentKind kind) {
  switch (kind) {
#define CASE(ID) \
  case StableSerializationPath::ExternalPath::ID: \
    return serialization::ClangDeclPathComponentKind::ID;
  CASE(Record)
  CASE(Enum)
  CASE(Namespace)
  CASE(Typedef)
  CASE(TypedefAnonDecl)
  CASE(ObjCInterface)
  CASE(ObjCProtocol)
#undef CASE
  }
  llvm_unreachable("bad kind");
}

void Serializer::writeCrossReference(const DeclContext *DC, uint32_t pathLen) {
  using namespace decls_block;

  unsigned abbrCode;

  switch (DC->getContextKind()) {
  case DeclContextKind::AbstractClosureExpr:
  case DeclContextKind::Initializer:
  case DeclContextKind::TopLevelCodeDecl:
  case DeclContextKind::SerializedLocal:
  case DeclContextKind::EnumElementDecl:
    llvm_unreachable("cannot cross-reference this context");

  case DeclContextKind::Module:
    llvm_unreachable("should only cross-reference something within a file");

  case DeclContextKind::FileUnit:
    abbrCode = DeclTypeAbbrCodes[XRefLayout::Code];
    XRefLayout::emitRecord(Out, ScratchRecord, abbrCode,
                           addContainingModuleRef(DC), pathLen);
    break;

  case DeclContextKind::GenericTypeDecl: {
    auto generic = cast<GenericTypeDecl>(DC);

    writeCrossReference(DC->getParent(), pathLen + 1);

    // Opaque return types are unnamed and need a special xref.
    if (auto opaque = dyn_cast<OpaqueTypeDecl>(generic)) {
      if (!opaque->hasName()) {
        abbrCode = DeclTypeAbbrCodes[XRefOpaqueReturnTypePathPieceLayout::Code];
        
        XRefOpaqueReturnTypePathPieceLayout::emitRecord(Out, ScratchRecord,
                  abbrCode,
                  addDeclBaseNameRef(opaque->getOpaqueReturnTypeIdentifier()));
        break;
      }
    }
      
    assert(generic->hasName());

    abbrCode = DeclTypeAbbrCodes[XRefTypePathPieceLayout::Code];

    Identifier discriminator;
    if (generic->isOutermostPrivateOrFilePrivateScope()) {
      auto *containingFile = cast<FileUnit>(generic->getModuleScopeContext());
      discriminator = containingFile->getDiscriminatorForPrivateValue(generic);
    }

    bool isProtocolExt = DC->getParent()->getExtendedProtocolDecl();

    XRefTypePathPieceLayout::emitRecord(Out, ScratchRecord, abbrCode,
                                        addDeclBaseNameRef(generic->getName()),
                                        addDeclBaseNameRef(discriminator),
                                        isProtocolExt,
                                        generic->hasClangNode());
    break;
  }

  case DeclContextKind::ExtensionDecl: {
    auto ext = cast<ExtensionDecl>(DC);
    auto nominal = ext->getExtendedNominal();
    assert(nominal);
    writeCrossReference(nominal, pathLen + 1);

    abbrCode = DeclTypeAbbrCodes[XRefExtensionPathPieceLayout::Code];
    CanGenericSignature genericSig(nullptr);
    if (ext->isConstrainedExtension()) {
      genericSig = ext->getGenericSignature().getCanonicalSignature();
    }
    XRefExtensionPathPieceLayout::emitRecord(
        Out, ScratchRecord, abbrCode, addContainingModuleRef(DC),
        addGenericSignatureRef(genericSig));
    break;
  }

  case DeclContextKind::SubscriptDecl: {
    auto SD = cast<SubscriptDecl>(DC);
    writeCrossReference(DC->getParent(), pathLen + 1);
    
    Type ty = SD->getInterfaceType()->getCanonicalType();

    abbrCode = DeclTypeAbbrCodes[XRefValuePathPieceLayout::Code];
    bool isProtocolExt = SD->getDeclContext()->getExtendedProtocolDecl();
    XRefValuePathPieceLayout::emitRecord(Out, ScratchRecord, abbrCode,
                                         addTypeRef(ty), SUBSCRIPT_ID,
                                         isProtocolExt, SD->hasClangNode(),
                                         SD->isStatic());
    break;
  }
      
  case DeclContextKind::AbstractFunctionDecl: {
    if (auto fn = dyn_cast<AccessorDecl>(DC)) {
      auto storage = fn->getStorage();
      writeCrossReference(storage->getDeclContext(), pathLen + 2);

      Type ty = storage->getInterfaceType()->getCanonicalType();
      IdentifierID nameID = addDeclBaseNameRef(storage->getBaseName());
      bool isProtocolExt = fn->getDeclContext()->getExtendedProtocolDecl();
      abbrCode = DeclTypeAbbrCodes[XRefValuePathPieceLayout::Code];
      XRefValuePathPieceLayout::emitRecord(Out, ScratchRecord, abbrCode,
                                           addTypeRef(ty), nameID,
                                           isProtocolExt,
                                           storage->hasClangNode(),
                                           storage->isStatic());

      abbrCode =
        DeclTypeAbbrCodes[XRefOperatorOrAccessorPathPieceLayout::Code];
      auto emptyID = addDeclBaseNameRef(Identifier());
      auto accessorKind = getStableAccessorKind(fn->getAccessorKind());
      assert(!fn->isObservingAccessor() &&
             "cannot form cross-reference to observing accessors");
      XRefOperatorOrAccessorPathPieceLayout::emitRecord(Out, ScratchRecord,
                                                        abbrCode, emptyID,
                                                        accessorKind);
      break;
    }

    auto fn = cast<AbstractFunctionDecl>(DC);
    writeCrossReference(DC->getParent(), pathLen + 1 + fn->isOperator());

    Type ty = fn->getInterfaceType()->getCanonicalType();

    if (auto ctor = dyn_cast<ConstructorDecl>(DC)) {
      abbrCode = DeclTypeAbbrCodes[XRefInitializerPathPieceLayout::Code];
      XRefInitializerPathPieceLayout::emitRecord(
        Out, ScratchRecord, abbrCode, addTypeRef(ty),
        (bool)ctor->getDeclContext()->getExtendedProtocolDecl(),
        ctor->hasClangNode(),
        getStableCtorInitializerKind(ctor->getInitKind()));
      break;
    }

    abbrCode = DeclTypeAbbrCodes[XRefValuePathPieceLayout::Code];
    bool isProtocolExt = fn->getDeclContext()->getExtendedProtocolDecl();
    XRefValuePathPieceLayout::emitRecord(Out, ScratchRecord, abbrCode,
                                         addTypeRef(ty),
                                         addDeclBaseNameRef(fn->getBaseName()),
                                         isProtocolExt, fn->hasClangNode(),
                                         fn->isStatic());

    if (fn->isOperator()) {
      // Encode the fixity as a filter on the func decls, to distinguish prefix
      // and postfix operators.
      auto op = cast<FuncDecl>(fn)->getOperatorDecl();
      assert(op);
      abbrCode = DeclTypeAbbrCodes[XRefOperatorOrAccessorPathPieceLayout::Code];
      auto emptyID = addDeclBaseNameRef(Identifier());
      auto fixity = getStableFixity(op->getFixity());
      XRefOperatorOrAccessorPathPieceLayout::emitRecord(Out, ScratchRecord,
                                                        abbrCode, emptyID,
                                                        fixity);
    }
    break;
  }
  }
}

void Serializer::writeCrossReference(const Decl *D) {
  using namespace decls_block;

  unsigned abbrCode;

  if (auto op = dyn_cast<OperatorDecl>(D)) {
    writeCrossReference(op->getDeclContext(), 1);

    abbrCode = DeclTypeAbbrCodes[XRefOperatorOrAccessorPathPieceLayout::Code];
    auto nameID = addDeclBaseNameRef(op->getName());
    auto fixity = getStableFixity(op->getFixity());
    XRefOperatorOrAccessorPathPieceLayout::emitRecord(Out, ScratchRecord,
                                                      abbrCode, nameID,
                                                      fixity);
    return;
  }

  if (auto prec = dyn_cast<PrecedenceGroupDecl>(D)) {
    writeCrossReference(prec->getDeclContext(), 1);

    abbrCode = DeclTypeAbbrCodes[XRefOperatorOrAccessorPathPieceLayout::Code];
    auto nameID = addDeclBaseNameRef(prec->getName());
    uint8_t fixity = OperatorKind::PrecedenceGroup;
    XRefOperatorOrAccessorPathPieceLayout::emitRecord(Out, ScratchRecord,
                                                      abbrCode, nameID,
                                                      fixity);
    return;
  }

  if (auto fn = dyn_cast<AbstractFunctionDecl>(D)) {
    // Functions are special because they might be operators.
    writeCrossReference(fn, 0);
    return;
  }

  writeCrossReference(D->getDeclContext());

  if (auto opaque = dyn_cast<OpaqueTypeDecl>(D)) {
    abbrCode = DeclTypeAbbrCodes[XRefOpaqueReturnTypePathPieceLayout::Code];
    XRefOpaqueReturnTypePathPieceLayout::emitRecord(Out, ScratchRecord,
                   abbrCode,
                   addDeclBaseNameRef(opaque->getOpaqueReturnTypeIdentifier()));
    return;
  }
  
  if (auto genericParam = dyn_cast<GenericTypeParamDecl>(D)) {
    assert(!D->getDeclContext()->isModuleScopeContext() &&
           "Cannot cross reference a generic type decl at module scope.");
    abbrCode = DeclTypeAbbrCodes[XRefGenericParamPathPieceLayout::Code];
    XRefGenericParamPathPieceLayout::emitRecord(Out, ScratchRecord, abbrCode,
                                                genericParam->getDepth(),
                                                genericParam->getIndex());
    return;
  }

  bool isProtocolExt = D->getDeclContext()->getExtendedProtocolDecl();
  if (auto type = dyn_cast<TypeDecl>(D)) {
    abbrCode = DeclTypeAbbrCodes[XRefTypePathPieceLayout::Code];

    Identifier discriminator;
    if (type->isOutermostPrivateOrFilePrivateScope()) {
      auto *containingFile =
         cast<FileUnit>(type->getDeclContext()->getModuleScopeContext());
      discriminator = containingFile->getDiscriminatorForPrivateValue(type);
    }

    XRefTypePathPieceLayout::emitRecord(Out, ScratchRecord, abbrCode,
                                        addDeclBaseNameRef(type->getName()),
                                        addDeclBaseNameRef(discriminator),
                                        isProtocolExt, D->hasClangNode());
    return;
  }

  auto val = cast<ValueDecl>(D);
  auto ty = val->getInterfaceType()->getCanonicalType();
  abbrCode = DeclTypeAbbrCodes[XRefValuePathPieceLayout::Code];
  IdentifierID iid = addDeclBaseNameRef(val->getBaseName());
  XRefValuePathPieceLayout::emitRecord(Out, ScratchRecord, abbrCode,
                                       addTypeRef(ty), iid, isProtocolExt,
                                       D->hasClangNode(), val->isStatic());
}

/// Translate from the AST associativity enum to the Serialization enum
/// values, which are guaranteed to be stable.
static uint8_t getRawStableAssociativity(swift::Associativity assoc) {
  switch (assoc) {
  case swift::Associativity::Left:
    return serialization::Associativity::LeftAssociative;
  case swift::Associativity::Right:
    return serialization::Associativity::RightAssociative;
  case swift::Associativity::None:
    return serialization::Associativity::NonAssociative;
  }

  llvm_unreachable("Unhandled Associativity in switch.");
}

static serialization::StaticSpellingKind
getStableStaticSpelling(swift::StaticSpellingKind SS) {
  switch (SS) {
  case swift::StaticSpellingKind::None:
    return serialization::StaticSpellingKind::None;
  case swift::StaticSpellingKind::KeywordStatic:
    return serialization::StaticSpellingKind::KeywordStatic;
  case swift::StaticSpellingKind::KeywordClass:
    return serialization::StaticSpellingKind::KeywordClass;
  }

  llvm_unreachable("Unhandled StaticSpellingKind in switch.");
}

static uint8_t getRawStableAccessLevel(swift::AccessLevel access) {
  switch (access) {
#define CASE(NAME) \
  case swift::AccessLevel::NAME: \
    return static_cast<uint8_t>(serialization::AccessLevel::NAME);
  CASE(Private)
  CASE(FilePrivate)
  CASE(Internal)
  CASE(Public)
  CASE(Open)
#undef CASE
  }

  llvm_unreachable("Unhandled AccessLevel in switch.");
}

static serialization::SelfAccessKind
getStableSelfAccessKind(swift::SelfAccessKind MM) {
  switch (MM) {
  case swift::SelfAccessKind::NonMutating:
    return serialization::SelfAccessKind::NonMutating;
  case swift::SelfAccessKind::Mutating:
    return serialization::SelfAccessKind::Mutating;
  case swift::SelfAccessKind::Consuming:
    return serialization::SelfAccessKind::Consuming;
  }

  llvm_unreachable("Unhandled StaticSpellingKind in switch.");
}

#ifndef NDEBUG
// This is done with a macro so that we get a slightly more useful assertion.
# define DECL(KIND, PARENT)\
LLVM_ATTRIBUTE_UNUSED \
static void verifyAttrSerializable(const KIND ## Decl *D) {\
  for (auto Attr : D->getAttrs()) {\
    assert(Attr->canAppearOnDecl(D) && "attribute cannot appear on a " #KIND);\
  }\
}
# include "swift/AST/DeclNodes.def"

#else
static void verifyAttrSerializable(const Decl *D) {}
#endif

bool Serializer::isDeclXRef(const Decl *D) const {
  const DeclContext *topLevel = D->getDeclContext()->getModuleScopeContext();
  if (topLevel->getParentModule() != M)
    return true;
  if (!SF || topLevel == SF)
    return false;
  // Special-case for SIL generic parameter decls, which don't have a real
  // DeclContext.
  if (!isa<FileUnit>(topLevel)) {
    // SWIFT_ENABLE_TENSORFLOW
    // FIXME(TF-623): Find a robust way to special-casing structs/enums
    // synthesized during SIL differentiation transform.
    auto isDifferentiationDataStructure = [](const Decl *D) {
      auto *valueDecl = dyn_cast<ValueDecl>(D);
      if (!valueDecl)
        return false;
      if (auto *structDecl =
              valueDecl->getInterfaceType()->getStructOrBoundGenericStruct())
        return structDecl->getNameStr().contains("__PB__");
      if (auto *enumDecl =
              valueDecl->getInterfaceType()->getEnumOrBoundGenericEnum())
        return enumDecl->getNameStr().contains("__Pred__");
      return false;
    };
    assert(
        (isa<GenericTypeParamDecl>(D) || isDifferentiationDataStructure(D)) &&
        "unexpected decl kind");
    return false;
  }
  return true;
}

void Serializer::writePatternBindingInitializer(PatternBindingDecl *binding,
                                                unsigned bindingIndex) {
  using namespace decls_block;
  auto abbrCode = DeclTypeAbbrCodes[PatternBindingInitializerLayout::Code];

  StringRef initStr;
  SmallString<128> scratch;
  auto varDecl = binding->getAnchoringVarDecl(bindingIndex);
  if (binding->hasInitStringRepresentation(bindingIndex) &&
      varDecl->isInitExposedToClients()) {
    initStr = binding->getInitStringRepresentation(bindingIndex, scratch);
  }

  PatternBindingInitializerLayout::emitRecord(Out, ScratchRecord,
                                              abbrCode, addDeclRef(binding),
                                              bindingIndex, initStr);
}

void
Serializer::writeDefaultArgumentInitializer(const DeclContext *parentContext,
                                            unsigned index) {
  using namespace decls_block;
  auto abbrCode = DeclTypeAbbrCodes[DefaultArgumentInitializerLayout::Code];
  auto parentID = addDeclContextRef(parentContext);
  DefaultArgumentInitializerLayout::emitRecord(Out, ScratchRecord, abbrCode,
                                               parentID.getOpaqueValue(),
                                               index);
}

void Serializer::writeAbstractClosureExpr(const DeclContext *parentContext,
                                          Type Ty, bool isImplicit,
                                          unsigned discriminator) {
  using namespace decls_block;
  auto abbrCode = DeclTypeAbbrCodes[AbstractClosureExprLayout::Code];
  auto parentID = addDeclContextRef(parentContext);
  AbstractClosureExprLayout::emitRecord(Out, ScratchRecord, abbrCode,
                                        addTypeRef(Ty), isImplicit,
                                        discriminator,
                                        parentID.getOpaqueValue());
}

void Serializer::writeASTBlockEntity(const DeclContext *DC) {
  using namespace decls_block;

  assert(shouldSerializeAsLocalContext(DC) &&
         "should be serialized as a Decl instead");
  assert(LocalDeclContextsToSerialize.hasRef(DC));

  switch (DC->getContextKind()) {
  case DeclContextKind::AbstractClosureExpr: {
    auto ACE = cast<AbstractClosureExpr>(DC);
    writeAbstractClosureExpr(ACE->getParent(), ACE->getType(),
                             ACE->isImplicit(), ACE->getDiscriminator());
    break;
  }

  case DeclContextKind::Initializer: {
    if (auto PBI = dyn_cast<PatternBindingInitializer>(DC)) {
      writePatternBindingInitializer(PBI->getBinding(), PBI->getBindingIndex());
    } else if (auto DAI = dyn_cast<DefaultArgumentInitializer>(DC)) {
      writeDefaultArgumentInitializer(DAI->getParent(), DAI->getIndex());
    }
    break;
  }

  case DeclContextKind::TopLevelCodeDecl: {
    auto abbrCode = DeclTypeAbbrCodes[TopLevelCodeDeclContextLayout::Code];
    TopLevelCodeDeclContextLayout::emitRecord(Out, ScratchRecord, abbrCode,
        addDeclContextRef(DC->getParent()).getOpaqueValue());
    break;
  }

  // If we are merging already serialized modules with local decl contexts,
  // we handle them here in a similar fashion.
  case DeclContextKind::SerializedLocal: {
    auto local = cast<SerializedLocalDeclContext>(DC);
    switch (local->getLocalDeclContextKind()) {
    case LocalDeclContextKind::AbstractClosure: {
      auto SACE = cast<SerializedAbstractClosureExpr>(local);
      writeAbstractClosureExpr(SACE->getParent(), SACE->getType(),
                               SACE->isImplicit(), SACE->getDiscriminator());
      return;
    }
    case LocalDeclContextKind::DefaultArgumentInitializer: {
      auto DAI = cast<SerializedDefaultArgumentInitializer>(local);
      writeDefaultArgumentInitializer(DAI->getParent(), DAI->getIndex());
      return;
    }
    case LocalDeclContextKind::PatternBindingInitializer: {
      auto PBI = cast<SerializedPatternBindingInitializer>(local);
      writePatternBindingInitializer(PBI->getBinding(), PBI->getBindingIndex());
      return;
    }
    case LocalDeclContextKind::TopLevelCodeDecl: {
      auto abbrCode = DeclTypeAbbrCodes[TopLevelCodeDeclContextLayout::Code];
      TopLevelCodeDeclContextLayout::emitRecord(Out, ScratchRecord,
          abbrCode, addDeclContextRef(DC->getParent()).getOpaqueValue());
      return;
    }
    }
  }

  default:
    llvm_unreachable("Trying to write a DeclContext that isn't local");
  }
}

static ForeignErrorConventionKind getRawStableForeignErrorConventionKind(
                                    ForeignErrorConvention::Kind kind) {
  switch (kind) {
  case ForeignErrorConvention::ZeroResult:
    return ForeignErrorConventionKind::ZeroResult;
  case ForeignErrorConvention::NonZeroResult:
    return ForeignErrorConventionKind::NonZeroResult;
  case ForeignErrorConvention::ZeroPreservedResult:
    return ForeignErrorConventionKind::ZeroPreservedResult;
  case ForeignErrorConvention::NilResult:
    return ForeignErrorConventionKind::NilResult;
  case ForeignErrorConvention::NonNilError:
    return ForeignErrorConventionKind::NonNilError;
  }

  llvm_unreachable("Unhandled ForeignErrorConvention in switch.");
}

/// Translate from the AST VarDeclSpecifier enum to the
/// Serialization enum values, which are guaranteed to be stable.
static uint8_t getRawStableParamDeclSpecifier(swift::ParamDecl::Specifier sf) {
  switch (sf) {
  case swift::ParamDecl::Specifier::Default:
    return uint8_t(serialization::ParamDeclSpecifier::Default);
  case swift::ParamDecl::Specifier::InOut:
    return uint8_t(serialization::ParamDeclSpecifier::InOut);
  case swift::ParamDecl::Specifier::Shared:
    return uint8_t(serialization::ParamDeclSpecifier::Shared);
  case swift::ParamDecl::Specifier::Owned:
    return uint8_t(serialization::ParamDeclSpecifier::Owned);
  }
  llvm_unreachable("bad param decl specifier kind");
}

static uint8_t getRawStableVarDeclIntroducer(swift::VarDecl::Introducer intr) {
  switch (intr) {
  case swift::VarDecl::Introducer::Let:
    return uint8_t(serialization::VarDeclIntroducer::Let);
  case swift::VarDecl::Introducer::Var:
    return uint8_t(serialization::VarDeclIntroducer::Var);
  }
  llvm_unreachable("bad variable decl introducer kind");
}

/// Translate from the AST derivative function kind enum to the Serialization
/// enum values, which are guaranteed to be stable.
static uint8_t getRawStableAutoDiffDerivativeFunctionKind(
    swift::AutoDiffDerivativeFunctionKind kind) {
  switch (kind) {
  case swift::AutoDiffDerivativeFunctionKind::JVP:
    return uint8_t(serialization::AutoDiffDerivativeFunctionKind::JVP);
  case swift::AutoDiffDerivativeFunctionKind::VJP:
    return uint8_t(serialization::AutoDiffDerivativeFunctionKind::VJP);
  }
  llvm_unreachable("bad derivative function kind");
}

/// Returns true if the declaration of \p decl depends on \p problemContext
/// based on lexical nesting.
///
/// - \p decl is \p problemContext
/// - \p decl is declared within \p problemContext
/// - \p decl is declared in an extension of a type that depends on
///   \p problemContext
static bool contextDependsOn(const NominalTypeDecl *decl,
                             const DeclContext *problemContext) {
  SmallPtrSet<const ExtensionDecl *, 8> seenExtensionDCs;

  const DeclContext *dc = decl;
  do {
    if (dc == problemContext)
      return true;

    if (auto *extension = dyn_cast<ExtensionDecl>(dc)) {
      if (extension->isChildContextOf(problemContext))
        return true;

      // Avoid cycles when Left.Nested depends on Right.Nested somehow.
      bool isNewlySeen = seenExtensionDCs.insert(extension).second;
      if (!isNewlySeen)
        break;
      dc = extension->getSelfNominalTypeDecl();

    } else {
      dc = dc->getParent();
    }
  } while (dc);

  return false;
}

static void collectDependenciesFromType(llvm::SmallSetVector<Type, 4> &seen,
                                        Type ty,
                                        const DeclContext *excluding) {
  ty.visit([&](Type next) {
    auto *nominal = next->getAnyNominal();
    if (!nominal)
      return;
    if (contextDependsOn(nominal, excluding))
      return;
    seen.insert(nominal->getDeclaredInterfaceType());
  });
}

static void
collectDependenciesFromRequirement(llvm::SmallSetVector<Type, 4> &seen,
                                   const Requirement &req,
                                   const DeclContext *excluding) {
  collectDependenciesFromType(seen, req.getFirstType(), excluding);
  if (req.getKind() != RequirementKind::Layout)
    collectDependenciesFromType(seen, req.getSecondType(), excluding);
}

static SmallVector<Type, 4> collectDependenciesFromType(Type ty) {
  llvm::SmallSetVector<Type, 4> result;
  collectDependenciesFromType(result, ty, /*excluding*/nullptr);
  return result.takeVector();
}

class Serializer::DeclSerializer : public DeclVisitor<DeclSerializer> {
  Serializer &S;
  DeclID id;
  bool didVerifyAttrs = false;

  template <typename DeclKind>
  void verifyAttrSerializable(const DeclKind *D) {
    ::verifyAttrSerializable(D);
    didVerifyAttrs = true;
  }

  void writeDeclAttribute(const Decl *D, const DeclAttribute *DA) {
    using namespace decls_block;

    // Completely ignore attributes that aren't serialized.
    if (DA->isNotSerialized())
      return;

    // Ignore attributes that have been marked invalid. (This usually means
    // type-checking removed them, but only provided a warning rather than an
    // error.)
    if (DA->isInvalid())
      return;

    switch (DA->getKind()) {
    case DAK_RawDocComment:
    case DAK_ReferenceOwnership: // Serialized as part of the type.
    case DAK_AccessControl:
    case DAK_SetterAccess:
    case DAK_ObjCBridged:
    case DAK_SynthesizedProtocol:
    case DAK_Implements:
    case DAK_ObjCRuntimeName:
    case DAK_RestatedObjCConformance:
    case DAK_ClangImporterSynthesizedType:
    case DAK_PrivateImport:
      llvm_unreachable("cannot serialize attribute");

    case DAK_Count:
      llvm_unreachable("not a real attribute");

  #define SIMPLE_DECL_ATTR(_, CLASS, ...)\
    case DAK_##CLASS: { \
      auto abbrCode = S.DeclTypeAbbrCodes[CLASS##DeclAttrLayout::Code]; \
      CLASS##DeclAttrLayout::emitRecord(S.Out, S.ScratchRecord, abbrCode, \
                                        DA->isImplicit()); \
      return; \
    }
  #include "swift/AST/Attr.def"

    case DAK_SILGenName: {
      auto *theAttr = cast<SILGenNameAttr>(DA);
      auto abbrCode = S.DeclTypeAbbrCodes[SILGenNameDeclAttrLayout::Code];
      SILGenNameDeclAttrLayout::emitRecord(S.Out, S.ScratchRecord, abbrCode,
  	                                       theAttr->isImplicit(),
  	                                       theAttr->Name);
      return;
    }

    case DAK_CDecl: {
      auto *theAttr = cast<CDeclAttr>(DA);
      auto abbrCode = S.DeclTypeAbbrCodes[CDeclDeclAttrLayout::Code];
      CDeclDeclAttrLayout::emitRecord(S.Out, S.ScratchRecord, abbrCode,
                                      theAttr->isImplicit(),
                                      theAttr->Name);
      return;
    }

    case DAK_SPIAccessControl: {
      auto theAttr = cast<SPIAccessControlAttr>(DA);
      auto abbrCode = S.DeclTypeAbbrCodes[SPIAccessControlDeclAttrLayout::Code];

      SmallVector<IdentifierID, 4> spis;
      for (auto spi : theAttr->getSPIGroups()) {
        assert(!spi.empty() && "Empty SPI name");
        spis.push_back(S.addDeclBaseNameRef(spi));
      }

      SPIAccessControlDeclAttrLayout::emitRecord(S.Out, S.ScratchRecord,
                                                 abbrCode, spis);
      return;
    }

    case DAK_Alignment: {
      auto *theAlignment = cast<AlignmentAttr>(DA);
      auto abbrCode = S.DeclTypeAbbrCodes[AlignmentDeclAttrLayout::Code];
      AlignmentDeclAttrLayout::emitRecord(S.Out, S.ScratchRecord, abbrCode,
                                          theAlignment->isImplicit(),
                                          theAlignment->getValue());
      return;
    }

    case DAK_SwiftNativeObjCRuntimeBase: {
      auto *theBase = cast<SwiftNativeObjCRuntimeBaseAttr>(DA);
      auto abbrCode
        = S.DeclTypeAbbrCodes[SwiftNativeObjCRuntimeBaseDeclAttrLayout::Code];
      auto nameID = S.addDeclBaseNameRef(theBase->BaseClassName);

      SwiftNativeObjCRuntimeBaseDeclAttrLayout::emitRecord(
          S.Out, S.ScratchRecord, abbrCode,
          theBase->isImplicit(), nameID);
      return;
    }

    case DAK_Semantics: {
      auto *theAttr = cast<SemanticsAttr>(DA);
      auto abbrCode = S.DeclTypeAbbrCodes[SemanticsDeclAttrLayout::Code];
      SemanticsDeclAttrLayout::emitRecord(S.Out, S.ScratchRecord, abbrCode,
                                        theAttr->isImplicit(),
                                        theAttr->Value);
      return;
    }

    case DAK_Inline: {
      auto *theAttr = cast<InlineAttr>(DA);
      auto abbrCode = S.DeclTypeAbbrCodes[InlineDeclAttrLayout::Code];
      InlineDeclAttrLayout::emitRecord(S.Out, S.ScratchRecord, abbrCode,
                                       (unsigned)theAttr->getKind());
      return;
    }

    case DAK_Optimize: {
      auto *theAttr = cast<OptimizeAttr>(DA);
      auto abbrCode = S.DeclTypeAbbrCodes[OptimizeDeclAttrLayout::Code];
      OptimizeDeclAttrLayout::emitRecord(S.Out, S.ScratchRecord, abbrCode,
                                         (unsigned)theAttr->getMode());
      return;
    }

    case DAK_Effects: {
      auto *theAttr = cast<EffectsAttr>(DA);
      auto abbrCode = S.DeclTypeAbbrCodes[EffectsDeclAttrLayout::Code];
      EffectsDeclAttrLayout::emitRecord(S.Out, S.ScratchRecord, abbrCode,
                                       (unsigned)theAttr->getKind());
      return;
    }

    case DAK_OriginallyDefinedIn: {
      auto *theAttr = cast<OriginallyDefinedInAttr>(DA);
      ENCODE_VER_TUPLE(Moved, llvm::Optional<llvm::VersionTuple>(theAttr->MovedVersion));
      auto abbrCode = S.DeclTypeAbbrCodes[OriginallyDefinedInDeclAttrLayout::Code];
      llvm::SmallString<32> blob;
      blob.append(theAttr->OriginalModuleName.str());
      blob.push_back('\0');
      OriginallyDefinedInDeclAttrLayout::emitRecord(
          S.Out, S.ScratchRecord, abbrCode,
          theAttr->isImplicit(),
          LIST_VER_TUPLE_PIECES(Moved),
          static_cast<unsigned>(theAttr->Platform),
          blob);
      return;
    }

    case DAK_Available: {
      auto *theAttr = cast<AvailableAttr>(DA);
      ENCODE_VER_TUPLE(Introduced, theAttr->Introduced)
      ENCODE_VER_TUPLE(Deprecated, theAttr->Deprecated)
      ENCODE_VER_TUPLE(Obsoleted, theAttr->Obsoleted)

      llvm::SmallString<32> blob;
      blob.append(theAttr->Message);
      blob.append(theAttr->Rename);
      auto abbrCode = S.DeclTypeAbbrCodes[AvailableDeclAttrLayout::Code];
      AvailableDeclAttrLayout::emitRecord(
          S.Out, S.ScratchRecord, abbrCode,
          theAttr->isImplicit(),
          theAttr->isUnconditionallyUnavailable(),
          theAttr->isUnconditionallyDeprecated(),
          theAttr->isPackageDescriptionVersionSpecific(),
          LIST_VER_TUPLE_PIECES(Introduced),
          LIST_VER_TUPLE_PIECES(Deprecated),
          LIST_VER_TUPLE_PIECES(Obsoleted),
          static_cast<unsigned>(theAttr->Platform),
          theAttr->Message.size(),
          theAttr->Rename.size(),
          blob);
      return;
    }

    case DAK_ObjC: {
      auto *theAttr = cast<ObjCAttr>(DA);
      SmallVector<IdentifierID, 4> pieces;
      unsigned numArgs = 0;
      if (auto name = theAttr->getName()) {
        numArgs = name->getNumArgs() + 1;
        for (auto piece : name->getSelectorPieces()) {
          pieces.push_back(S.addDeclBaseNameRef(piece));
        }
      }
      auto abbrCode = S.DeclTypeAbbrCodes[ObjCDeclAttrLayout::Code];
      ObjCDeclAttrLayout::emitRecord(S.Out, S.ScratchRecord, abbrCode,
                                     theAttr->isImplicit(),
                                     theAttr->isSwift3Inferred(),
                                     theAttr->isNameImplicit(), numArgs, pieces);
      return;
    }

    case DAK_Specialize: {
      auto abbrCode = S.DeclTypeAbbrCodes[SpecializeDeclAttrLayout::Code];
      auto SA = cast<SpecializeAttr>(DA);

      SpecializeDeclAttrLayout::emitRecord(
          S.Out, S.ScratchRecord, abbrCode,
          (unsigned)SA->isExported(),
          (unsigned)SA->getSpecializationKind(),
          S.addGenericSignatureRef(SA->getSpecializedSgnature()));
      return;
    }

    case DAK_DynamicReplacement: {
      auto abbrCode =
          S.DeclTypeAbbrCodes[DynamicReplacementDeclAttrLayout::Code];
      auto theAttr = cast<DynamicReplacementAttr>(DA);
      auto replacedFun = theAttr->getReplacedFunctionName();
      SmallVector<IdentifierID, 4> pieces;
      pieces.push_back(S.addDeclBaseNameRef(replacedFun.getBaseName()));
      for (auto argName : replacedFun.getArgumentNames())
        pieces.push_back(S.addDeclBaseNameRef(argName));
      auto *afd = cast<ValueDecl>(D)->getDynamicallyReplacedDecl();
      assert(afd && "Missing replaced decl!");
      DynamicReplacementDeclAttrLayout::emitRecord(
          S.Out, S.ScratchRecord, abbrCode, false, /*implicit flag*/
          S.addDeclRef(afd), pieces.size(), pieces);
      return;
    }

    case DAK_TypeEraser: {
      auto abbrCode = S.DeclTypeAbbrCodes[TypeEraserDeclAttrLayout::Code];
      auto attr = cast<TypeEraserAttr>(DA);
      auto typeEraser = attr->getTypeEraserLoc().getType();
      TypeEraserDeclAttrLayout::emitRecord(S.Out, S.ScratchRecord, abbrCode,
                                           attr->isImplicit(),
                                           S.addTypeRef(typeEraser));
      return;
    }

    case DAK_Custom: {
      auto abbrCode = S.DeclTypeAbbrCodes[CustomDeclAttrLayout::Code];
      auto theAttr = cast<CustomAttr>(DA);
      CustomDeclAttrLayout::emitRecord(
        S.Out, S.ScratchRecord, abbrCode, theAttr->isImplicit(),
        S.addTypeRef(theAttr->getTypeLoc().getType()));
      return;
    }

    case DAK_ProjectedValueProperty: {
      auto abbrCode =
          S.DeclTypeAbbrCodes[ProjectedValuePropertyDeclAttrLayout::Code];
      auto theAttr = cast<ProjectedValuePropertyAttr>(DA);
      ProjectedValuePropertyDeclAttrLayout::emitRecord(
        S.Out, S.ScratchRecord, abbrCode, theAttr->isImplicit(),
        S.addDeclBaseNameRef(theAttr->ProjectionPropertyName));
      break;
    }

    case DAK_Differentiable: {
      auto abbrCode = S.DeclTypeAbbrCodes[DifferentiableDeclAttrLayout::Code];
      auto *attr = cast<DifferentiableAttr>(DA);
      assert(attr->getOriginalDeclaration() &&
             "`@differentiable` attribute should have original declaration set "
             "during construction or parsing");
      auto *paramIndices = attr->getParameterIndices();
      assert(paramIndices && "Parameter indices must be resolved");
      SmallVector<bool, 4> paramIndicesVector;
      for (unsigned i : range(paramIndices->getCapacity()))
        paramIndicesVector.push_back(paramIndices->contains(i));

      DifferentiableDeclAttrLayout::emitRecord(
          S.Out, S.ScratchRecord, abbrCode, attr->isImplicit(),
          attr->isLinear(),
          S.addGenericSignatureRef(attr->getDerivativeGenericSignature()),
          paramIndicesVector);
      return;
    }

    case DAK_Derivative: {
      auto abbrCode = S.DeclTypeAbbrCodes[DerivativeDeclAttrLayout::Code];
      auto *attr = cast<DerivativeAttr>(DA);
      assert(attr->getOriginalFunction() &&
             "`@derivative` attribute should have original declaration set "
             "during construction or parsing");
      auto origName = attr->getOriginalFunctionName().Name.getBaseName();
      IdentifierID origNameId = S.addDeclBaseNameRef(origName);
      DeclID origDeclID = S.addDeclRef(attr->getOriginalFunction());
      auto derivativeKind =
          getRawStableAutoDiffDerivativeFunctionKind(attr->getDerivativeKind());
      auto *parameterIndices = attr->getParameterIndices();
      assert(parameterIndices && "Parameter indices must be resolved");
      SmallVector<bool, 4> paramIndicesVector;
      for (unsigned i : range(parameterIndices->getCapacity()))
        paramIndicesVector.push_back(parameterIndices->contains(i));
      DerivativeDeclAttrLayout::emitRecord(
          S.Out, S.ScratchRecord, abbrCode, attr->isImplicit(), origNameId,
          origDeclID, derivativeKind, paramIndicesVector);
      return;
    }

    case DAK_Transpose: {
      auto abbrCode = S.DeclTypeAbbrCodes[TransposeDeclAttrLayout::Code];
      auto *attr = cast<TransposeAttr>(DA);
      assert(attr->getOriginalFunction() &&
             "`@transpose` attribute should have original declaration set "
             "during construction or parsing");
      auto origName = attr->getOriginalFunctionName().Name.getBaseName();
      IdentifierID origNameId = S.addDeclBaseNameRef(origName);
      DeclID origDeclID = S.addDeclRef(attr->getOriginalFunction());
      auto *parameterIndices = attr->getParameterIndices();
      assert(parameterIndices && "Parameter indices must be resolved");
      SmallVector<bool, 4> paramIndicesVector;
      for (unsigned i : range(parameterIndices->getCapacity()))
        paramIndicesVector.push_back(parameterIndices->contains(i));
      TransposeDeclAttrLayout::emitRecord(
          S.Out, S.ScratchRecord, abbrCode, attr->isImplicit(), origNameId,
          origDeclID, paramIndicesVector);
      return;
    }
    }
  }

  void writeDiscriminatorsIfNeeded(const ValueDecl *value) {
    using namespace decls_block;

    auto *storage = dyn_cast<AbstractStorageDecl>(value);
    auto access = value->getFormalAccess();
    // Emit the private descriminator for private decls.
    // FIXME: We shouldn't need to encode this for /all/ private decls.
    // In theory we can follow the same rules as mangling and only include
    // the outermost private context.
    bool shouldEmitPrivateDescriminator =
        access <= swift::AccessLevel::FilePrivate &&
        !value->getDeclContext()->isLocalContext();

    // Emit the the filename for private mapping for private decls and
    // decls with private accessors if compiled with -enable-private-imports.
    bool shouldEmitFilenameForPrivate =
        S.M->arePrivateImportsEnabled() &&
        !value->getDeclContext()->isLocalContext() &&
        (access <= swift::AccessLevel::FilePrivate ||
         (storage &&
          storage->getFormalAccess() >= swift::AccessLevel::Internal &&
          storage->hasPrivateAccessor()));

    if (shouldEmitFilenameForPrivate || shouldEmitPrivateDescriminator) {
      auto topLevelContext = value->getDeclContext()->getModuleScopeContext();
      if (auto *enclosingFile = dyn_cast<FileUnit>(topLevelContext)) {
        if (shouldEmitPrivateDescriminator) {
          Identifier discriminator =
              enclosingFile->getDiscriminatorForPrivateValue(value);
          unsigned abbrCode =
              S.DeclTypeAbbrCodes[PrivateDiscriminatorLayout::Code];
          PrivateDiscriminatorLayout::emitRecord(
              S.Out, S.ScratchRecord, abbrCode,
              S.addDeclBaseNameRef(discriminator));
        }
        auto getFilename = [](FileUnit *enclosingFile,
                              const ValueDecl *decl) -> StringRef {
          if (auto *SF = dyn_cast<SourceFile>(enclosingFile)) {
            return llvm::sys::path::filename(SF->getFilename());
          } else if (auto *LF = dyn_cast<LoadedFile>(enclosingFile)) {
            return LF->getFilenameForPrivateDecl(decl);
          }
          return StringRef();
        };
        if (shouldEmitFilenameForPrivate) {
          auto filename = getFilename(enclosingFile, value);
          if (!filename.empty()) {
            auto filenameID = S.addFilename(filename);
            FilenameForPrivateLayout::emitRecord(
                S.Out, S.ScratchRecord,
                S.DeclTypeAbbrCodes[FilenameForPrivateLayout::Code],
                filenameID);
          }
        }
      }
    }

    if (value->getDeclContext()->isLocalContext()) {
      auto discriminator = value->getLocalDiscriminator();
      auto abbrCode = S.DeclTypeAbbrCodes[LocalDiscriminatorLayout::Code];
      LocalDiscriminatorLayout::emitRecord(S.Out, S.ScratchRecord, abbrCode,
                                           discriminator);
    }
  }

  void writeForeignErrorConvention(const ForeignErrorConvention &fec) {
    using namespace decls_block;

    auto kind = getRawStableForeignErrorConventionKind(fec.getKind());
    uint8_t isOwned = fec.isErrorOwned() == ForeignErrorConvention::IsOwned;
    uint8_t isReplaced = bool(fec.isErrorParameterReplacedWithVoid());
    TypeID errorParameterTypeID = S.addTypeRef(fec.getErrorParameterType());
    TypeID resultTypeID;
    switch (fec.getKind()) {
    case ForeignErrorConvention::ZeroResult:
    case ForeignErrorConvention::NonZeroResult:
      resultTypeID = S.addTypeRef(fec.getResultType());
      break;

    case ForeignErrorConvention::ZeroPreservedResult:
    case ForeignErrorConvention::NilResult:
    case ForeignErrorConvention::NonNilError:
      resultTypeID = 0;
      break;
    }

    auto abbrCode = S.DeclTypeAbbrCodes[ForeignErrorConventionLayout::Code];
    ForeignErrorConventionLayout::emitRecord(S.Out, S.ScratchRecord, abbrCode,
                                             static_cast<uint8_t>(kind),
                                             isOwned,
                                             isReplaced,
                                             fec.getErrorParameterIndex(),
                                             errorParameterTypeID,
                                             resultTypeID);
  }

  void writeGenericParams(const GenericParamList *genericParams) {
    using namespace decls_block;

    // Don't write anything if there are no generic params.
    if (!genericParams)
      return;

    SmallVector<DeclID, 4> paramIDs;
    for (auto next : genericParams->getParams())
      paramIDs.push_back(S.addDeclRef(next));

    unsigned abbrCode = S.DeclTypeAbbrCodes[GenericParamListLayout::Code];
    GenericParamListLayout::emitRecord(S.Out, S.ScratchRecord, abbrCode,
                                       paramIDs);
  }

  void writeParameterList(const ParameterList *PL) {
    using namespace decls_block;

    SmallVector<DeclID, 8> paramIDs;
    for (const ParamDecl *param : *PL)
      paramIDs.push_back(S.addDeclRef(param));

    unsigned abbrCode = S.DeclTypeAbbrCodes[ParameterListLayout::Code];
    ParameterListLayout::emitRecord(S.Out, S.ScratchRecord, abbrCode, paramIDs);
  }

  /// Writes an array of members for a decl context.
  ///
  /// \param parentID The DeclID of the context.
  /// \param members The decls within the context.
  /// \param isClass True if the context could be a class context (class,
  ///        class extension, or protocol).
  void writeMembers(DeclID parentID, DeclRange members, bool isClass) {
    using namespace decls_block;

    SmallVector<DeclID, 16> memberIDs;
    for (auto member : members) {
      if (!shouldSerializeMember(member))
        continue;

      DeclID memberID = S.addDeclRef(member);
      memberIDs.push_back(memberID);

      if (auto VD = dyn_cast<ValueDecl>(member)) {
        // Record parent->members in subtable of DeclMemberNames
        if (VD->hasName() &&
            !VD->getBaseName().empty()) {
          std::unique_ptr<DeclMembersTable> &memberTable =
            S.DeclMemberNames[VD->getBaseName()].second;
          if (!memberTable) {
            memberTable = std::make_unique<DeclMembersTable>();
          }
          (*memberTable)[parentID].push_back(memberID);
        }

        // Same as above, but for @_implements attributes
        if (auto A = VD->getAttrs().getAttribute<ImplementsAttr>()) {
          std::unique_ptr<DeclMembersTable> &memberTable =
            S.DeclMemberNames[A->getMemberName().getBaseName()].second;
          if (!memberTable) {
            memberTable = std::make_unique<DeclMembersTable>();
          }
          (*memberTable)[parentID].push_back(memberID);
        }

        // Possibly add a record to ClassMembersForDynamicLookup too.
        if (isClass) {
          if (VD->canBeAccessedByDynamicLookup()) {
            auto &list = S.ClassMembersForDynamicLookup[VD->getBaseName()];
            list.push_back({getKindForTable(VD), memberID});
          }
        }
      }
    }

    unsigned abbrCode = S.DeclTypeAbbrCodes[MembersLayout::Code];
    MembersLayout::emitRecord(S.Out, S.ScratchRecord, abbrCode, memberIDs);
  }

  /// Writes the given pattern, recursively.
  void writePattern(const Pattern *pattern) {
    using namespace decls_block;

    // Retrieve the type of the pattern.
    auto getPatternType = [&] {
      Type type = pattern->getType();

      // If we have a contextual type, map out to an interface type.
      if (type->hasArchetype())
        type = type->mapTypeOutOfContext();

      return type;
    };

    assert(pattern && "null pattern");
    switch (pattern->getKind()) {
    case PatternKind::Paren: {
      unsigned abbrCode = S.DeclTypeAbbrCodes[ParenPatternLayout::Code];
      ParenPatternLayout::emitRecord(S.Out, S.ScratchRecord, abbrCode,
                                     pattern->isImplicit());
      writePattern(cast<ParenPattern>(pattern)->getSubPattern());
      break;
    }
    case PatternKind::Tuple: {
      auto tuple = cast<TuplePattern>(pattern);

      unsigned abbrCode = S.DeclTypeAbbrCodes[TuplePatternLayout::Code];
      TuplePatternLayout::emitRecord(S.Out, S.ScratchRecord, abbrCode,
                                     S.addTypeRef(getPatternType()),
                                     tuple->getNumElements(),
                                     tuple->isImplicit());

      abbrCode = S.DeclTypeAbbrCodes[TuplePatternEltLayout::Code];
      for (auto &elt : tuple->getElements()) {
        // FIXME: Default argument expressions?
        TuplePatternEltLayout::emitRecord(S.Out, S.ScratchRecord, abbrCode,
                                          S.addDeclBaseNameRef(elt.getLabel()));
        writePattern(elt.getPattern());
      }
      break;
    }
    case PatternKind::Named: {
      auto named = cast<NamedPattern>(pattern);

      unsigned abbrCode = S.DeclTypeAbbrCodes[NamedPatternLayout::Code];
      NamedPatternLayout::emitRecord(S.Out, S.ScratchRecord, abbrCode,
                                     S.addDeclRef(named->getDecl()),
                                     S.addTypeRef(getPatternType()),
                                     named->isImplicit());
      break;
    }
    case PatternKind::Any: {
      unsigned abbrCode = S.DeclTypeAbbrCodes[AnyPatternLayout::Code];
      AnyPatternLayout::emitRecord(S.Out, S.ScratchRecord, abbrCode,
                                   S.addTypeRef(getPatternType()),
                                   pattern->isImplicit());
      break;
    }
    case PatternKind::Typed: {
      auto typed = cast<TypedPattern>(pattern);

      unsigned abbrCode = S.DeclTypeAbbrCodes[TypedPatternLayout::Code];
      TypedPatternLayout::emitRecord(S.Out, S.ScratchRecord, abbrCode,
                                     S.addTypeRef(getPatternType()),
                                     typed->isImplicit());
      writePattern(typed->getSubPattern());
      break;
    }
    case PatternKind::Is:
    case PatternKind::EnumElement:
    case PatternKind::OptionalSome:
    case PatternKind::Bool:
    case PatternKind::Expr:
      llvm_unreachable("Refutable patterns cannot be serialized");

    case PatternKind::Var: {
      auto var = cast<VarPattern>(pattern);

      unsigned abbrCode = S.DeclTypeAbbrCodes[VarPatternLayout::Code];
      VarPatternLayout::emitRecord(S.Out, S.ScratchRecord, abbrCode,
                                   var->isLet(), var->isImplicit());
      writePattern(var->getSubPattern());
      break;
    }
    }
  }

  void writeDefaultWitnessTable(const ProtocolDecl *proto) {
    using namespace decls_block;

    SmallVector<DeclID, 16> witnessIDs;

    for (auto member : proto->getMembers()) {
      if (auto *value = dyn_cast<ValueDecl>(member)) {
        auto witness = proto->getDefaultWitness(value);
        if (!witness)
          continue;

        DeclID requirementID = S.addDeclRef(value);
        DeclID witnessID = S.addDeclRef(witness.getDecl());
        witnessIDs.push_back(requirementID);
        witnessIDs.push_back(witnessID);

        // FIXME: Substitutions
      }
    }

    unsigned abbrCode = S.DeclTypeAbbrCodes[DefaultWitnessTableLayout::Code];
    DefaultWitnessTableLayout::emitRecord(S.Out, S.ScratchRecord,
                                          abbrCode, witnessIDs);
  }

  /// Writes the body text of the provided funciton, if the function is
  /// inlinable and has body text.
  void writeInlinableBodyTextIfNeeded(const AbstractFunctionDecl *AFD) {
    using namespace decls_block;
    // Only serialize the text for an inlinable function body if we're emitting
    // a partial module. It's not needed in the final module file, but it's
    // needed in partial modules so you can emit a module interface after
    // merging them.
    if (!S.SF) return;

    if (AFD->getResilienceExpansion() != swift::ResilienceExpansion::Minimal)
      return;

    if (!AFD->hasInlinableBodyText()) return;
    SmallString<128> scratch;
    auto body = AFD->getInlinableBodyText(scratch);

    unsigned abbrCode = S.DeclTypeAbbrCodes[InlinableBodyTextLayout::Code];
    InlinableBodyTextLayout::emitRecord(S.Out, S.ScratchRecord, abbrCode, body);
  }

  unsigned getNumberOfRequiredVTableEntries(
      const AbstractStorageDecl *storage) const {
    unsigned count = 0;
    for (auto *accessor : storage->getAllAccessors()) {
      if (accessor->needsNewVTableEntry())
        count++;
    }
    return count;
  }

  /// Returns true if a client can still use decls that override \p overridden
  /// even if \p overridden itself isn't available (isn't found, can't be
  /// imported, can't be deserialized, whatever).
  ///
  /// This should be kept conservative. Compiler crashes are still better than
  /// miscompiles.
  static bool overriddenDeclAffectsABI(const ValueDecl *overridden) {
    if (!overridden)
      return false;
    // There's one case where we know a declaration doesn't affect the ABI of
    // its overrides after they've been compiled: if the declaration is '@objc'
    // and 'dynamic'. In that case, all accesses to the method or property will
    // go through the Objective-C method tables anyway.
    if (overridden->hasClangNode() || overridden->isObjCDynamic())
      return false;
    return true;
  }

public:
  DeclSerializer(Serializer &S, DeclID id) : S(S), id(id) {}
  ~DeclSerializer() {
    assert(didVerifyAttrs);
  }

  void visit(const Decl *D) {
    // Emit attributes (if any).
    for (auto Attr : D->getAttrs())
      writeDeclAttribute(D, Attr);

    if (auto *value = dyn_cast<ValueDecl>(D))
      writeDiscriminatorsIfNeeded(value);

    DeclVisitor<DeclSerializer>::visit(const_cast<Decl *>(D));
  }

  /// If this gets referenced, we forgot to handle a decl.
  void visitDecl(const Decl *) = delete;

  void visitExtensionDecl(const ExtensionDecl *extension) {
    using namespace decls_block;

    verifyAttrSerializable(extension);

    auto contextID = S.addDeclContextRef(extension->getDeclContext());
    Type extendedType = extension->getExtendedType();
    assert(!extendedType->hasArchetype());

    // FIXME: Use the canonical type here in order to minimize circularity
    // issues at deserialization time. A known problematic case here is
    // "extension of typealias Foo"; "typealias Foo = SomeKit.Bar"; and then
    // trying to import Bar accidentally asking for all of its extensions
    // (perhaps because we're searching for a conformance).
    //
    // We could limit this to only the problematic cases, but it seems like a
    // simpler user model to just always desugar extension types.
    extendedType = extendedType->getCanonicalType();

    auto conformances = extension->getLocalConformances(
                          ConformanceLookupKind::All);

    SmallVector<TypeID, 8> inheritedAndDependencyTypes;
    for (auto inherited : extension->getInherited()) {
      assert(!inherited.getType()->hasArchetype());
      inheritedAndDependencyTypes.push_back(S.addTypeRef(inherited.getType()));
    }
    size_t numInherited = inheritedAndDependencyTypes.size();

    llvm::SmallSetVector<Type, 4> dependencies;
    collectDependenciesFromType(
      dependencies, extendedType, /*excluding*/nullptr);
    for (Requirement req : extension->getGenericRequirements()) {
      collectDependenciesFromRequirement(dependencies, req,
                                         /*excluding*/nullptr);
    }
    for (auto dependencyTy : dependencies)
      inheritedAndDependencyTypes.push_back(S.addTypeRef(dependencyTy));

    unsigned abbrCode = S.DeclTypeAbbrCodes[ExtensionLayout::Code];
    auto extendedNominal = extension->getExtendedNominal();
    ExtensionLayout::emitRecord(S.Out, S.ScratchRecord, abbrCode,
                                S.addTypeRef(extendedType),
                                S.addDeclRef(extendedNominal),
                                contextID.getOpaqueValue(),
                                extension->isImplicit(),
                                S.addGenericSignatureRef(
                                           extension->getGenericSignature()),
                                conformances.size(),
                                numInherited,
                                inheritedAndDependencyTypes);

    bool isClassExtension = false;
    if (extendedNominal) {
      isClassExtension = isa<ClassDecl>(extendedNominal) ||
                         isa<ProtocolDecl>(extendedNominal);
    }

    // Extensions of nested generic types have multiple generic parameter
    // lists. Collect them all, from the innermost to outermost.
    SmallVector<GenericParamList *, 2> allGenericParams;
    for (auto *genericParams = extension->getGenericParams();
         genericParams != nullptr;
         genericParams = genericParams->getOuterParameters()) {
      allGenericParams.push_back(genericParams);
    }

    // Reverse the list, and write the parameter lists, from outermost
    // to innermost.
    for (auto *genericParams : llvm::reverse(allGenericParams))
      writeGenericParams(genericParams);

    writeMembers(id, extension->getMembers(), isClassExtension);
    S.writeConformances(conformances, S.DeclTypeAbbrCodes);
  }

  void visitPatternBindingDecl(const PatternBindingDecl *binding) {
    using namespace decls_block;
    verifyAttrSerializable(binding);

    auto contextID = S.addDeclContextRef(binding->getDeclContext());
    SmallVector<uint64_t, 2> initContextIDs;
    for (unsigned i : range(binding->getNumPatternEntries())) {
      auto initContextID =
          S.addDeclContextRef(binding->getInitContext(i));
      if (!initContextIDs.empty()) {
        initContextIDs.push_back(initContextID.getOpaqueValue());
      } else if (initContextID) {
        initContextIDs.append(i, 0);
        initContextIDs.push_back(initContextID.getOpaqueValue());
      }
    }

    unsigned abbrCode = S.DeclTypeAbbrCodes[PatternBindingLayout::Code];
    PatternBindingLayout::emitRecord(
        S.Out, S.ScratchRecord, abbrCode, contextID.getOpaqueValue(),
        binding->isImplicit(), binding->isStatic(),
        uint8_t(getStableStaticSpelling(binding->getStaticSpelling())),
        binding->getNumPatternEntries(),
        initContextIDs);

    DeclContext *owningDC = nullptr;
    if (binding->getDeclContext()->isTypeContext())
      owningDC = binding->getDeclContext();

    for (auto entryIdx : range(binding->getNumPatternEntries())) {
      writePattern(binding->getPattern(entryIdx));
      // Ignore initializer; external clients don't need to know about it.
    }
  }

  void visitPrecedenceGroupDecl(const PrecedenceGroupDecl *group) {
    using namespace decls_block;
    verifyAttrSerializable(group);

    auto contextID = S.addDeclContextRef(group->getDeclContext());
    auto nameID = S.addDeclBaseNameRef(group->getName());
    auto associativity = getRawStableAssociativity(group->getAssociativity());

    SmallVector<DeclID, 8> relations;
    for (auto &rel : group->getHigherThan())
      relations.push_back(S.addDeclRef(rel.Group));
    for (auto &rel : group->getLowerThan())
      relations.push_back(S.addDeclRef(rel.Group));

    unsigned abbrCode = S.DeclTypeAbbrCodes[PrecedenceGroupLayout::Code];
    PrecedenceGroupLayout::emitRecord(S.Out, S.ScratchRecord, abbrCode,
                                      nameID, contextID.getOpaqueValue(),
                                      associativity, group->isAssignment(),
                                      group->getHigherThan().size(),
                                      relations);
  }

  void visitInfixOperatorDecl(const InfixOperatorDecl *op) {
    using namespace decls_block;
    verifyAttrSerializable(op);

    auto contextID = S.addDeclContextRef(op->getDeclContext());
    auto nameID = S.addDeclBaseNameRef(op->getName());
    auto groupID = S.addDeclRef(op->getPrecedenceGroup());
    SmallVector<DeclID, 1> designatedNominalTypeDeclIDs;
    for (auto *decl : op->getDesignatedNominalTypes())
      designatedNominalTypeDeclIDs.push_back(S.addDeclRef(decl));

    unsigned abbrCode = S.DeclTypeAbbrCodes[InfixOperatorLayout::Code];
    InfixOperatorLayout::emitRecord(S.Out, S.ScratchRecord, abbrCode, nameID,
                                    contextID.getOpaqueValue(), groupID,
                                    designatedNominalTypeDeclIDs);

  }

  template <typename Layout>
  void visitUnaryOperatorDecl(const OperatorDecl *op) {
    auto contextID = S.addDeclContextRef(op->getDeclContext());
    SmallVector<DeclID, 1> designatedNominalTypeDeclIDs;
    for (auto *decl : op->getDesignatedNominalTypes())
      designatedNominalTypeDeclIDs.push_back(S.addDeclRef(decl));

    unsigned abbrCode = S.DeclTypeAbbrCodes[Layout::Code];
    Layout::emitRecord(S.Out, S.ScratchRecord, abbrCode,
                       S.addDeclBaseNameRef(op->getName()),
                       contextID.getOpaqueValue(),
                       designatedNominalTypeDeclIDs);
  }

  void visitPrefixOperatorDecl(const PrefixOperatorDecl *op) {
    using namespace decls_block;
    verifyAttrSerializable(op);
    visitUnaryOperatorDecl<PrefixOperatorLayout>(op);
  }

  void visitPostfixOperatorDecl(const PostfixOperatorDecl *op) {
    using namespace decls_block;
    verifyAttrSerializable(op);
    visitUnaryOperatorDecl<PostfixOperatorLayout>(op);
  }

  void visitTypeAliasDecl(const TypeAliasDecl *typeAlias) {
    using namespace decls_block;
    assert(!typeAlias->isObjC() && "ObjC typealias is not meaningful");
    verifyAttrSerializable(typeAlias);

    auto contextID = S.addDeclContextRef(typeAlias->getDeclContext());

    auto underlying = typeAlias->getUnderlyingType();

    llvm::SmallSetVector<Type, 4> dependencies;
    collectDependenciesFromType(dependencies, underlying->getCanonicalType(),
                                /*excluding*/nullptr);
    for (Requirement req : typeAlias->getGenericRequirements()) {
      collectDependenciesFromRequirement(dependencies, req,
                                         /*excluding*/nullptr);
    }

    SmallVector<TypeID, 4> dependencyIDs;
    for (Type dep : dependencies)
      dependencyIDs.push_back(S.addTypeRef(dep));

    uint8_t rawAccessLevel =
      getRawStableAccessLevel(typeAlias->getFormalAccess());

    unsigned abbrCode = S.DeclTypeAbbrCodes[TypeAliasLayout::Code];
    TypeAliasLayout::emitRecord(S.Out, S.ScratchRecord, abbrCode,
                                S.addDeclBaseNameRef(typeAlias->getName()),
                                contextID.getOpaqueValue(),
                                S.addTypeRef(underlying),
                                /*no longer used*/TypeID(),
                                typeAlias->isImplicit(),
                                S.addGenericSignatureRef(
                                             typeAlias->getGenericSignature()),
                                rawAccessLevel,
                                dependencyIDs);
    writeGenericParams(typeAlias->getGenericParams());
  }

  void visitGenericTypeParamDecl(const GenericTypeParamDecl *genericParam) {
    using namespace decls_block;
    verifyAttrSerializable(genericParam);

    unsigned abbrCode = S.DeclTypeAbbrCodes[GenericTypeParamDeclLayout::Code];
    GenericTypeParamDeclLayout::emitRecord(S.Out, S.ScratchRecord, abbrCode,
                                S.addDeclBaseNameRef(genericParam->getName()),
                                genericParam->isImplicit(),
                                genericParam->getDepth(),
                                genericParam->getIndex());
  }

  void visitAssociatedTypeDecl(const AssociatedTypeDecl *assocType) {
    using namespace decls_block;
    verifyAttrSerializable(assocType);

    auto contextID = S.addDeclContextRef(assocType->getDeclContext());
    SmallVector<DeclID, 4> overriddenAssocTypeIDs;
    for (auto overridden : assocType->getOverriddenDecls()) {
      overriddenAssocTypeIDs.push_back(S.addDeclRef(overridden));
    }

    unsigned abbrCode = S.DeclTypeAbbrCodes[AssociatedTypeDeclLayout::Code];
    AssociatedTypeDeclLayout::emitRecord(
      S.Out, S.ScratchRecord, abbrCode,
      S.addDeclBaseNameRef(assocType->getName()),
      contextID.getOpaqueValue(),
      S.addTypeRef(assocType->getDefaultDefinitionType()),
      assocType->isImplicit(),
      overriddenAssocTypeIDs);
  }

  void visitStructDecl(const StructDecl *theStruct) {
    using namespace decls_block;
    verifyAttrSerializable(theStruct);

    auto contextID = S.addDeclContextRef(theStruct->getDeclContext());

    auto conformances = theStruct->getLocalConformances(
                          ConformanceLookupKind::All);

    SmallVector<TypeID, 4> inheritedAndDependencyTypes;
    for (auto inherited : theStruct->getInherited()) {
      assert(!inherited.getType()->hasArchetype());
      inheritedAndDependencyTypes.push_back(S.addTypeRef(inherited.getType()));
    }

    llvm::SmallSetVector<Type, 4> dependencyTypes;
    for (Requirement req : theStruct->getGenericRequirements()) {
      collectDependenciesFromRequirement(dependencyTypes, req,
                                         /*excluding*/nullptr);
    }
    for (Type ty : dependencyTypes)
      inheritedAndDependencyTypes.push_back(S.addTypeRef(ty));

    uint8_t rawAccessLevel =
      getRawStableAccessLevel(theStruct->getFormalAccess());

    unsigned abbrCode = S.DeclTypeAbbrCodes[StructLayout::Code];
    StructLayout::emitRecord(S.Out, S.ScratchRecord, abbrCode,
                             S.addDeclBaseNameRef(theStruct->getName()),
                             contextID.getOpaqueValue(),
                             theStruct->isImplicit(),
                             theStruct->isObjC(),
                             S.addGenericSignatureRef(
                                            theStruct->getGenericSignature()),
                             rawAccessLevel,
                             conformances.size(),
                             theStruct->getInherited().size(),
                             inheritedAndDependencyTypes);


    writeGenericParams(theStruct->getGenericParams());
    writeMembers(id, theStruct->getMembers(), false);
    S.writeConformances(conformances, S.DeclTypeAbbrCodes);
  }

  void visitEnumDecl(const EnumDecl *theEnum) {
    using namespace decls_block;
    verifyAttrSerializable(theEnum);

    auto contextID = S.addDeclContextRef(theEnum->getDeclContext());

    auto conformances = theEnum->getLocalConformances(
                          ConformanceLookupKind::All);

    SmallVector<TypeID, 4> inheritedAndDependencyTypes;
    for (auto inherited : theEnum->getInherited()) {
      assert(!inherited.getType()->hasArchetype());
      inheritedAndDependencyTypes.push_back(S.addTypeRef(inherited.getType()));
    }

    llvm::SmallSetVector<Type, 4> dependencyTypes;
    for (const EnumElementDecl *nextElt : theEnum->getAllElements()) {
      if (!nextElt->hasAssociatedValues())
        continue;
      // FIXME: Types in the same module are still important for enums. It's
      // possible an enum element has a payload that references a type
      // declaration from the same module that can't be imported (for whatever
      // reason). However, we need a more robust handling of deserialization
      // dependencies that can handle circularities. rdar://problem/32359173
      collectDependenciesFromType(dependencyTypes,
                                  nextElt->getArgumentInterfaceType(),
                                  /*excluding*/theEnum->getParentModule());
    }
    for (Requirement req : theEnum->getGenericRequirements()) {
      collectDependenciesFromRequirement(dependencyTypes, req,
                                         /*excluding*/nullptr);
    }
    for (Type ty : dependencyTypes)
      inheritedAndDependencyTypes.push_back(S.addTypeRef(ty));

    uint8_t rawAccessLevel =
      getRawStableAccessLevel(theEnum->getFormalAccess());

    unsigned abbrCode = S.DeclTypeAbbrCodes[EnumLayout::Code];
    EnumLayout::emitRecord(S.Out, S.ScratchRecord, abbrCode,
                            S.addDeclBaseNameRef(theEnum->getName()),
                            contextID.getOpaqueValue(),
                            theEnum->isImplicit(),
                            theEnum->isObjC(),
                            S.addGenericSignatureRef(
                                             theEnum->getGenericSignature()),
                            S.addTypeRef(theEnum->getRawType()),
                            rawAccessLevel,
                            conformances.size(),
                            theEnum->getInherited().size(),
                            inheritedAndDependencyTypes);

    writeGenericParams(theEnum->getGenericParams());
    writeMembers(id, theEnum->getMembers(), false);
    S.writeConformances(conformances, S.DeclTypeAbbrCodes);
  }

  void visitClassDecl(const ClassDecl *theClass) {
    using namespace decls_block;
    verifyAttrSerializable(theClass);
    assert(!theClass->isForeign());

    auto contextID = S.addDeclContextRef(theClass->getDeclContext());

    auto conformances = theClass->getLocalConformances(
                          ConformanceLookupKind::NonInherited);

    SmallVector<TypeID, 4> inheritedAndDependencyTypes;
    for (auto inherited : theClass->getInherited()) {
      assert(!inherited.getType()->hasArchetype());
      inheritedAndDependencyTypes.push_back(S.addTypeRef(inherited.getType()));
    }

    llvm::SmallSetVector<Type, 4> dependencyTypes;
    if (theClass->hasSuperclass()) {
      // FIXME: Nested types can still be a problem here: it's possible that (for
      // whatever reason) they won't be able to be deserialized, in which case
      // we'll be in trouble forming the actual superclass type. However, we
      // need a more robust handling of deserialization dependencies that can
      // handle circularities. rdar://problem/50835214
      collectDependenciesFromType(dependencyTypes, theClass->getSuperclass(),
                                  /*excluding*/theClass);
    }
    for (Requirement req : theClass->getGenericRequirements()) {
      collectDependenciesFromRequirement(dependencyTypes, req,
                                         /*excluding*/nullptr);
    }
    for (Type ty : dependencyTypes)
      inheritedAndDependencyTypes.push_back(S.addTypeRef(ty));

    uint8_t rawAccessLevel =
      getRawStableAccessLevel(theClass->getFormalAccess());

    auto mutableClass = const_cast<ClassDecl *>(theClass);

    unsigned abbrCode = S.DeclTypeAbbrCodes[ClassLayout::Code];
    ClassLayout::emitRecord(S.Out, S.ScratchRecord, abbrCode,
                            S.addDeclBaseNameRef(theClass->getName()),
                            contextID.getOpaqueValue(),
                            theClass->isImplicit(),
                            theClass->isObjC(),
                            mutableClass->inheritsSuperclassInitializers(),
                            mutableClass->hasMissingDesignatedInitializers(),
                            S.addGenericSignatureRef(
                                             theClass->getGenericSignature()),
                            S.addTypeRef(theClass->getSuperclass()),
                            rawAccessLevel,
                            conformances.size(),
                            theClass->getInherited().size(),
                            inheritedAndDependencyTypes);

    writeGenericParams(theClass->getGenericParams());
    writeMembers(id, theClass->getMembers(), true);
    S.writeConformances(conformances, S.DeclTypeAbbrCodes);
  }

  void visitProtocolDecl(const ProtocolDecl *proto) {
    using namespace decls_block;
    verifyAttrSerializable(proto);

    auto contextID = S.addDeclContextRef(proto->getDeclContext());

    SmallVector<TypeID, 4> inheritedAndDependencyTypes;
    llvm::SmallSetVector<Type, 4> dependencyTypes;

    for (auto element : proto->getInherited()) {
      assert(!element.getType()->hasArchetype());
      inheritedAndDependencyTypes.push_back(S.addTypeRef(element.getType()));
      if (element.getType()->is<ProtocolType>())
        dependencyTypes.insert(element.getType());
    }

    for (Requirement req : proto->getRequirementSignature()) {
      // Requirements can be cyclic, so for now filter out any requirements
      // from elsewhere in the module. This isn't perfect---something else in
      // the module could very well fail to compile for its own reasons---but
      // it's better than nothing.
      collectDependenciesFromRequirement(dependencyTypes, req,
                                         /*excluding*/S.M);
    }

    for (Type ty : dependencyTypes)
      inheritedAndDependencyTypes.push_back(S.addTypeRef(ty));

    uint8_t rawAccessLevel = getRawStableAccessLevel(proto->getFormalAccess());

    unsigned abbrCode = S.DeclTypeAbbrCodes[ProtocolLayout::Code];
    ProtocolLayout::emitRecord(S.Out, S.ScratchRecord, abbrCode,
                               S.addDeclBaseNameRef(proto->getName()),
                               contextID.getOpaqueValue(),
                               proto->isImplicit(),
                               const_cast<ProtocolDecl *>(proto)
                                 ->requiresClass(),
                               proto->isObjC(),
                               proto->existentialTypeSupported(),
                               rawAccessLevel, proto->getInherited().size(),
                               inheritedAndDependencyTypes);

    writeGenericParams(proto->getGenericParams());
    S.writeGenericRequirements(
      proto->getRequirementSignature(), S.DeclTypeAbbrCodes);
    writeMembers(id, proto->getMembers(), true);
    writeDefaultWitnessTable(proto);
  }

  void visitVarDecl(const VarDecl *var) {
    using namespace decls_block;
    verifyAttrSerializable(var);

    auto contextID = S.addDeclContextRef(var->getDeclContext());

    Accessors accessors = getAccessors(var);
    uint8_t rawAccessLevel = getRawStableAccessLevel(var->getFormalAccess());
    uint8_t rawSetterAccessLevel = rawAccessLevel;
    if (var->isSettable(nullptr))
      rawSetterAccessLevel =
        getRawStableAccessLevel(var->getSetterFormalAccess());

    unsigned numBackingProperties = 0;
    Type ty = var->getInterfaceType();
    SmallVector<TypeID, 2> arrayFields;
    for (auto accessor : accessors.Decls)
      arrayFields.push_back(S.addDeclRef(accessor));

    if (auto backingInfo = var->getPropertyWrapperBackingPropertyInfo()) {
      if (backingInfo.backingVar) {
        ++numBackingProperties;
        arrayFields.push_back(S.addDeclRef(backingInfo.backingVar));
      }
      if (backingInfo.storageWrapperVar) {
        ++numBackingProperties;
        arrayFields.push_back(S.addDeclRef(backingInfo.storageWrapperVar));
      }
    }
    for (Type dependency : collectDependenciesFromType(ty->getCanonicalType()))
      arrayFields.push_back(S.addTypeRef(dependency));

    VarDecl *lazyStorage = nullptr;
    if (var->getAttrs().hasAttribute<LazyAttr>())
      lazyStorage = var->getLazyStorageProperty();

    auto rawIntroducer = getRawStableVarDeclIntroducer(var->getIntroducer());

    unsigned numVTableEntries = getNumberOfRequiredVTableEntries(var);

    unsigned abbrCode = S.DeclTypeAbbrCodes[VarLayout::Code];
    VarLayout::emitRecord(S.Out, S.ScratchRecord, abbrCode,
                          S.addDeclBaseNameRef(var->getName()),
                          contextID.getOpaqueValue(),
                          var->isImplicit(),
                          var->isObjC(),
                          var->isStatic(),
                          rawIntroducer,
                          var->hasNonPatternBindingInit(),
                          var->isGetterMutating(),
                          var->isSetterMutating(),
                          var->isLazyStorageProperty(),
                          var->isTopLevelGlobal(),
                          S.addDeclRef(lazyStorage),
                          accessors.OpaqueReadOwnership,
                          accessors.ReadImpl,
                          accessors.WriteImpl,
                          accessors.ReadWriteImpl,
                          accessors.Decls.size(),
                          S.addTypeRef(ty),
                          var->isImplicitlyUnwrappedOptional(),
                          S.addDeclRef(var->getOverriddenDecl()),
                          rawAccessLevel, rawSetterAccessLevel,
                          S.addDeclRef(var->getOpaqueResultTypeDecl()),
                          numBackingProperties,
                          numVTableEntries,
                          arrayFields);
  }

  void visitParamDecl(const ParamDecl *param) {
    using namespace decls_block;
    verifyAttrSerializable(param);

    auto contextID = S.addDeclContextRef(param->getDeclContext());
    Type interfaceType = param->getInterfaceType();

    // Only save the text for normal and stored property default arguments, not
    // any of the special ones.
    StringRef defaultArgumentText;
    SmallString<128> scratch;
    swift::DefaultArgumentKind argKind = param->getDefaultArgumentKind();
    if (argKind == swift::DefaultArgumentKind::Normal ||
        argKind == swift::DefaultArgumentKind::StoredProperty)
      defaultArgumentText =
        param->getDefaultValueStringRepresentation(scratch);

    unsigned abbrCode = S.DeclTypeAbbrCodes[ParamLayout::Code];
    ParamLayout::emitRecord(S.Out, S.ScratchRecord, abbrCode,
        S.addDeclBaseNameRef(param->getArgumentName()),
        S.addDeclBaseNameRef(param->getName()),
        contextID.getOpaqueValue(),
        getRawStableParamDeclSpecifier(param->getSpecifier()),
        S.addTypeRef(interfaceType),
        param->isImplicitlyUnwrappedOptional(),
        param->isVariadic(),
        param->isAutoClosure(),
        getRawStableDefaultArgumentKind(argKind),
        defaultArgumentText);

    if (interfaceType->hasError()) {
      param->getDeclContext()->printContext(llvm::errs());
      interfaceType->dump(llvm::errs());
      llvm_unreachable("error in interface type of parameter");
    }
  }

  void visitFuncDecl(const FuncDecl *fn) {
    using namespace decls_block;
    verifyAttrSerializable(fn);

    auto contextID = S.addDeclContextRef(fn->getDeclContext());

    unsigned abbrCode = S.DeclTypeAbbrCodes[FuncLayout::Code];
    SmallVector<IdentifierID, 4> nameComponentsAndDependencies;
    nameComponentsAndDependencies.push_back(
        S.addDeclBaseNameRef(fn->getFullName().getBaseName()));
    for (auto argName : fn->getFullName().getArgumentNames())
      nameComponentsAndDependencies.push_back(S.addDeclBaseNameRef(argName));

    uint8_t rawAccessLevel = getRawStableAccessLevel(fn->getFormalAccess());

    Type ty = fn->getInterfaceType();
    for (auto dependency : collectDependenciesFromType(ty->getCanonicalType()))
      nameComponentsAndDependencies.push_back(S.addTypeRef(dependency));

    FuncLayout::emitRecord(S.Out, S.ScratchRecord, abbrCode,
                           contextID.getOpaqueValue(),
                           fn->isImplicit(),
                           fn->isStatic(),
                           uint8_t(
                             getStableStaticSpelling(fn->getStaticSpelling())),
                           fn->isObjC(),
                           uint8_t(
                             getStableSelfAccessKind(fn->getSelfAccessKind())),
                           fn->hasForcedStaticDispatch(),
                           fn->hasThrows(),
                           S.addGenericSignatureRef(
                                                  fn->getGenericSignature()),
                           S.addTypeRef(fn->getResultInterfaceType()),
                           fn->isImplicitlyUnwrappedOptional(),
                           S.addDeclRef(fn->getOperatorDecl()),
                           S.addDeclRef(fn->getOverriddenDecl()),
                           overriddenDeclAffectsABI(fn->getOverriddenDecl()),
                           fn->getFullName().getArgumentNames().size() +
                             fn->getFullName().isCompoundName(),
                           rawAccessLevel,
                           fn->needsNewVTableEntry(),
                           S.addDeclRef(fn->getOpaqueResultTypeDecl()),
                           nameComponentsAndDependencies);

    writeGenericParams(fn->getGenericParams());

    // Write the body parameters.
    writeParameterList(fn->getParameters());

    if (auto errorConvention = fn->getForeignErrorConvention())
      writeForeignErrorConvention(*errorConvention);

    writeInlinableBodyTextIfNeeded(fn);
  }

  void visitOpaqueTypeDecl(const OpaqueTypeDecl *opaqueDecl) {
    using namespace decls_block;
    verifyAttrSerializable(opaqueDecl);

    auto namingDeclID = S.addDeclRef(opaqueDecl->getNamingDecl());
    auto contextID = S.addDeclContextRef(opaqueDecl->getDeclContext());
    auto interfaceSigID = S.addGenericSignatureRef(
        opaqueDecl->getOpaqueInterfaceGenericSignature());
    auto interfaceTypeID =
      S.addTypeRef(opaqueDecl->getUnderlyingInterfaceType());

    auto genericSigID = S.addGenericSignatureRef(opaqueDecl->getGenericSignature());

    SubstitutionMapID underlyingTypeID = 0;
    if (auto underlying = opaqueDecl->getUnderlyingTypeSubstitutions())
      underlyingTypeID = S.addSubstitutionMapRef(*underlying);

    unsigned abbrCode = S.DeclTypeAbbrCodes[OpaqueTypeLayout::Code];
    OpaqueTypeLayout::emitRecord(S.Out, S.ScratchRecord, abbrCode,
                                 contextID.getOpaqueValue(), namingDeclID,
                                 interfaceSigID, interfaceTypeID, genericSigID,
                                 underlyingTypeID);
    writeGenericParams(opaqueDecl->getGenericParams());
  }

  void visitAccessorDecl(const AccessorDecl *fn) {
    using namespace decls_block;
    verifyAttrSerializable(fn);

    auto contextID = S.addDeclContextRef(fn->getDeclContext());

    unsigned abbrCode = S.DeclTypeAbbrCodes[AccessorLayout::Code];

    uint8_t rawAccessLevel = getRawStableAccessLevel(fn->getFormalAccess());
    uint8_t rawAccessorKind =
      uint8_t(getStableAccessorKind(fn->getAccessorKind()));

    bool overriddenAffectsABI =
        overriddenDeclAffectsABI(fn->getOverriddenDecl());

    Type ty = fn->getInterfaceType();
    SmallVector<IdentifierID, 4> dependencies;
    for (auto dependency : collectDependenciesFromType(ty->getCanonicalType()))
      dependencies.push_back(S.addTypeRef(dependency));

    AccessorLayout::emitRecord(S.Out, S.ScratchRecord, abbrCode,
                               contextID.getOpaqueValue(),
                               fn->isImplicit(),
                               fn->isStatic(),
                               uint8_t(getStableStaticSpelling(
                                                  fn->getStaticSpelling())),
                               fn->isObjC(),
                               uint8_t(getStableSelfAccessKind(
                                                  fn->getSelfAccessKind())),
                               fn->hasForcedStaticDispatch(),
                               fn->hasThrows(),
                               S.addGenericSignatureRef(
                                                  fn->getGenericSignature()),
                               S.addTypeRef(fn->getResultInterfaceType()),
                               fn->isImplicitlyUnwrappedOptional(),
                               S.addDeclRef(fn->getOverriddenDecl()),
                               overriddenAffectsABI,
                               S.addDeclRef(fn->getStorage()),
                               rawAccessorKind,
                               rawAccessLevel,
                               fn->needsNewVTableEntry(),
                               fn->isTransparent(),
                               dependencies);

    writeGenericParams(fn->getGenericParams());

    // Write the body parameters.
    writeParameterList(fn->getParameters());

    if (auto errorConvention = fn->getForeignErrorConvention())
      writeForeignErrorConvention(*errorConvention);

    writeInlinableBodyTextIfNeeded(fn);
  }

  void visitEnumElementDecl(const EnumElementDecl *elem) {
    using namespace decls_block;
    verifyAttrSerializable(elem);

    auto contextID = S.addDeclContextRef(elem->getDeclContext());

    SmallVector<IdentifierID, 4> nameComponentsAndDependencies;
    auto baseName = S.addDeclBaseNameRef(elem->getBaseName());
    nameComponentsAndDependencies.push_back(baseName);
    for (auto argName : elem->getFullName().getArgumentNames())
      nameComponentsAndDependencies.push_back(S.addDeclBaseNameRef(argName));

    Type ty = elem->getInterfaceType();
    for (Type dependency : collectDependenciesFromType(ty->getCanonicalType()))
      nameComponentsAndDependencies.push_back(S.addTypeRef(dependency));

    // We only serialize the raw values of @objc enums, because they're part
    // of the ABI. That isn't the case for Swift enums.
    auto rawValueKind = EnumElementRawValueKind::None;
    bool isNegative = false, isRawValueImplicit = false;
    StringRef RawValueText;
    if (elem->getParentEnum()->isObjC()) {
      // Currently ObjC enums always have integer raw values.
      rawValueKind = EnumElementRawValueKind::IntegerLiteral;
      auto ILE = cast<IntegerLiteralExpr>(elem->getStructuralRawValueExpr());
      RawValueText = ILE->getDigitsText();
      isNegative = ILE->isNegative();
      isRawValueImplicit = ILE->isImplicit();
    }

    unsigned abbrCode = S.DeclTypeAbbrCodes[EnumElementLayout::Code];
    EnumElementLayout::emitRecord(S.Out, S.ScratchRecord, abbrCode,
                                  contextID.getOpaqueValue(),
                                  elem->isImplicit(),
                                  elem->hasAssociatedValues(),
                                  (unsigned)rawValueKind,
                                  isRawValueImplicit,
                                  isNegative,
                                  S.addUniquedStringRef(RawValueText),
                                  elem->getFullName().getArgumentNames().size()+1,
                                  nameComponentsAndDependencies);
    if (auto *PL = elem->getParameterList())
      writeParameterList(PL);
  }

  void visitSubscriptDecl(const SubscriptDecl *subscript) {
    using namespace decls_block;
    verifyAttrSerializable(subscript);

    auto contextID = S.addDeclContextRef(subscript->getDeclContext());

    Accessors accessors = getAccessors(subscript);

    SmallVector<IdentifierID, 4> nameComponentsAndDependencies;
    for (auto argName : subscript->getFullName().getArgumentNames())
      nameComponentsAndDependencies.push_back(S.addDeclBaseNameRef(argName));

    for (auto accessor : accessors.Decls)
      nameComponentsAndDependencies.push_back(S.addDeclRef(accessor));

    Type ty = subscript->getInterfaceType();
    for (Type dependency : collectDependenciesFromType(ty->getCanonicalType()))
      nameComponentsAndDependencies.push_back(S.addTypeRef(dependency));

    uint8_t rawAccessLevel =
      getRawStableAccessLevel(subscript->getFormalAccess());
    uint8_t rawSetterAccessLevel = rawAccessLevel;
    if (subscript->supportsMutation())
      rawSetterAccessLevel =
        getRawStableAccessLevel(subscript->getSetterFormalAccess());
    uint8_t rawStaticSpelling =
      uint8_t(getStableStaticSpelling(subscript->getStaticSpelling()));

    unsigned numVTableEntries = getNumberOfRequiredVTableEntries(subscript);

    unsigned abbrCode = S.DeclTypeAbbrCodes[SubscriptLayout::Code];
    SubscriptLayout::emitRecord(S.Out, S.ScratchRecord, abbrCode,
                                contextID.getOpaqueValue(),
                                subscript->isImplicit(),
                                subscript->isObjC(),
                                subscript->isGetterMutating(),
                                subscript->isSetterMutating(),
                                accessors.OpaqueReadOwnership,
                                accessors.ReadImpl,
                                accessors.WriteImpl,
                                accessors.ReadWriteImpl,
                                accessors.Decls.size(),
                                S.addGenericSignatureRef(
                                            subscript->getGenericSignature()),
                                S.addTypeRef(subscript->getElementInterfaceType()),
                                subscript->isImplicitlyUnwrappedOptional(),
                                S.addDeclRef(subscript->getOverriddenDecl()),
                                rawAccessLevel,
                                rawSetterAccessLevel,
                                rawStaticSpelling,
                                subscript->
                                  getFullName().getArgumentNames().size(),
                                S.addDeclRef(subscript->getOpaqueResultTypeDecl()),
                                numVTableEntries,
                                nameComponentsAndDependencies);

    writeGenericParams(subscript->getGenericParams());
    writeParameterList(subscript->getIndices());
  }

  void visitConstructorDecl(const ConstructorDecl *ctor) {
    using namespace decls_block;
    verifyAttrSerializable(ctor);

    auto contextID = S.addDeclContextRef(ctor->getDeclContext());

    SmallVector<IdentifierID, 4> nameComponentsAndDependencies;
    for (auto argName : ctor->getFullName().getArgumentNames())
      nameComponentsAndDependencies.push_back(S.addDeclBaseNameRef(argName));

    Type ty = ctor->getInterfaceType();
    for (Type dependency : collectDependenciesFromType(ty->getCanonicalType()))
      nameComponentsAndDependencies.push_back(S.addTypeRef(dependency));

    uint8_t rawAccessLevel = getRawStableAccessLevel(ctor->getFormalAccess());

    bool firstTimeRequired = ctor->isRequired();
    if (auto *overridden = ctor->getOverriddenDecl())
      if (firstTimeRequired && overridden->isRequired())
        firstTimeRequired = false;

    unsigned abbrCode = S.DeclTypeAbbrCodes[ConstructorLayout::Code];
    ConstructorLayout::emitRecord(S.Out, S.ScratchRecord, abbrCode,
                                  contextID.getOpaqueValue(),
                                  ctor->isFailable(),
                                  ctor->isImplicitlyUnwrappedOptional(),
                                  ctor->isImplicit(),
                                  ctor->isObjC(),
                                  ctor->hasStubImplementation(),
                                  ctor->hasThrows(),
                                  getStableCtorInitializerKind(
                                    ctor->getInitKind()),
                                  S.addGenericSignatureRef(
                                                 ctor->getGenericSignature()),
                                  S.addDeclRef(ctor->getOverriddenDecl()),
                                  rawAccessLevel,
                                  ctor->needsNewVTableEntry(),
                                  firstTimeRequired,
                                  ctor->getFullName().getArgumentNames().size(),
                                  nameComponentsAndDependencies);

    writeGenericParams(ctor->getGenericParams());
    writeParameterList(ctor->getParameters());

    if (auto errorConvention = ctor->getForeignErrorConvention())
      writeForeignErrorConvention(*errorConvention);

    writeInlinableBodyTextIfNeeded(ctor);
  }

  void visitDestructorDecl(const DestructorDecl *dtor) {
    using namespace decls_block;
    verifyAttrSerializable(dtor);

    auto contextID = S.addDeclContextRef(dtor->getDeclContext());

    unsigned abbrCode = S.DeclTypeAbbrCodes[DestructorLayout::Code];
    DestructorLayout::emitRecord(S.Out, S.ScratchRecord, abbrCode,
                                 contextID.getOpaqueValue(),
                                 dtor->isImplicit(),
                                 dtor->isObjC(),
                                 S.addGenericSignatureRef(
                                                dtor->getGenericSignature()));
    writeInlinableBodyTextIfNeeded(dtor);
  }

  void visitTopLevelCodeDecl(const TopLevelCodeDecl *) {
    // Top-level code is ignored; external clients don't need to know about it.
  }

  void visitImportDecl(const ImportDecl *) {
    llvm_unreachable("import decls should not be serialized");
  }

  void visitIfConfigDecl(const IfConfigDecl *) {
    llvm_unreachable("#if block declarations should not be serialized");
  }

  void visitPoundDiagnosticDecl(const PoundDiagnosticDecl *) {
    llvm_unreachable("#warning/#error declarations should not be serialized");
  }

  void visitEnumCaseDecl(const EnumCaseDecl *) {
    llvm_unreachable("enum case decls should not be serialized");
  }

  void visitModuleDecl(const ModuleDecl *) {
    llvm_unreachable("module decls are not serialized");
  }

  void visitMissingMemberDecl(const MissingMemberDecl *) {
    llvm_unreachable("member placeholders shouldn't be serialized");
  }
};

void Serializer::writeASTBlockEntity(const Decl *D) {
  using namespace decls_block;

  PrettyStackTraceDecl trace("serializing", D);
  assert(DeclsToSerialize.hasRef(D));

  BitOffset initialOffset = Out.GetCurrentBitNo();
  SWIFT_DEFER {
    // This is important enough to leave on in Release builds.
    if (initialOffset == Out.GetCurrentBitNo()) {
      llvm::PrettyStackTraceString message("failed to serialize anything");
      abort();
    }
  };

  assert(!D->isInvalid() && "cannot create a module with an invalid decl");
  if (isDeclXRef(D)) {
    writeCrossReference(D);
    return;
  }

  assert(!D->hasClangNode() && "imported decls should use cross-references");

  DeclSerializer(*this, DeclsToSerialize.addRef(D)).visit(D);
}

#define SIMPLE_CASE(TYPENAME, VALUE) \
  case swift::TYPENAME::VALUE: return uint8_t(serialization::TYPENAME::VALUE);

/// Translate from the AST function representation enum to the Serialization enum
/// values, which are guaranteed to be stable.
static uint8_t getRawStableFunctionTypeRepresentation(
                                       swift::FunctionType::Representation cc) {
  switch (cc) {
  SIMPLE_CASE(FunctionTypeRepresentation, Swift)
  SIMPLE_CASE(FunctionTypeRepresentation, Block)
  SIMPLE_CASE(FunctionTypeRepresentation, Thin)
  SIMPLE_CASE(FunctionTypeRepresentation, CFunctionPointer)
  }
  llvm_unreachable("bad calling convention");
}

/// Translate from the AST differentiability kind enum to the Serialization enum
/// values, which are guaranteed to be stable.
static uint8_t getRawStableDifferentiabilityKind(
    swift::DifferentiabilityKind diffKind) {
  switch (diffKind) {
  SIMPLE_CASE(DifferentiabilityKind, NonDifferentiable)
  SIMPLE_CASE(DifferentiabilityKind, Normal)
  SIMPLE_CASE(DifferentiabilityKind, Linear)
  }
  llvm_unreachable("bad differentiability kind");
}

/// Translate from the AST function representation enum to the Serialization enum
/// values, which are guaranteed to be stable.
static uint8_t getRawStableSILFunctionTypeRepresentation(
                                    swift::SILFunctionType::Representation cc) {
  switch (cc) {
  SIMPLE_CASE(SILFunctionTypeRepresentation, Thick)
  SIMPLE_CASE(SILFunctionTypeRepresentation, Block)
  SIMPLE_CASE(SILFunctionTypeRepresentation, Thin)
  SIMPLE_CASE(SILFunctionTypeRepresentation, CFunctionPointer)
  SIMPLE_CASE(SILFunctionTypeRepresentation, Method)
  SIMPLE_CASE(SILFunctionTypeRepresentation, ObjCMethod)
  SIMPLE_CASE(SILFunctionTypeRepresentation, WitnessMethod)
  SIMPLE_CASE(SILFunctionTypeRepresentation, Closure)
  }
  llvm_unreachable("bad calling convention");
}

/// Translate from the AST coroutine-kind enum to the Serialization enum
/// values, which are guaranteed to be stable.
static uint8_t getRawStableSILCoroutineKind(
                                    swift::SILCoroutineKind kind) {
  switch (kind) {
  SIMPLE_CASE(SILCoroutineKind, None)
  SIMPLE_CASE(SILCoroutineKind, YieldOnce)
  SIMPLE_CASE(SILCoroutineKind, YieldMany)
  }
  llvm_unreachable("bad kind");
}

/// Translate from the AST ownership enum to the Serialization enum
/// values, which are guaranteed to be stable.
static uint8_t
getRawStableReferenceOwnership(swift::ReferenceOwnership ownership) {
  switch (ownership) {
  SIMPLE_CASE(ReferenceOwnership, Strong)
#define REF_STORAGE(Name, ...) \
  SIMPLE_CASE(ReferenceOwnership, Name)
#include "swift/AST/ReferenceStorage.def"
  }
  llvm_unreachable("bad ownership kind");
}
/// Translate from the AST ownership enum to the Serialization enum
/// values, which are guaranteed to be stable.
static uint8_t getRawStableValueOwnership(swift::ValueOwnership ownership) {
  switch (ownership) {
  SIMPLE_CASE(ValueOwnership, Default)
  SIMPLE_CASE(ValueOwnership, InOut)
  SIMPLE_CASE(ValueOwnership, Shared)
  SIMPLE_CASE(ValueOwnership, Owned)
  }
  llvm_unreachable("bad ownership kind");
}

/// Translate from the AST ParameterConvention enum to the
/// Serialization enum values, which are guaranteed to be stable.
static uint8_t getRawStableParameterConvention(swift::ParameterConvention pc) {
  switch (pc) {
  SIMPLE_CASE(ParameterConvention, Indirect_In)
  SIMPLE_CASE(ParameterConvention, Indirect_In_Constant)
  SIMPLE_CASE(ParameterConvention, Indirect_In_Guaranteed)
  SIMPLE_CASE(ParameterConvention, Indirect_Inout)
  SIMPLE_CASE(ParameterConvention, Indirect_InoutAliasable)
  SIMPLE_CASE(ParameterConvention, Direct_Owned)
  SIMPLE_CASE(ParameterConvention, Direct_Unowned)
  SIMPLE_CASE(ParameterConvention, Direct_Guaranteed)
  }
  llvm_unreachable("bad parameter convention kind");
}

/// Translate from AST SILParameterDifferentiability enum to the Serialization
/// enum values, which are guaranteed to be stable.
static uint8_t
getRawSILParameterDifferentiability(swift::SILParameterDifferentiability pd) {
  switch (pd) {
  SIMPLE_CASE(SILParameterDifferentiability, DifferentiableOrNotApplicable)
  SIMPLE_CASE(SILParameterDifferentiability, NotDifferentiable)
  }
  llvm_unreachable("bad parameter differentiability kind");
}

/// Translate from the AST ResultConvention enum to the
/// Serialization enum values, which are guaranteed to be stable.
static uint8_t getRawStableResultConvention(swift::ResultConvention rc) {
  switch (rc) {
  SIMPLE_CASE(ResultConvention, Indirect)
  SIMPLE_CASE(ResultConvention, Owned)
  SIMPLE_CASE(ResultConvention, Unowned)
  SIMPLE_CASE(ResultConvention, UnownedInnerPointer)
  SIMPLE_CASE(ResultConvention, Autoreleased)
  }
  llvm_unreachable("bad result convention kind");
}

#undef SIMPLE_CASE

/// Find the typealias given a builtin type.
static TypeAliasDecl *findTypeAliasForBuiltin(ASTContext &Ctx, Type T) {
  /// Get the type name by chopping off "Builtin.".
  llvm::SmallString<32> FullName;
  llvm::raw_svector_ostream OS(FullName);
  T->print(OS);
  assert(FullName.startswith(BUILTIN_TYPE_NAME_PREFIX));
  StringRef TypeName = FullName.substr(8);

  SmallVector<ValueDecl*, 4> CurModuleResults;
  Ctx.TheBuiltinModule->lookupValue(Ctx.getIdentifier(TypeName),
                                    NLKind::QualifiedLookup,
                                    CurModuleResults);
  assert(CurModuleResults.size() == 1);
  return cast<TypeAliasDecl>(CurModuleResults[0]);
}

class Serializer::TypeSerializer : public TypeVisitor<TypeSerializer> {
  Serializer &S;

public:
  explicit TypeSerializer(Serializer &S) : S(S) {}

  /// If this gets referenced, we forgot to handle a type.
  void visitType(const TypeBase *) = delete;

  void visitErrorType(const ErrorType *) {
    llvm_unreachable("should not serialize an invalid type");
  }

  void visitUnresolvedType(const UnresolvedType *) {
    llvm_unreachable("should not serialize an invalid type");
  }

  void visitModuleType(const ModuleType *) {
    llvm_unreachable("modules are currently not first-class values");
  }

  void visitInOutType(const InOutType *) {
    llvm_unreachable("inout types are only used in function type parameters");
  }

  void visitLValueType(const LValueType *) {
    llvm_unreachable("lvalue types are only used in function bodies");
  }

  void visitTypeVariableType(const TypeVariableType *) {
    llvm_unreachable("type variables should not escape the type checker");
  }

  void visitBuiltinTypeImpl(Type ty) {
    using namespace decls_block;
    TypeAliasDecl *typeAlias =
      findTypeAliasForBuiltin(S.M->getASTContext(), ty);

    unsigned abbrCode = S.DeclTypeAbbrCodes[BuiltinAliasTypeLayout::Code];
    BuiltinAliasTypeLayout::emitRecord(S.Out, S.ScratchRecord, abbrCode,
                                       S.addDeclRef(typeAlias,
                                                    /*allowTypeAliasXRef*/true),
                                       TypeID());
  }

  void visitBuiltinType(BuiltinType *ty) {
    visitBuiltinTypeImpl(ty);
  }

  void visitSILTokenType(SILTokenType *ty) {
    // This is serialized like a BuiltinType, even though it isn't one.
    visitBuiltinTypeImpl(ty);
  }

  void visitTypeAliasType(const TypeAliasType *alias) {
    using namespace decls_block;
    const TypeAliasDecl *typeAlias = alias->getDecl();
    auto underlyingType = typeAlias->getUnderlyingType();

    unsigned abbrCode = S.DeclTypeAbbrCodes[TypeAliasTypeLayout::Code];
    TypeAliasTypeLayout::emitRecord(
        S.Out, S.ScratchRecord, abbrCode,
        S.addDeclRef(typeAlias, /*allowTypeAliasXRef*/true),
        S.addTypeRef(alias->getParent()),
        S.addTypeRef(underlyingType),
        S.addTypeRef(alias->getSinglyDesugaredType()),
        S.addSubstitutionMapRef(alias->getSubstitutionMap()));
  }

  template <typename Layout>
  void serializeSimpleWrapper(Type wrappedTy) {
    unsigned abbrCode = S.DeclTypeAbbrCodes[Layout::Code];
    Layout::emitRecord(S.Out, S.ScratchRecord, abbrCode,
                       S.addTypeRef(wrappedTy));
  }

  void visitParenType(const ParenType *parenTy) {
    using namespace decls_block;
    assert(parenTy->getParameterFlags().isNone());
    serializeSimpleWrapper<ParenTypeLayout>(parenTy->getUnderlyingType());
  }

  void visitTupleType(const TupleType *tupleTy) {
    using namespace decls_block;
    unsigned abbrCode = S.DeclTypeAbbrCodes[TupleTypeLayout::Code];
    TupleTypeLayout::emitRecord(S.Out, S.ScratchRecord, abbrCode);

    abbrCode = S.DeclTypeAbbrCodes[TupleTypeEltLayout::Code];
    for (auto &elt : tupleTy->getElements()) {
      assert(elt.getParameterFlags().isNone());
      TupleTypeEltLayout::emitRecord(
          S.Out, S.ScratchRecord, abbrCode,
          S.addDeclBaseNameRef(elt.getName()),
          S.addTypeRef(elt.getType()));
    }
  }

  void visitNominalType(const NominalType *nominalTy) {
    using namespace decls_block;
    unsigned abbrCode = S.DeclTypeAbbrCodes[NominalTypeLayout::Code];
    NominalTypeLayout::emitRecord(S.Out, S.ScratchRecord, abbrCode,
                                  S.addDeclRef(nominalTy->getDecl()),
                                  S.addTypeRef(nominalTy->getParent()));
  }

  template <typename Layout>
  void visitMetatypeImpl(const AnyMetatypeType *metatypeTy) {
    unsigned abbrCode = S.DeclTypeAbbrCodes[Layout::Code];

    // Map the metatype representation.
    auto repr = getRawStableMetatypeRepresentation(metatypeTy);
    Layout::emitRecord(S.Out, S.ScratchRecord, abbrCode,
                       S.addTypeRef(metatypeTy->getInstanceType()),
                       static_cast<uint8_t>(repr));
  }

  void visitExistentialMetatypeType(const ExistentialMetatypeType *metatypeTy) {
    using namespace decls_block;
    visitMetatypeImpl<ExistentialMetatypeTypeLayout>(metatypeTy);
  }

  void visitMetatypeType(const MetatypeType *metatypeTy) {
    using namespace decls_block;
    visitMetatypeImpl<MetatypeTypeLayout>(metatypeTy);
  }

  void visitDynamicSelfType(const DynamicSelfType *dynamicSelfTy) {
    using namespace decls_block;
    unsigned abbrCode = S.DeclTypeAbbrCodes[DynamicSelfTypeLayout::Code];
    DynamicSelfTypeLayout::emitRecord(
        S.Out, S.ScratchRecord, abbrCode,
        S.addTypeRef(dynamicSelfTy->getSelfType()));
  }

  void visitPrimaryArchetypeType(const PrimaryArchetypeType *archetypeTy) {
    using namespace decls_block;
    auto sig = archetypeTy->getGenericEnvironment()->getGenericSignature();

    GenericSignatureID sigID = S.addGenericSignatureRef(sig);
    auto interfaceType = archetypeTy->getInterfaceType()
      ->castTo<GenericTypeParamType>();

    unsigned abbrCode = S.DeclTypeAbbrCodes[PrimaryArchetypeTypeLayout::Code];
    PrimaryArchetypeTypeLayout::emitRecord(S.Out, S.ScratchRecord, abbrCode,
                                           sigID,
                                           interfaceType->getDepth(),
                                           interfaceType->getIndex());
  }

  void visitOpenedArchetypeType(const OpenedArchetypeType *archetypeTy) {
    using namespace decls_block;
    serializeSimpleWrapper<OpenedArchetypeTypeLayout>(
        archetypeTy->getOpenedExistentialType());
  }

  void
  visitOpaqueTypeArchetypeType(const OpaqueTypeArchetypeType *archetypeTy) {
    using namespace decls_block;
    auto declID = S.addDeclRef(archetypeTy->getDecl());
    auto substMapID = S.addSubstitutionMapRef(archetypeTy->getSubstitutions());
    unsigned abbrCode = S.DeclTypeAbbrCodes[OpaqueArchetypeTypeLayout::Code];
    OpaqueArchetypeTypeLayout::emitRecord(S.Out, S.ScratchRecord, abbrCode,
                                          declID, substMapID);
  }

  void visitNestedArchetypeType(const NestedArchetypeType *archetypeTy) {
    using namespace decls_block;
    auto rootTypeID = S.addTypeRef(archetypeTy->getRoot());
    auto interfaceTypeID = S.addTypeRef(archetypeTy->getInterfaceType());
    unsigned abbrCode = S.DeclTypeAbbrCodes[NestedArchetypeTypeLayout::Code];
    NestedArchetypeTypeLayout::emitRecord(S.Out, S.ScratchRecord, abbrCode,
                                          rootTypeID, interfaceTypeID);
  }

  void visitGenericTypeParamType(const GenericTypeParamType *genericParam) {
    using namespace decls_block;

    unsigned abbrCode = S.DeclTypeAbbrCodes[GenericTypeParamTypeLayout::Code];
    DeclID declIDOrDepth;
    unsigned indexPlusOne;
    if (genericParam->getDecl() &&
        !(genericParam->getDecl()->getDeclContext()->isModuleScopeContext() &&
          S.isDeclXRef(genericParam->getDecl()))) {
      declIDOrDepth = S.addDeclRef(genericParam->getDecl());
      indexPlusOne = 0;
    } else {
      declIDOrDepth = genericParam->getDepth();
      indexPlusOne = genericParam->getIndex() + 1;
    }
    GenericTypeParamTypeLayout::emitRecord(S.Out, S.ScratchRecord, abbrCode,
                                           declIDOrDepth, indexPlusOne);
  }

  void visitDependentMemberType(const DependentMemberType *dependent) {
    using namespace decls_block;
    unsigned abbrCode = S.DeclTypeAbbrCodes[DependentMemberTypeLayout::Code];
    assert(dependent->getAssocType() && "Unchecked dependent member type");
    DependentMemberTypeLayout::emitRecord(
        S.Out, S.ScratchRecord, abbrCode,
        S.addTypeRef(dependent->getBase()),
        S.addDeclRef(dependent->getAssocType()));
  }

  void serializeFunctionTypeParams(const AnyFunctionType *fnTy) {
    using namespace decls_block;
    unsigned abbrCode = S.DeclTypeAbbrCodes[FunctionParamLayout::Code];
    for (auto &param : fnTy->getParams()) {
      auto paramFlags = param.getParameterFlags();
      auto rawOwnership =
          getRawStableValueOwnership(paramFlags.getValueOwnership());
      FunctionParamLayout::emitRecord(
          S.Out, S.ScratchRecord, abbrCode,
          S.addDeclBaseNameRef(param.getLabel()),
          S.addTypeRef(param.getPlainType()), paramFlags.isVariadic(),
          paramFlags.isAutoClosure(), paramFlags.isNonEphemeral(), rawOwnership,
          paramFlags.isNoDerivative());
    }
  }

  void visitFunctionType(const FunctionType *fnTy) {
    using namespace decls_block;

    auto resultType = S.addTypeRef(fnTy->getResult());
    auto clangType = S.addClangTypeRef(fnTy->getClangFunctionType());

    unsigned abbrCode = S.DeclTypeAbbrCodes[FunctionTypeLayout::Code];
    FunctionTypeLayout::emitRecord(S.Out, S.ScratchRecord, abbrCode,
        resultType,
        getRawStableFunctionTypeRepresentation(fnTy->getRepresentation()),
        clangType,
        fnTy->isNoEscape(),
        fnTy->throws(),
        getRawStableDifferentiabilityKind(fnTy->getDifferentiabilityKind()));

    serializeFunctionTypeParams(fnTy);
  }

  void visitGenericFunctionType(const GenericFunctionType *fnTy) {
    using namespace decls_block;
    assert(!fnTy->isNoEscape());
    auto genericSig = fnTy->getGenericSignature();
    unsigned abbrCode = S.DeclTypeAbbrCodes[GenericFunctionTypeLayout::Code];
    GenericFunctionTypeLayout::emitRecord(S.Out, S.ScratchRecord, abbrCode,
        S.addTypeRef(fnTy->getResult()),
        getRawStableFunctionTypeRepresentation(fnTy->getRepresentation()),
        fnTy->throws(),
        getRawStableDifferentiabilityKind(fnTy->getDifferentiabilityKind()),
        S.addGenericSignatureRef(genericSig));

    serializeFunctionTypeParams(fnTy);
  }

  void visitSILBlockStorageType(const SILBlockStorageType *storageTy) {
    using namespace decls_block;
    serializeSimpleWrapper<SILBlockStorageTypeLayout>(
        storageTy->getCaptureType());
  }

  void visitSILBoxType(const SILBoxType *boxTy) {
    using namespace decls_block;
    unsigned abbrCode = S.DeclTypeAbbrCodes[SILBoxTypeLayout::Code];
    SILLayoutID layoutRef = S.addSILLayoutRef(boxTy->getLayout());

    SILBoxTypeLayout::emitRecord(
        S.Out, S.ScratchRecord, abbrCode, layoutRef,
        S.addSubstitutionMapRef(boxTy->getSubstitutions()));
  }

  void visitSILFunctionType(const SILFunctionType *fnTy) {
    using namespace decls_block;

    auto representation = fnTy->getRepresentation();
    auto stableRepresentation =
      getRawStableSILFunctionTypeRepresentation(representation);

    SmallVector<TypeID, 8> variableData;
    for (auto param : fnTy->getParameters()) {
      variableData.push_back(S.addTypeRef(param.getInterfaceType()));
      unsigned conv = getRawStableParameterConvention(param.getConvention());
      variableData.push_back(TypeID(conv));
      if (fnTy->isDifferentiable())
        variableData.push_back(TypeID(
            getRawSILParameterDifferentiability(param.getDifferentiability())));
    }
    for (auto yield : fnTy->getYields()) {
      variableData.push_back(S.addTypeRef(yield.getInterfaceType()));
      unsigned conv = getRawStableParameterConvention(yield.getConvention());
      variableData.push_back(TypeID(conv));
    }
    for (auto result : fnTy->getResults()) {
      variableData.push_back(S.addTypeRef(result.getInterfaceType()));
      unsigned conv = getRawStableResultConvention(result.getConvention());
      variableData.push_back(TypeID(conv));
    }
    if (fnTy->hasErrorResult()) {
      auto abResult = fnTy->getErrorResult();
      variableData.push_back(S.addTypeRef(abResult.getInterfaceType()));
      unsigned conv = getRawStableResultConvention(abResult.getConvention());
      variableData.push_back(TypeID(conv));
    }

    auto invocationSigID =
      S.addGenericSignatureRef(fnTy->getInvocationGenericSignature());
    auto invocationSubstMapID =
      S.addSubstitutionMapRef(fnTy->getInvocationSubstitutions());
    auto patternSubstMapID =
      S.addSubstitutionMapRef(fnTy->getPatternSubstitutions());
    auto clangTypeID = S.addClangTypeRef(fnTy->getClangFunctionType());

    auto stableCoroutineKind =
      getRawStableSILCoroutineKind(fnTy->getCoroutineKind());

    auto stableCalleeConvention =
      getRawStableParameterConvention(fnTy->getCalleeConvention());

    auto stableDiffKind =
        getRawStableDifferentiabilityKind(fnTy->getDifferentiabilityKind());

    unsigned abbrCode = S.DeclTypeAbbrCodes[SILFunctionTypeLayout::Code];
    SILFunctionTypeLayout::emitRecord(
        S.Out, S.ScratchRecord, abbrCode,
        stableCoroutineKind, stableCalleeConvention,
        stableRepresentation, fnTy->isPseudogeneric(), fnTy->isNoEscape(),
        stableDiffKind, fnTy->hasErrorResult(), fnTy->getParameters().size(),
        fnTy->getNumYields(), fnTy->getNumResults(),
        invocationSigID, invocationSubstMapID, patternSubstMapID,
        clangTypeID, variableData);

    if (auto conformance = fnTy->getWitnessMethodConformanceOrInvalid())
      S.writeConformance(conformance, S.DeclTypeAbbrCodes);
  }

  void visitArraySliceType(const ArraySliceType *sliceTy) {
    using namespace decls_block;
    serializeSimpleWrapper<ArraySliceTypeLayout>(sliceTy->getBaseType());
  }

  void visitDictionaryType(const DictionaryType *dictTy) {
    using namespace decls_block;
    unsigned abbrCode = S.DeclTypeAbbrCodes[DictionaryTypeLayout::Code];
    DictionaryTypeLayout::emitRecord(S.Out, S.ScratchRecord, abbrCode,
                                     S.addTypeRef(dictTy->getKeyType()),
                                     S.addTypeRef(dictTy->getValueType()));
  }

  void visitOptionalType(const OptionalType *optionalTy) {
    using namespace decls_block;
    serializeSimpleWrapper<OptionalTypeLayout>(optionalTy->getBaseType());
  }

  void
  visitProtocolCompositionType(const ProtocolCompositionType *composition) {
    using namespace decls_block;

    SmallVector<TypeID, 4> protocols;
    for (auto proto : composition->getMembers())
      protocols.push_back(S.addTypeRef(proto));

    unsigned abbrCode =
        S.DeclTypeAbbrCodes[ProtocolCompositionTypeLayout::Code];
    ProtocolCompositionTypeLayout::emitRecord(
        S.Out, S.ScratchRecord, abbrCode,
        composition->hasExplicitAnyObject(),
        protocols);
  }

  void visitReferenceStorageType(const ReferenceStorageType *refTy) {
    using namespace decls_block;
    unsigned abbrCode = S.DeclTypeAbbrCodes[ReferenceStorageTypeLayout::Code];
    auto stableOwnership =
        getRawStableReferenceOwnership(refTy->getOwnership());
    ReferenceStorageTypeLayout::emitRecord(
        S.Out, S.ScratchRecord, abbrCode,
        stableOwnership,
        S.addTypeRef(refTy->getReferentType()));
  }

  void visitUnboundGenericType(const UnboundGenericType *generic) {
    using namespace decls_block;
    unsigned abbrCode = S.DeclTypeAbbrCodes[UnboundGenericTypeLayout::Code];
    UnboundGenericTypeLayout::emitRecord(
        S.Out, S.ScratchRecord, abbrCode,
        S.addDeclRef(generic->getDecl(), /*allowTypeAliasXRef*/true),
        S.addTypeRef(generic->getParent()));
  }

  void visitBoundGenericType(const BoundGenericType *generic) {
    using namespace decls_block;
    SmallVector<TypeID, 8> genericArgIDs;

    for (auto next : generic->getGenericArgs())
      genericArgIDs.push_back(S.addTypeRef(next));

    unsigned abbrCode = S.DeclTypeAbbrCodes[BoundGenericTypeLayout::Code];
    BoundGenericTypeLayout::emitRecord(S.Out, S.ScratchRecord, abbrCode,
                                       S.addDeclRef(generic->getDecl()),
                                       S.addTypeRef(generic->getParent()),
                                       genericArgIDs);
  }
};

void Serializer::writeASTBlockEntity(Type ty) {
  using namespace decls_block;
  PrettyStackTraceType traceRAII(ty->getASTContext(), "serializing", ty);
  assert(TypesToSerialize.hasRef(ty));

  BitOffset initialOffset = Out.GetCurrentBitNo();
  SWIFT_DEFER {
    // This is important enough to leave on in Release builds.
    if (initialOffset == Out.GetCurrentBitNo()) {
      llvm::PrettyStackTraceString message("failed to serialize anything");
      abort();
    }
  };

  TypeSerializer(*this).visit(ty);
}

namespace {
class ClangToSwiftBasicWriter :
    public swift::DataStreamBasicWriter<ClangToSwiftBasicWriter> {

  Serializer &S;
  SmallVectorImpl<uint64_t> &Record;
  using TypeWriter = 
    clang::serialization::AbstractTypeWriter<ClangToSwiftBasicWriter>;
  TypeWriter Types;

  ClangModuleLoader *getClangLoader() {
    return S.getASTContext().getClangModuleLoader();
  }

public:
  ClangToSwiftBasicWriter(Serializer &S, SmallVectorImpl<uint64_t> &record)
    : S(S), Record(record), Types(*this) {}

  void writeUInt64(uint64_t value) {
    Record.push_back(value);
  }

  void writeIdentifier(const clang::IdentifierInfo *value) {
    IdentifierID id = 0;
    if (value) {
      id = S.addDeclBaseNameRef(
               S.getASTContext().getIdentifier(value->getName()));
    }
    Record.push_back(id);
  }

  void writeStmtRef(const clang::Stmt *stmt) {
    // The deserializer should always read null, and isSerializable
    // should be checking that we don't see a non-null statement here.
    if (stmt) {
      llvm::report_fatal_error("serializing a non-null Clang statement or"
                               " expression reference");
    }
  }

  void writeDeclRef(const clang::Decl *decl) {
    if (!decl) {
      Record.push_back(/*no declaration*/ 0);
      return;
    }

    auto path = getClangLoader()->findStableSerializationPath(decl);
    if (!path) {
      decl->dump(llvm::errs());
      llvm::report_fatal_error("failed to find a stable Swift serialization"
                               " path for the above Clang declaration");
    }

    if (path.isSwiftDecl()) {
      Record.push_back(/*swift declaration*/ 1);
      Record.push_back(S.addDeclRef(path.getSwiftDecl()));
      return;
    }

    assert(path.isExternalPath());
    auto &ext = path.getExternalPath();
    Record.push_back(/*external path*/ 2);
    Record.push_back(ext.Path.size());
    for (auto &elt : ext.Path) {
      auto kind = elt.first;
      auto stableKind = unsigned(getStableClangDeclPathComponentKind(kind));
      Record.push_back(stableKind);
      if (ext.requiresIdentifier(kind))
        Record.push_back(S.addDeclBaseNameRef(elt.second));
    }
  }
};

}

void Serializer::writeASTBlockEntity(const clang::Type *ty) {
  using namespace decls_block;
  PrettyStackTraceClangType traceRAII("serializing clang type", ty);
  assert(ClangTypesToSerialize.hasRef(ty));

  // Serialize the type as an opaque sequence of data.
  SmallVector<uint64_t, 16> typeData;
  ClangToSwiftBasicWriter(*this, typeData).writeTypeRef(ty);

  // Write that in an opaque record.
  unsigned abbrCode = DeclTypeAbbrCodes[ClangTypeLayout::Code];
  ClangTypeLayout::emitRecord(Out, ScratchRecord, abbrCode,
                              typeData);
}

template <typename SpecificASTBlockRecordKeeper>
bool Serializer::writeASTBlockEntitiesIfNeeded(
    SpecificASTBlockRecordKeeper &entities) {
  if (!entities.hasMoreToSerialize())
    return false;
  while (auto next = entities.popNext(Out.GetCurrentBitNo()))
    writeASTBlockEntity(next.getValue());
  return true;
}

void Serializer::writeAllDeclsAndTypes() {
  BCBlockRAII restoreBlock(Out, DECLS_AND_TYPES_BLOCK_ID, 8);
  using namespace decls_block;
  registerDeclTypeAbbr<BuiltinAliasTypeLayout>();
  registerDeclTypeAbbr<TypeAliasTypeLayout>();
  registerDeclTypeAbbr<GenericTypeParamDeclLayout>();
  registerDeclTypeAbbr<AssociatedTypeDeclLayout>();
  registerDeclTypeAbbr<NominalTypeLayout>();
  registerDeclTypeAbbr<ParenTypeLayout>();
  registerDeclTypeAbbr<TupleTypeLayout>();
  registerDeclTypeAbbr<TupleTypeEltLayout>();
  registerDeclTypeAbbr<FunctionTypeLayout>();
  registerDeclTypeAbbr<FunctionParamLayout>();
  registerDeclTypeAbbr<MetatypeTypeLayout>();
  registerDeclTypeAbbr<ExistentialMetatypeTypeLayout>();
  registerDeclTypeAbbr<PrimaryArchetypeTypeLayout>();
  registerDeclTypeAbbr<OpenedArchetypeTypeLayout>();
  registerDeclTypeAbbr<OpaqueArchetypeTypeLayout>();
  registerDeclTypeAbbr<NestedArchetypeTypeLayout>();
  registerDeclTypeAbbr<ProtocolCompositionTypeLayout>();
  registerDeclTypeAbbr<BoundGenericTypeLayout>();
  registerDeclTypeAbbr<GenericFunctionTypeLayout>();
  registerDeclTypeAbbr<SILBlockStorageTypeLayout>();
  registerDeclTypeAbbr<SILBoxTypeLayout>();
  registerDeclTypeAbbr<SILFunctionTypeLayout>();
  registerDeclTypeAbbr<ArraySliceTypeLayout>();
  registerDeclTypeAbbr<DictionaryTypeLayout>();
  registerDeclTypeAbbr<ReferenceStorageTypeLayout>();
  registerDeclTypeAbbr<UnboundGenericTypeLayout>();
  registerDeclTypeAbbr<OptionalTypeLayout>();
  registerDeclTypeAbbr<DynamicSelfTypeLayout>();

  registerDeclTypeAbbr<ClangTypeLayout>();

  registerDeclTypeAbbr<TypeAliasLayout>();
  registerDeclTypeAbbr<GenericTypeParamTypeLayout>();
  registerDeclTypeAbbr<DependentMemberTypeLayout>();
  registerDeclTypeAbbr<StructLayout>();
  registerDeclTypeAbbr<ConstructorLayout>();
  registerDeclTypeAbbr<VarLayout>();
  registerDeclTypeAbbr<ParamLayout>();
  registerDeclTypeAbbr<FuncLayout>();
  registerDeclTypeAbbr<AccessorLayout>();
  registerDeclTypeAbbr<OpaqueTypeLayout>();
  registerDeclTypeAbbr<PatternBindingLayout>();
  registerDeclTypeAbbr<ProtocolLayout>();
  registerDeclTypeAbbr<DefaultWitnessTableLayout>();
  registerDeclTypeAbbr<PrefixOperatorLayout>();
  registerDeclTypeAbbr<PostfixOperatorLayout>();
  registerDeclTypeAbbr<InfixOperatorLayout>();
  registerDeclTypeAbbr<PrecedenceGroupLayout>();
  registerDeclTypeAbbr<ClassLayout>();
  registerDeclTypeAbbr<EnumLayout>();
  registerDeclTypeAbbr<EnumElementLayout>();
  registerDeclTypeAbbr<SubscriptLayout>();
  registerDeclTypeAbbr<ExtensionLayout>();
  registerDeclTypeAbbr<DestructorLayout>();

  registerDeclTypeAbbr<ParameterListLayout>();

  registerDeclTypeAbbr<ParenPatternLayout>();
  registerDeclTypeAbbr<TuplePatternLayout>();
  registerDeclTypeAbbr<TuplePatternEltLayout>();
  registerDeclTypeAbbr<NamedPatternLayout>();
  registerDeclTypeAbbr<VarPatternLayout>();
  registerDeclTypeAbbr<AnyPatternLayout>();
  registerDeclTypeAbbr<TypedPatternLayout>();
  registerDeclTypeAbbr<InlinableBodyTextLayout>();
  registerDeclTypeAbbr<GenericParamListLayout>();
  registerDeclTypeAbbr<GenericSignatureLayout>();
  registerDeclTypeAbbr<GenericRequirementLayout>();
  registerDeclTypeAbbr<LayoutRequirementLayout>();
  registerDeclTypeAbbr<SILGenericSignatureLayout>();
  registerDeclTypeAbbr<SubstitutionMapLayout>();

  registerDeclTypeAbbr<ForeignErrorConventionLayout>();
  registerDeclTypeAbbr<AbstractClosureExprLayout>();
  registerDeclTypeAbbr<PatternBindingInitializerLayout>();
  registerDeclTypeAbbr<DefaultArgumentInitializerLayout>();
  registerDeclTypeAbbr<TopLevelCodeDeclContextLayout>();

  registerDeclTypeAbbr<XRefTypePathPieceLayout>();
  registerDeclTypeAbbr<XRefOpaqueReturnTypePathPieceLayout>();
  registerDeclTypeAbbr<XRefValuePathPieceLayout>();
  registerDeclTypeAbbr<XRefExtensionPathPieceLayout>();
  registerDeclTypeAbbr<XRefOperatorOrAccessorPathPieceLayout>();
  registerDeclTypeAbbr<XRefGenericParamPathPieceLayout>();
  registerDeclTypeAbbr<XRefInitializerPathPieceLayout>();

  registerDeclTypeAbbr<AbstractProtocolConformanceLayout>();
  registerDeclTypeAbbr<NormalProtocolConformanceLayout>();
  registerDeclTypeAbbr<SelfProtocolConformanceLayout>();
  registerDeclTypeAbbr<SpecializedProtocolConformanceLayout>();
  registerDeclTypeAbbr<InheritedProtocolConformanceLayout>();
  registerDeclTypeAbbr<InvalidProtocolConformanceLayout>();
  registerDeclTypeAbbr<NormalProtocolConformanceIdLayout>();
  registerDeclTypeAbbr<ProtocolConformanceXrefLayout>();

  registerDeclTypeAbbr<SILLayoutLayout>();

  registerDeclTypeAbbr<LocalDiscriminatorLayout>();
  registerDeclTypeAbbr<PrivateDiscriminatorLayout>();
  registerDeclTypeAbbr<FilenameForPrivateLayout>();
  registerDeclTypeAbbr<MembersLayout>();
  registerDeclTypeAbbr<XRefLayout>();

#define DECL_ATTR(X, NAME, ...) \
  registerDeclTypeAbbr<NAME##DeclAttrLayout>();
#include "swift/AST/Attr.def"

  bool wroteSomething;
  do {
    // Each of these loops can trigger the others to execute again, so repeat
    // until /all/ of the pending lists are empty.
    wroteSomething = false;

    wroteSomething |= writeASTBlockEntitiesIfNeeded(DeclsToSerialize);
    wroteSomething |= writeASTBlockEntitiesIfNeeded(TypesToSerialize);
    wroteSomething |= writeASTBlockEntitiesIfNeeded(ClangTypesToSerialize);
    wroteSomething |=
        writeASTBlockEntitiesIfNeeded(LocalDeclContextsToSerialize);
    wroteSomething |=
        writeASTBlockEntitiesIfNeeded(GenericSignaturesToSerialize);
    wroteSomething |=
        writeASTBlockEntitiesIfNeeded(SubstitutionMapsToSerialize);
    wroteSomething |=
        writeASTBlockEntitiesIfNeeded(NormalConformancesToSerialize);
    wroteSomething |= writeASTBlockEntitiesIfNeeded(SILLayoutsToSerialize);
  } while (wroteSomething);
}

std::vector<CharOffset> Serializer::writeAllIdentifiers() {
  assert(!DeclsToSerialize.hasMoreToSerialize() &&
         "did not call Serializer::writeAllDeclsAndTypes?");

  BCBlockRAII restoreBlock(Out, IDENTIFIER_DATA_BLOCK_ID, 3);
  identifier_block::IdentifierDataLayout IdentifierData(Out);

  llvm::SmallString<4096> stringData;

  // Make sure no identifier has an offset of 0.
  stringData.push_back('\0');

  std::vector<CharOffset> identifierOffsets;
  for (StringRef str : StringsToWrite) {
    identifierOffsets.push_back(stringData.size());
    stringData.append(str);
    stringData.push_back('\0');
  }

  IdentifierData.emit(ScratchRecord, stringData.str());
  return identifierOffsets;
}

template <typename SpecificASTBlockRecordKeeper>
void Serializer::writeOffsets(const index_block::OffsetsLayout &Offsets,
                              const SpecificASTBlockRecordKeeper &entities) {
  Offsets.emit(ScratchRecord, SpecificASTBlockRecordKeeper::RecordCode,
               entities.getOffsets());
}

/// Writes an in-memory decl table to an on-disk representation, using the
/// given layout.
static void writeDeclTable(const index_block::DeclListLayout &DeclList,
                           index_block::RecordKind kind,
                           const Serializer::DeclTable &table) {
  if (table.empty())
    return;

  SmallVector<uint64_t, 8> scratch;
  llvm::SmallString<4096> hashTableBlob;
  uint32_t tableOffset;
  {
    llvm::OnDiskChainedHashTableGenerator<DeclTableInfo> generator;
    for (auto &entry : table)
      generator.insert(entry.first, entry.second);

    llvm::raw_svector_ostream blobStream(hashTableBlob);
    // Make sure that no bucket is at offset 0
    endian::write<uint32_t>(blobStream, 0, little);
    tableOffset = generator.Emit(blobStream);
  }

  DeclList.emit(scratch, kind, tableOffset, hashTableBlob);
}

static void
writeExtensionTable(const index_block::ExtensionTableLayout &ExtensionTable,
                    const Serializer::ExtensionTable &table,
                    Serializer &serializer) {
  if (table.empty())
    return;

  SmallVector<uint64_t, 8> scratch;
  llvm::SmallString<4096> hashTableBlob;
  uint32_t tableOffset;
  {
    llvm::OnDiskChainedHashTableGenerator<ExtensionTableInfo> generator;
    ExtensionTableInfo info{serializer};
    for (auto &entry : table) {
      generator.insert(entry.first, entry.second, info);
    }

    llvm::raw_svector_ostream blobStream(hashTableBlob);
    // Make sure that no bucket is at offset 0
    endian::write<uint32_t>(blobStream, 0, little);
    tableOffset = generator.Emit(blobStream, info);
  }

  ExtensionTable.emit(scratch, tableOffset, hashTableBlob);
}

static void writeLocalDeclTable(const index_block::DeclListLayout &DeclList,
                                index_block::RecordKind kind,
                                LocalTypeHashTableGenerator &generator) {
  SmallVector<uint64_t, 8> scratch;
  llvm::SmallString<4096> hashTableBlob;
  uint32_t tableOffset;
  {
    llvm::raw_svector_ostream blobStream(hashTableBlob);
    // Make sure that no bucket is at offset 0
    endian::write<uint32_t>(blobStream, 0, little);
    tableOffset = generator.Emit(blobStream);
  }

  DeclList.emit(scratch, kind, tableOffset, hashTableBlob);
}

static void
writeNestedTypeDeclsTable(const index_block::NestedTypeDeclsLayout &declList,
                          const Serializer::NestedTypeDeclsTable &table) {
  SmallVector<uint64_t, 8> scratch;
  llvm::SmallString<4096> hashTableBlob;
  uint32_t tableOffset;
  {
    llvm::OnDiskChainedHashTableGenerator<NestedTypeDeclsTableInfo> generator;
    for (auto &entry : table)
      generator.insert(entry.first, entry.second);

    llvm::raw_svector_ostream blobStream(hashTableBlob);
    // Make sure that no bucket is at offset 0
    endian::write<uint32_t>(blobStream, 0, little);
    tableOffset = generator.Emit(blobStream);
  }

  declList.emit(scratch, tableOffset, hashTableBlob);
}

static void
writeDeclMemberNamesTable(const index_block::DeclMemberNamesLayout &declNames,
                          const Serializer::DeclMemberNamesTable &table) {
  SmallVector<uint64_t, 8> scratch;
  llvm::SmallString<4096> hashTableBlob;
  uint32_t tableOffset;
  {
    llvm::OnDiskChainedHashTableGenerator<DeclMemberNamesTableInfo> generator;
    // Emit the offsets of the sub-tables; the tables themselves have been
    // separately emitted into DECL_MEMBER_TABLES_BLOCK by now.
    for (auto &entry : table) {
      // Or they _should_ have been; check for nonzero offsets.
      assert(static_cast<unsigned>(entry.second.first) != 0);
      generator.insert(entry.first, entry.second.first);
    }

    llvm::raw_svector_ostream blobStream(hashTableBlob);
    // Make sure that no bucket is at offset 0
    endian::write<uint32_t>(blobStream, 0, little);
    tableOffset = generator.Emit(blobStream);
  }

  declNames.emit(scratch, tableOffset, hashTableBlob);
}

static void
writeDeclMembersTable(const decl_member_tables_block::DeclMembersLayout &mems,
                      const Serializer::DeclMembersTable &table) {
  SmallVector<uint64_t, 8> scratch;
  llvm::SmallString<4096> hashTableBlob;
  uint32_t tableOffset;
  {
    llvm::OnDiskChainedHashTableGenerator<DeclMembersTableInfo> generator;
    for (auto &entry : table)
      generator.insert(entry.first, entry.second);

    llvm::raw_svector_ostream blobStream(hashTableBlob);
    // Make sure that no bucket is at offset 0
    endian::write<uint32_t>(blobStream, 0, little);
    tableOffset = generator.Emit(blobStream);
  }

  mems.emit(scratch, tableOffset, hashTableBlob);
}

namespace {
  /// Used to serialize the on-disk Objective-C method hash table.
  class ObjCMethodTableInfo {
  public:
    using key_type = ObjCSelector;
    using key_type_ref = key_type;
    using data_type = Serializer::ObjCMethodTableData;
    using data_type_ref = const data_type &;
    using hash_value_type = uint32_t;
    using offset_type = unsigned;

    hash_value_type ComputeHash(key_type_ref key) {
      llvm::SmallString<32> scratch;
      return llvm::djbHash(key.getString(scratch), SWIFTMODULE_HASH_SEED);
    }

    std::pair<unsigned, unsigned> EmitKeyDataLength(raw_ostream &out,
                                                    key_type_ref key,
                                                    data_type_ref data) {
      llvm::SmallString<32> scratch;
      auto keyLength = key.getString(scratch).size();
      assert(keyLength <= std::numeric_limits<uint16_t>::max() &&
             "selector too long");
      uint32_t dataLength = 0;
      for (const auto &entry : data) {
        dataLength += sizeof(uint32_t) + 1 + sizeof(uint32_t);
        dataLength += std::get<0>(entry).size();
      }

      endian::Writer writer(out, little);
      writer.write<uint16_t>(keyLength);
      writer.write<uint32_t>(dataLength);
      return { keyLength, dataLength };
    }

    void EmitKey(raw_ostream &out, key_type_ref key, unsigned len) {
#ifndef NDEBUG
      uint64_t start = out.tell();
#endif
      out << key;
      assert((out.tell() - start == len) && "measured key length incorrectly");
    }

    void EmitData(raw_ostream &out, key_type_ref key, data_type_ref data,
                  unsigned len) {
      static_assert(declIDFitsIn32Bits(), "DeclID too large");
      endian::Writer writer(out, little);
      for (const auto &entry : data) {
        writer.write<uint32_t>(std::get<0>(entry).size());
        writer.write<uint8_t>(std::get<1>(entry));
        writer.write<uint32_t>(std::get<2>(entry));
        out.write(std::get<0>(entry).c_str(), std::get<0>(entry).size());
      }
    }
  };
} // end anonymous namespace

static void writeObjCMethodTable(const index_block::ObjCMethodTableLayout &out,
                                 Serializer::ObjCMethodTable &objcMethods) {
  // Collect all of the Objective-C selectors in the method table.
  std::vector<ObjCSelector> selectors;
  for (const auto &entry : objcMethods) {
    selectors.push_back(entry.first);
  }

  // Sort the Objective-C selectors so we emit them in a stable order.
  llvm::array_pod_sort(selectors.begin(), selectors.end());

  // Create the on-disk hash table.
  llvm::OnDiskChainedHashTableGenerator<ObjCMethodTableInfo> generator;
  llvm::SmallString<32> hashTableBlob;
  uint32_t tableOffset;
  {
    llvm::raw_svector_ostream blobStream(hashTableBlob);
    for (auto selector : selectors) {
      generator.insert(selector, objcMethods[selector]);
    }

    // Make sure that no bucket is at offset 0
    endian::write<uint32_t>(blobStream, 0, little);
    tableOffset = generator.Emit(blobStream);
  }

  SmallVector<uint64_t, 8> scratch;
  out.emit(scratch, tableOffset, hashTableBlob);
}

<<<<<<< HEAD
// SWIFT_ENABLE_TENSORFLOW
=======
>>>>>>> 28315487
namespace {
  /// Used to serialize derivative function configurations.
  class DerivativeFunctionConfigTableInfo {
  public:
    using key_type = std::string;
    using key_type_ref = StringRef;
    using data_type = Serializer::DerivativeFunctionConfigTableData;
    using data_type_ref = const data_type &;
    using hash_value_type = uint32_t;
    using offset_type = unsigned;

    hash_value_type ComputeHash(key_type_ref key) {
      assert(!key.empty());
      return llvm::djbHash(key, SWIFTMODULE_HASH_SEED);
    }

    std::pair<unsigned, unsigned> EmitKeyDataLength(raw_ostream &out,
                                                    key_type_ref key,
                                                    data_type_ref data) {
      uint32_t keyLength = key.str().size();
      assert(keyLength == static_cast<uint16_t>(keyLength));
      uint32_t dataLength = (sizeof(uint32_t) * 2) * data.size();
      for (auto entry : data)
        dataLength += entry.first.size();
      assert(dataLength == static_cast<uint16_t>(dataLength));
      endian::Writer writer(out, little);
      writer.write<uint16_t>(keyLength);
      writer.write<uint16_t>(dataLength);
      return { keyLength, dataLength };
    }

    void EmitKey(raw_ostream &out, key_type_ref key, unsigned len) {
      out << key;
    }

    void EmitData(raw_ostream &out, key_type_ref key, data_type_ref data,
                  unsigned len) {
      static_assert(declIDFitsIn32Bits(), "DeclID too large");
      endian::Writer writer(out, little);
      for (auto &entry : data) {
        // Write `GenericSignatureID`.
        writer.write<uint32_t>(entry.second);
        // Write parameter indices string size, followed by data.
        writer.write<int32_t>(entry.first.size());
        out << entry.first;
      }
    }
  };
} // end anonymous namespace

static void writeDerivativeFunctionConfigs(
    Serializer &S, const index_block::DerivativeFunctionConfigTableLayout &out,
    Serializer::DerivativeFunctionConfigTable &derivativeConfigs) {
  // Create the on-disk hash table.
  llvm::OnDiskChainedHashTableGenerator<DerivativeFunctionConfigTableInfo>
      generator;
  llvm::SmallString<32> hashTableBlob;
  uint32_t tableOffset;
  {
    llvm::raw_svector_ostream blobStream(hashTableBlob);
    for (auto &entry : derivativeConfigs)
      generator.insert(entry.first.get(), entry.second);
    // Make sure that no bucket is at offset 0.
    endian::write<uint32_t>(blobStream, 0, little);
    tableOffset = generator.Emit(blobStream);
  }
  SmallVector<uint64_t, 8> scratch;
  out.emit(scratch, tableOffset, hashTableBlob);
}

// Records derivative function configurations for the given AbstractFunctionDecl
// by visiting `@differentiable` and `@derivative` attributes.
static void recordDerivativeFunctionConfig(
    Serializer &S, const AbstractFunctionDecl *AFD,
    Serializer::UniquedDerivativeFunctionConfigTable &derivativeConfigs) {
  auto &ctx = AFD->getASTContext();
  Mangle::ASTMangler Mangler;
  for (auto *attr : AFD->getAttrs().getAttributes<DifferentiableAttr>()) {
    auto mangledName = ctx.getIdentifier(Mangler.mangleDeclAsUSR(AFD, ""));
    derivativeConfigs[mangledName].insert(
        {ctx.getIdentifier(attr->getParameterIndices()->getString()),
         attr->getDerivativeGenericSignature()});
  }
  for (auto *attr : AFD->getAttrs().getAttributes<DerivativeAttr>()) {
    auto *origAFD = attr->getOriginalFunction();
    auto mangledName = ctx.getIdentifier(Mangler.mangleDeclAsUSR(origAFD, ""));
    derivativeConfigs[mangledName].insert(
        {ctx.getIdentifier(attr->getParameterIndices()->getString()),
         AFD->getGenericSignature()});
  }
};
<<<<<<< HEAD
// SWIFT_ENABLE_TENSORFLOW END
=======
>>>>>>> 28315487

/// Recursively walks the members and derived global decls of any nominal types
/// to build up global tables.
template<typename Range>
static void collectInterestingNestedDeclarations(
    Serializer &S,
    Range members,
    Serializer::DeclTable &operatorMethodDecls,
    Serializer::ObjCMethodTable &objcMethods,
    Serializer::NestedTypeDeclsTable &nestedTypeDecls,
<<<<<<< HEAD
    // SWIFT_ENABLE_TENSORFLOW
    Serializer::UniquedDerivativeFunctionConfigTable &derivativeConfigs,
    // SWIFT_ENABLE_TENSORFLOW END
=======
    Serializer::UniquedDerivativeFunctionConfigTable &derivativeConfigs,
>>>>>>> 28315487
    bool isLocal = false) {
  const NominalTypeDecl *nominalParent = nullptr;

  for (const Decl *member : members) {
    // If there is a corresponding Objective-C method, record it.
    auto recordObjCMethod = [&](const AbstractFunctionDecl *func) {
      if (isLocal)
        return;

      if (auto owningClass = func->getDeclContext()->getSelfClassDecl()) {
        if (func->isObjC()) {
          Mangle::ASTMangler mangler;
          std::string ownerName = mangler.mangleNominalType(owningClass);
          assert(!ownerName.empty() && "Mangled type came back empty!");

          objcMethods[func->getObjCSelector()].push_back(
            std::make_tuple(ownerName,
                            func->isObjCInstanceMethod(),
                            S.addDeclRef(func)));
        }
      }
    };

    if (auto memberValue = dyn_cast<ValueDecl>(member)) {
      if (memberValue->hasName() &&
          memberValue->isOperator()) {
        // Add operator methods.
        // Note that we don't have to add operators that are already in the
        // top-level list.
        operatorMethodDecls[memberValue->getBaseName()].push_back({
          /*ignored*/0,
          S.addDeclRef(memberValue)
        });
      }
    }

<<<<<<< HEAD
    // SWIFT_ENABLE_TENSORFLOW
=======
>>>>>>> 28315487
    // Record Objective-C methods and derivative function configurations.
    if (auto *func = dyn_cast<AbstractFunctionDecl>(member)) {
      recordObjCMethod(func);
      recordDerivativeFunctionConfig(S, func, derivativeConfigs);
    }
<<<<<<< HEAD
    // SWIFT_ENABLE_TENSORFLOW END
=======
>>>>>>> 28315487

    // Handle accessors.
    if (auto storage = dyn_cast<AbstractStorageDecl>(member)) {
      for (auto *accessor : storage->getAllAccessors()) {
        recordObjCMethod(accessor);
<<<<<<< HEAD
        // SWIFT_ENABLE_TENSORFLOW
        recordDerivativeFunctionConfig(S, accessor, derivativeConfigs);
        // SWIFT_ENABLE_TENSORFLOW END
=======
        recordDerivativeFunctionConfig(S, accessor, derivativeConfigs);
>>>>>>> 28315487
      }
    }

    if (auto nestedType = dyn_cast<TypeDecl>(member)) {
      if (nestedType->getEffectiveAccess() > swift::AccessLevel::FilePrivate) {
        if (!nominalParent) {
          const DeclContext *DC = member->getDeclContext();
          nominalParent = DC->getSelfNominalTypeDecl();
          assert(nominalParent && "parent context is not a type or extension");
        }
        nestedTypeDecls[nestedType->getName()].push_back({
          S.addDeclRef(nominalParent),
          S.addDeclRef(nestedType)
        });
      }
    }

    // Recurse into nested declarations.
    if (auto iterable = dyn_cast<IterableDeclContext>(member)) {
      collectInterestingNestedDeclarations(S, iterable->getMembers(),
                                           operatorMethodDecls,
                                           objcMethods, nestedTypeDecls,
<<<<<<< HEAD
                                           // SWIFT_ENABLE_TENSORFLOW
                                           derivativeConfigs,
                                           // SWIFT_ENABLE_TENSORFLOW END
=======
                                           derivativeConfigs,
>>>>>>> 28315487
                                           isLocal);
    }
  }
}

void Serializer::writeAST(ModuleOrSourceFile DC) {
  DeclTable topLevelDecls, operatorDecls, operatorMethodDecls;
  DeclTable precedenceGroupDecls;
  ObjCMethodTable objcMethods;
  NestedTypeDeclsTable nestedTypeDecls;
  LocalTypeHashTableGenerator localTypeGenerator, opaqueReturnTypeGenerator;
  ExtensionTable extensionDecls;
<<<<<<< HEAD
  // SWIFT_ENABLE_TENSORFLOW
  UniquedDerivativeFunctionConfigTable uniquedDerivativeConfigs;
  // SWIFT_ENABLE_TENSORFLOW END
=======
  UniquedDerivativeFunctionConfigTable uniquedDerivativeConfigs;
>>>>>>> 28315487
  bool hasLocalTypes = false;
  bool hasOpaqueReturnTypes = false;

  Optional<DeclID> entryPointClassID;
  SmallVector<DeclID, 16> orderedTopLevelDecls;

  ArrayRef<const FileUnit *> files;
  SmallVector<const FileUnit *, 1> Scratch;
  if (SF) {
    Scratch.push_back(SF);
    files = llvm::makeArrayRef(Scratch);
  } else {
    files = M->getFiles();
  }
  for (auto nextFile : files) {
    if (nextFile->hasEntryPoint())
      entryPointClassID = addDeclRef(nextFile->getMainClass());

    // FIXME: Switch to a visitor interface?
    SmallVector<Decl *, 32> fileDecls;
    nextFile->getTopLevelDecls(fileDecls);

    for (auto D : fileDecls) {
      if (isa<ImportDecl>(D) || isa<IfConfigDecl>(D) ||
          isa<PoundDiagnosticDecl>(D) || isa<TopLevelCodeDecl>(D)) {
        continue;
      }

      if (auto VD = dyn_cast<ValueDecl>(D)) {
        if (!VD->hasName())
          continue;
        topLevelDecls[VD->getBaseName()]
          .push_back({ getKindForTable(D), addDeclRef(D) });
      } else if (auto ED = dyn_cast<ExtensionDecl>(D)) {
        const NominalTypeDecl *extendedNominal = ED->getExtendedNominal();
        extensionDecls[extendedNominal->getName()]
          .push_back({ extendedNominal, addDeclRef(D) });
      } else if (auto OD = dyn_cast<OperatorDecl>(D)) {
        operatorDecls[OD->getName()]
          .push_back({ getStableFixity(OD->getFixity()), addDeclRef(D) });
      } else if (auto PGD = dyn_cast<PrecedenceGroupDecl>(D)) {
        precedenceGroupDecls[PGD->getName()]
          .push_back({ decls_block::PRECEDENCE_GROUP_DECL, addDeclRef(D) });
      } else if (isa<PatternBindingDecl>(D)) {
        // No special handling needed.
      } else {
        llvm_unreachable("all top-level declaration kinds accounted for");
      }
<<<<<<< HEAD
      // SWIFT_ENABLE_TENSORFLOW
      if (auto *AFD = dyn_cast<AbstractFunctionDecl>(D))
        recordDerivativeFunctionConfig(*this, AFD, uniquedDerivativeConfigs);
      // SWIFT_ENABLE_TENSORFLOW END
=======
      if (auto *AFD = dyn_cast<AbstractFunctionDecl>(D))
        recordDerivativeFunctionConfig(*this, AFD, uniquedDerivativeConfigs);
>>>>>>> 28315487

      orderedTopLevelDecls.push_back(addDeclRef(D));

      // If this nominal type has associated top-level decls for a
      // derived conformance (for example, ==), force them to be
      // serialized.
      if (auto IDC = dyn_cast<IterableDeclContext>(D)) {
        collectInterestingNestedDeclarations(*this, IDC->getMembers(),
                                             operatorMethodDecls, objcMethods,
<<<<<<< HEAD
                                             // SWIFT_ENABLE_TENSORFLOW
                                             nestedTypeDecls,
                                             uniquedDerivativeConfigs);
                                             // SWIFT_ENABLE_TENSORFLOW END
=======
                                             nestedTypeDecls,
                                             uniquedDerivativeConfigs);
>>>>>>> 28315487
      }
    }

    SmallVector<TypeDecl *, 16> localTypeDecls;
    nextFile->getLocalTypeDecls(localTypeDecls);
    SmallVector<OpaqueTypeDecl *, 16> opaqueReturnTypeDecls;
    nextFile->getOpaqueReturnTypeDecls(opaqueReturnTypeDecls);

    for (auto TD : localTypeDecls) {

      // FIXME: We should delay parsing function bodies so these type decls
      //        don't even get added to the file.
      if (TD->getDeclContext()->getInnermostSkippedFunctionContext())
        continue;

      hasLocalTypes = true;
      Mangle::ASTMangler Mangler;

      std::string MangledName =
          evaluateOrDefault(M->getASTContext().evaluator,
                            MangleLocalTypeDeclRequest { TD },
                            std::string());
      assert(!MangledName.empty() && "Mangled type came back empty!");
      localTypeGenerator.insert(MangledName, addDeclRef(TD));

      if (auto IDC = dyn_cast<IterableDeclContext>(TD)) {
        collectInterestingNestedDeclarations(*this, IDC->getMembers(),
                                             operatorMethodDecls, objcMethods,
<<<<<<< HEAD
                                             // SWIFT_ENABLE_TENSORFLOW
                                             nestedTypeDecls,
                                             uniquedDerivativeConfigs,
                                             /*isLocal=*/true);
                                             // SWIFT_ENABLE_TENSORFLOW END
=======
                                             nestedTypeDecls,
                                             uniquedDerivativeConfigs,
                                             /*isLocal=*/true);
>>>>>>> 28315487
      }
    }
    
    for (auto OTD : opaqueReturnTypeDecls) {
      hasOpaqueReturnTypes = true;
      Mangle::ASTMangler Mangler;
      auto MangledName = Mangler.mangleDeclAsUSR(OTD->getNamingDecl(),
                                                 MANGLING_PREFIX_STR);
      opaqueReturnTypeGenerator.insert(MangledName, addDeclRef(OTD));
    }
  }

  writeAllDeclsAndTypes();
  std::vector<CharOffset> identifierOffsets = writeAllIdentifiers();

  {
    BCBlockRAII restoreBlock(Out, INDEX_BLOCK_ID, 4);

    index_block::OffsetsLayout Offsets(Out);
    writeOffsets(Offsets, DeclsToSerialize);
    writeOffsets(Offsets, TypesToSerialize);
    writeOffsets(Offsets, ClangTypesToSerialize);
    writeOffsets(Offsets, LocalDeclContextsToSerialize);
    writeOffsets(Offsets, GenericSignaturesToSerialize);
    writeOffsets(Offsets, SubstitutionMapsToSerialize);
    writeOffsets(Offsets, NormalConformancesToSerialize);
    writeOffsets(Offsets, SILLayoutsToSerialize);

    Offsets.emit(ScratchRecord, index_block::IDENTIFIER_OFFSETS,
                 identifierOffsets);

    index_block::DeclListLayout DeclList(Out);
    writeDeclTable(DeclList, index_block::TOP_LEVEL_DECLS, topLevelDecls);
    writeDeclTable(DeclList, index_block::OPERATORS, operatorDecls);
    writeDeclTable(DeclList, index_block::PRECEDENCE_GROUPS, precedenceGroupDecls);
    writeDeclTable(DeclList, index_block::CLASS_MEMBERS_FOR_DYNAMIC_LOOKUP,
                   ClassMembersForDynamicLookup);
    writeDeclTable(DeclList, index_block::OPERATOR_METHODS, operatorMethodDecls);
    if (hasLocalTypes)
      writeLocalDeclTable(DeclList, index_block::LOCAL_TYPE_DECLS,
                          localTypeGenerator);
    if (hasOpaqueReturnTypes)
      writeLocalDeclTable(DeclList, index_block::OPAQUE_RETURN_TYPE_DECLS,
                          opaqueReturnTypeGenerator);

    if (!extensionDecls.empty()) {
      index_block::ExtensionTableLayout ExtensionTable(Out);
      writeExtensionTable(ExtensionTable, extensionDecls, *this);
    }

    index_block::OrderedDeclsLayout OrderedDecls(Out);
    OrderedDecls.emit(ScratchRecord, index_block::ORDERED_TOP_LEVEL_DECLS,
                      orderedTopLevelDecls);

    index_block::ObjCMethodTableLayout ObjCMethodTable(Out);
    writeObjCMethodTable(ObjCMethodTable, objcMethods);

    if (!nestedTypeDecls.empty()) {
      index_block::NestedTypeDeclsLayout NestedTypeDeclsTable(Out);
      writeNestedTypeDeclsTable(NestedTypeDeclsTable, nestedTypeDecls);
    }

<<<<<<< HEAD
    // SWIFT_ENABLE_TENSORFLOW
=======
>>>>>>> 28315487
    // Convert uniqued derivative function config table to serialization-
    // ready format: turn `GenericSignature` to `GenericSignatureID`.
    DerivativeFunctionConfigTable derivativeConfigs;
    for (auto entry : uniquedDerivativeConfigs) {
      for (auto config : entry.second) {
        auto paramIndices = config.first.str();
        auto genSigID = addGenericSignatureRef(config.second);
        derivativeConfigs[entry.first].push_back({paramIndices, genSigID});
      }
    }
    index_block::DerivativeFunctionConfigTableLayout DerivativeConfigTable(Out);
    writeDerivativeFunctionConfigs(*this, DerivativeConfigTable,
                                   derivativeConfigs);
<<<<<<< HEAD
    // SWIFT_ENABLE_TENSORFLOW END
=======
>>>>>>> 28315487

    if (entryPointClassID.hasValue()) {
      index_block::EntryPointLayout EntryPoint(Out);
      EntryPoint.emit(ScratchRecord, entryPointClassID.getValue());
    }

    {
      // Write sub-tables to a skippable sub-block.
      BCBlockRAII restoreBlock(Out, DECL_MEMBER_TABLES_BLOCK_ID, 4);
      decl_member_tables_block::DeclMembersLayout DeclMembersTable(Out);
      for (auto &entry : DeclMemberNames) {
        // Save BitOffset we're writing sub-table to.
        static_assert(bitOffsetFitsIn32Bits(), "BitOffset too large");
        assert(Out.GetCurrentBitNo() < (1ull << 32));
        entry.second.first = Out.GetCurrentBitNo();
        // Write sub-table.
        writeDeclMembersTable(DeclMembersTable, *entry.second.second);
      }
    }
    // Write top-level table mapping names to sub-tables.
    index_block::DeclMemberNamesLayout DeclMemberNamesTable(Out);
    writeDeclMemberNamesTable(DeclMemberNamesTable, DeclMemberNames);
  }
}

void SerializerBase::writeToStream(raw_ostream &os) {
  os.write(Buffer.data(), Buffer.size());
  os.flush();
}

SerializerBase::SerializerBase(ArrayRef<unsigned char> signature,
                               ModuleOrSourceFile DC) {
  for (unsigned char byte : signature)
    Out.Emit(byte, 8);

  this->M = getModule(DC);
  this->SF = DC.dyn_cast<SourceFile *>();
}

void Serializer::writeToStream(raw_ostream &os, ModuleOrSourceFile DC,
                               const SILModule *SILMod,
                               const SerializationOptions &options) {
  Serializer S{SWIFTMODULE_SIGNATURE, DC};

  // FIXME: This is only really needed for debugging. We don't actually use it.
  S.writeBlockInfoBlock();

  {
    BCBlockRAII moduleBlock(S.Out, MODULE_BLOCK_ID, 2);
    S.writeHeader(options);
    S.writeInputBlock(options);
    S.writeSIL(SILMod, options.SerializeAllSIL);
    S.writeAST(DC);
  }

  S.writeToStream(os);
}

void swift::serializeToBuffers(
  ModuleOrSourceFile DC, const SerializationOptions &options,
  std::unique_ptr<llvm::MemoryBuffer> *moduleBuffer,
  std::unique_ptr<llvm::MemoryBuffer> *moduleDocBuffer,
  std::unique_ptr<llvm::MemoryBuffer> *moduleSourceInfoBuffer,
  const SILModule *M) {

  assert(!StringRef::withNullAsEmpty(options.OutputPath).empty());
  {
    FrontendStatsTracer tracer(getContext(DC).Stats,
                               "Serialization, swiftmodule, to buffer");
    llvm::SmallString<1024> buf;
    llvm::raw_svector_ostream stream(buf);
    Serializer::writeToStream(stream, DC, M, options);
    bool hadError = withOutputFile(getContext(DC).Diags,
                                   options.OutputPath,
                                   [&](raw_ostream &out) {
      out << stream.str();
      return false;
    });
    if (hadError)
      return;
    if (moduleBuffer)
      *moduleBuffer = std::make_unique<llvm::SmallVectorMemoryBuffer>(
                        std::move(buf), options.OutputPath);
  }

  if (!StringRef::withNullAsEmpty(options.DocOutputPath).empty()) {
    FrontendStatsTracer tracer(getContext(DC).Stats,
                               "Serialization, swiftdoc, to buffer");
    llvm::SmallString<1024> buf;
    llvm::raw_svector_ostream stream(buf);
    writeDocToStream(stream, DC, options.GroupInfoPath);
    (void)withOutputFile(getContext(DC).Diags,
                         options.DocOutputPath,
                         [&](raw_ostream &out) {
      out << stream.str();
      return false;
    });
    if (moduleDocBuffer)
      *moduleDocBuffer = std::make_unique<llvm::SmallVectorMemoryBuffer>(
                           std::move(buf), options.DocOutputPath);
  }

  if (!StringRef::withNullAsEmpty(options.SourceInfoOutputPath).empty()) {
    FrontendStatsTracer tracer(getContext(DC).Stats,
                               "Serialization, swiftsourceinfo, to buffer");
    llvm::SmallString<1024> buf;
    llvm::raw_svector_ostream stream(buf);
    writeSourceInfoToStream(stream, DC);
    (void)withOutputFile(getContext(DC).Diags,
                         options.SourceInfoOutputPath,
                         [&](raw_ostream &out) {
      out << stream.str();
      return false;
    });
    if (moduleSourceInfoBuffer)
      *moduleSourceInfoBuffer = std::make_unique<llvm::SmallVectorMemoryBuffer>(
          std::move(buf), options.SourceInfoOutputPath);
  }
}

// SWIFT_ENABLE_TENSORFLOW
void swift::serializeToMemory(
    ModuleOrSourceFile DC, const SerializationOptions &options,
    std::unique_ptr<llvm::MemoryBuffer> *moduleBuffer,
    std::unique_ptr<llvm::MemoryBuffer> *moduleDocBuffer, const SILModule *M) {
  if (moduleBuffer) {
    SharedTimer timer("Serialization, swiftmodule, to memory");
    llvm::SmallString<1024> buf;
    llvm::raw_svector_ostream stream(buf);
    Serializer::writeToStream(stream, DC, M, options);
    *moduleBuffer =
        std::make_unique<llvm::SmallVectorMemoryBuffer>(std::move(buf));
  }

  if (moduleDocBuffer) {
    SharedTimer timer("Serialization, swiftdoc, to memory");
    llvm::SmallString<1024> buf;
    llvm::raw_svector_ostream stream(buf);
    writeDocToStream(stream, DC, options.GroupInfoPath);
    *moduleDocBuffer =
        std::make_unique<llvm::SmallVectorMemoryBuffer>(std::move(buf));
  }
}

void swift::serialize(ModuleOrSourceFile DC,
                      const SerializationOptions &options,
                      const SILModule *M) {
  assert(!StringRef::withNullAsEmpty(options.OutputPath).empty());

  if (StringRef(options.OutputPath) == "-") {
    // Special-case writing to stdout.
    Serializer::writeToStream(llvm::outs(), DC, M, options);
    assert(StringRef::withNullAsEmpty(options.DocOutputPath).empty());
    return;
  }

  bool hadError = withOutputFile(getContext(DC).Diags,
                                 options.OutputPath,
                                 [&](raw_ostream &out) {
    FrontendStatsTracer tracer(getContext(DC).Stats,
                               "Serialization, swiftmodule");
    Serializer::writeToStream(out, DC, M, options);
    return false;
  });
  if (hadError)
    return;

  if (!StringRef::withNullAsEmpty(options.DocOutputPath).empty()) {
    (void)withOutputFile(getContext(DC).Diags,
                         options.DocOutputPath,
                         [&](raw_ostream &out) {
      FrontendStatsTracer tracer(getContext(DC).Stats,
                                 "Serialization, swiftdoc");
      writeDocToStream(out, DC, options.GroupInfoPath);
      return false;
    });
  }

  if (!StringRef::withNullAsEmpty(options.SourceInfoOutputPath).empty()) {
    (void)withOutputFile(getContext(DC).Diags,
                         options.SourceInfoOutputPath,
                         [&](raw_ostream &out) {
      FrontendStatsTracer tracer(getContext(DC).Stats,
                                 "Serialization, swiftsourceinfo");
      writeSourceInfoToStream(out, DC);
      return false;
    });
  }
}<|MERGE_RESOLUTION|>--- conflicted
+++ resolved
@@ -770,13 +770,7 @@
   BLOCK_RECORD(index_block, CLASS_MEMBERS_FOR_DYNAMIC_LOOKUP);
   BLOCK_RECORD(index_block, OPERATOR_METHODS);
   BLOCK_RECORD(index_block, OBJC_METHODS);
-<<<<<<< HEAD
-  // SWIFT_ENABLE_TENSORFLOW
   BLOCK_RECORD(index_block, DERIVATIVE_FUNCTION_CONFIGURATIONS);
-  // SWIFT_ENABLE_TENSORFLOW END
-=======
-  BLOCK_RECORD(index_block, DERIVATIVE_FUNCTION_CONFIGURATIONS);
->>>>>>> 28315487
   BLOCK_RECORD(index_block, ENTRY_POINT);
   BLOCK_RECORD(index_block, LOCAL_DECL_CONTEXT_OFFSETS);
   BLOCK_RECORD(index_block, GENERIC_SIGNATURE_OFFSETS);
@@ -4811,10 +4805,6 @@
   out.emit(scratch, tableOffset, hashTableBlob);
 }
 
-<<<<<<< HEAD
-// SWIFT_ENABLE_TENSORFLOW
-=======
->>>>>>> 28315487
 namespace {
   /// Used to serialize derivative function configurations.
   class DerivativeFunctionConfigTableInfo {
@@ -4906,10 +4896,6 @@
          AFD->getGenericSignature()});
   }
 };
-<<<<<<< HEAD
-// SWIFT_ENABLE_TENSORFLOW END
-=======
->>>>>>> 28315487
 
 /// Recursively walks the members and derived global decls of any nominal types
 /// to build up global tables.
@@ -4920,13 +4906,7 @@
     Serializer::DeclTable &operatorMethodDecls,
     Serializer::ObjCMethodTable &objcMethods,
     Serializer::NestedTypeDeclsTable &nestedTypeDecls,
-<<<<<<< HEAD
-    // SWIFT_ENABLE_TENSORFLOW
     Serializer::UniquedDerivativeFunctionConfigTable &derivativeConfigs,
-    // SWIFT_ENABLE_TENSORFLOW END
-=======
-    Serializer::UniquedDerivativeFunctionConfigTable &derivativeConfigs,
->>>>>>> 28315487
     bool isLocal = false) {
   const NominalTypeDecl *nominalParent = nullptr;
 
@@ -4963,31 +4943,17 @@
       }
     }
 
-<<<<<<< HEAD
-    // SWIFT_ENABLE_TENSORFLOW
-=======
->>>>>>> 28315487
     // Record Objective-C methods and derivative function configurations.
     if (auto *func = dyn_cast<AbstractFunctionDecl>(member)) {
       recordObjCMethod(func);
       recordDerivativeFunctionConfig(S, func, derivativeConfigs);
     }
-<<<<<<< HEAD
-    // SWIFT_ENABLE_TENSORFLOW END
-=======
->>>>>>> 28315487
 
     // Handle accessors.
     if (auto storage = dyn_cast<AbstractStorageDecl>(member)) {
       for (auto *accessor : storage->getAllAccessors()) {
         recordObjCMethod(accessor);
-<<<<<<< HEAD
-        // SWIFT_ENABLE_TENSORFLOW
         recordDerivativeFunctionConfig(S, accessor, derivativeConfigs);
-        // SWIFT_ENABLE_TENSORFLOW END
-=======
-        recordDerivativeFunctionConfig(S, accessor, derivativeConfigs);
->>>>>>> 28315487
       }
     }
 
@@ -5010,13 +4976,7 @@
       collectInterestingNestedDeclarations(S, iterable->getMembers(),
                                            operatorMethodDecls,
                                            objcMethods, nestedTypeDecls,
-<<<<<<< HEAD
-                                           // SWIFT_ENABLE_TENSORFLOW
                                            derivativeConfigs,
-                                           // SWIFT_ENABLE_TENSORFLOW END
-=======
-                                           derivativeConfigs,
->>>>>>> 28315487
                                            isLocal);
     }
   }
@@ -5029,13 +4989,7 @@
   NestedTypeDeclsTable nestedTypeDecls;
   LocalTypeHashTableGenerator localTypeGenerator, opaqueReturnTypeGenerator;
   ExtensionTable extensionDecls;
-<<<<<<< HEAD
-  // SWIFT_ENABLE_TENSORFLOW
   UniquedDerivativeFunctionConfigTable uniquedDerivativeConfigs;
-  // SWIFT_ENABLE_TENSORFLOW END
-=======
-  UniquedDerivativeFunctionConfigTable uniquedDerivativeConfigs;
->>>>>>> 28315487
   bool hasLocalTypes = false;
   bool hasOpaqueReturnTypes = false;
 
@@ -5084,15 +5038,8 @@
       } else {
         llvm_unreachable("all top-level declaration kinds accounted for");
       }
-<<<<<<< HEAD
-      // SWIFT_ENABLE_TENSORFLOW
       if (auto *AFD = dyn_cast<AbstractFunctionDecl>(D))
         recordDerivativeFunctionConfig(*this, AFD, uniquedDerivativeConfigs);
-      // SWIFT_ENABLE_TENSORFLOW END
-=======
-      if (auto *AFD = dyn_cast<AbstractFunctionDecl>(D))
-        recordDerivativeFunctionConfig(*this, AFD, uniquedDerivativeConfigs);
->>>>>>> 28315487
 
       orderedTopLevelDecls.push_back(addDeclRef(D));
 
@@ -5102,15 +5049,8 @@
       if (auto IDC = dyn_cast<IterableDeclContext>(D)) {
         collectInterestingNestedDeclarations(*this, IDC->getMembers(),
                                              operatorMethodDecls, objcMethods,
-<<<<<<< HEAD
-                                             // SWIFT_ENABLE_TENSORFLOW
                                              nestedTypeDecls,
                                              uniquedDerivativeConfigs);
-                                             // SWIFT_ENABLE_TENSORFLOW END
-=======
-                                             nestedTypeDecls,
-                                             uniquedDerivativeConfigs);
->>>>>>> 28315487
       }
     }
 
@@ -5139,17 +5079,9 @@
       if (auto IDC = dyn_cast<IterableDeclContext>(TD)) {
         collectInterestingNestedDeclarations(*this, IDC->getMembers(),
                                              operatorMethodDecls, objcMethods,
-<<<<<<< HEAD
-                                             // SWIFT_ENABLE_TENSORFLOW
                                              nestedTypeDecls,
                                              uniquedDerivativeConfigs,
                                              /*isLocal=*/true);
-                                             // SWIFT_ENABLE_TENSORFLOW END
-=======
-                                             nestedTypeDecls,
-                                             uniquedDerivativeConfigs,
-                                             /*isLocal=*/true);
->>>>>>> 28315487
       }
     }
     
@@ -5212,10 +5144,6 @@
       writeNestedTypeDeclsTable(NestedTypeDeclsTable, nestedTypeDecls);
     }
 
-<<<<<<< HEAD
-    // SWIFT_ENABLE_TENSORFLOW
-=======
->>>>>>> 28315487
     // Convert uniqued derivative function config table to serialization-
     // ready format: turn `GenericSignature` to `GenericSignatureID`.
     DerivativeFunctionConfigTable derivativeConfigs;
@@ -5229,10 +5157,6 @@
     index_block::DerivativeFunctionConfigTableLayout DerivativeConfigTable(Out);
     writeDerivativeFunctionConfigs(*this, DerivativeConfigTable,
                                    derivativeConfigs);
-<<<<<<< HEAD
-    // SWIFT_ENABLE_TENSORFLOW END
-=======
->>>>>>> 28315487
 
     if (entryPointClassID.hasValue()) {
       index_block::EntryPointLayout EntryPoint(Out);
