--- conflicted
+++ resolved
@@ -132,16 +132,13 @@
   IGNORED_ATTR(PropertyWrapper)
   IGNORED_ATTR(DisfavoredOverload)
   IGNORED_ATTR(FunctionBuilder)
-<<<<<<< HEAD
+  IGNORED_ATTR(ProjectedValueProperty)
   // SWIFT_ENABLE_TENSORFLOW
   IGNORED_ATTR(Differentiable)
   IGNORED_ATTR(Differentiating)
   IGNORED_ATTR(CompilerEvaluable)
   IGNORED_ATTR(NoDerivative)
   IGNORED_ATTR(Transposing)
-=======
-  IGNORED_ATTR(ProjectedValueProperty)
->>>>>>> e250a024
 #undef IGNORED_ATTR
 
   void visitAlignmentAttr(AlignmentAttr *attr) {
