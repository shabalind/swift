--- conflicted
+++ resolved
@@ -1866,10 +1866,6 @@
                                  unsigned ordinal,
                                  TypeResolutionOptions options);
 
-<<<<<<< HEAD
-    // SWIFT_ENABLE_TENSORFLOW
-=======
->>>>>>> 209deeab
     /// Returns true if the given type conforms to `Differentiable` in the
     /// module of `DC`. If `tangentVectorEqualsSelf` is true, returns true iff
     /// the given type additionally satisfies `Self == Self.TangentVector`.
@@ -2597,10 +2593,6 @@
     elements.emplace_back(ty, Identifier(), paramFlags);
   }
 
-<<<<<<< HEAD
-  // SWIFT_ENABLE_TENSORFLOW
-=======
->>>>>>> 209deeab
   // All non-`@noDerivative` parameters of `@differentiable` and
   // `@differentiable(linear)` function types must be differentiable.
   if (diffKind != DifferentiabilityKind::NonDifferentiable &&
@@ -2616,10 +2608,6 @@
           return isDifferentiable(param.getPlainType(),
                                   /*tangentVectorEqualsSelf*/ isLinear);
         }) != elements.end();
-<<<<<<< HEAD
-    // });
-=======
->>>>>>> 209deeab
     for (unsigned i = 0, end = inputRepr->getNumElements(); i != end; ++i) {
       auto *eltTypeRepr = inputRepr->getElementType(i);
       auto param = elements[i];
@@ -2637,10 +2625,6 @@
         diagnostic.fixItInsert(eltTypeRepr->getLoc(), "@noDerivative ");
     }
   }
-<<<<<<< HEAD
-  // SWIFT_ENABLE_TENSORFLOW END
-=======
->>>>>>> 209deeab
 
   return false;
 }
@@ -2775,10 +2759,6 @@
     break;
   }
 
-<<<<<<< HEAD
-  // SWIFT_ENABLE_TENSORFLOW
-=======
->>>>>>> 209deeab
   // `@differentiable` and `@differentiable(linear)` function types must return
   // a differentiable type.
   if (extInfo.isDifferentiable() &&
@@ -2791,18 +2771,10 @@
           .highlight(repr->getResultTypeRepr()->getSourceRange());
     }
   }
-<<<<<<< HEAD
-// SWIFT_ENABLE_TENSORFLOW END
-=======
->>>>>>> 209deeab
 
   return fnTy;
 }
 
-<<<<<<< HEAD
-// SWIFT_ENABLE_TENSORFLOW
-=======
->>>>>>> 209deeab
 bool TypeResolver::isDifferentiable(Type type, bool tangentVectorEqualsSelf) {
   if (resolution.getStage() != TypeResolutionStage::Contextual)
     type = DC->mapTypeIntoContext(type);
@@ -2816,10 +2788,6 @@
   // Otherwise, return true if `Self == Self.TangentVector`.
   return type->getCanonicalType() == tanSpace->getCanonicalType();
 }
-<<<<<<< HEAD
-// SWIFT_ENABLE_TENSORFLOW END
-=======
->>>>>>> 209deeab
 
 Type TypeResolver::resolveSILBoxType(SILBoxTypeRepr *repr,
                                      TypeResolutionOptions options) {
