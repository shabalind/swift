//===--- TypeChecker.h - Type Checking Class --------------------*- C++ -*-===//
//
// This source file is part of the Swift.org open source project
//
// Copyright (c) 2014 - 2017 Apple Inc. and the Swift project authors
// Licensed under Apache License v2.0 with Runtime Library Exception
//
// See https://swift.org/LICENSE.txt for license information
// See https://swift.org/CONTRIBUTORS.txt for the list of Swift project authors
//
//===----------------------------------------------------------------------===//
//
//  This file defines the TypeChecking class.
//
//===----------------------------------------------------------------------===//

#ifndef TYPECHECKING_H
#define TYPECHECKING_H

#include "swift/AST/ASTContext.h"
#include "swift/AST/AccessScope.h"
#include "swift/AST/AnyFunctionRef.h"
#include "swift/AST/Availability.h"
#include "swift/AST/DiagnosticsSema.h"
#include "swift/AST/KnownProtocols.h"
#include "swift/AST/LazyResolver.h"
#include "swift/AST/NameLookup.h"
#include "swift/AST/TypeRefinementContext.h"
#include "swift/Parse/Lexer.h"
#include "swift/Basic/OptionSet.h"
#include "swift/Config.h"
#include "llvm/ADT/SetVector.h"
#include "llvm/ADT/TinyPtrVector.h"
#include <functional>

namespace swift {

class GenericSignatureBuilder;
class NominalTypeDecl;
class NormalProtocolConformance;
class TopLevelContext;
class TypeChecker;
class TypeResolution;
class TypeResolutionOptions;
class TypoCorrectionResults;
class ExprPattern;
enum class TypeResolutionStage : uint8_t;

namespace constraints {
  enum class ConstraintKind : char;
  enum class SolutionKind : char;
  class ConstraintSystem;
  class Solution;
}

/// A mapping from substitutable types to the protocol-conformance
/// mappings for those types.
using ConformanceMap =
    llvm::DenseMap<SubstitutableType *, SmallVector<ProtocolConformance *, 2>>;

/// Special-case type checking semantics for certain declarations.
enum class DeclTypeCheckingSemantics {
  /// A normal declaration.
  Normal,
  
  /// The type(of:) declaration, which performs a "dynamic type" operation,
  /// with different behavior for existential and non-existential arguments.
  TypeOf,
  
  /// The withoutActuallyEscaping(_:do:) declaration, which makes a nonescaping
  /// closure temporarily escapable.
  WithoutActuallyEscaping,

  /// The _openExistential(_:do:) declaration, which extracts the value inside
  /// an existential and passes it as a value of its own dynamic type.
  OpenExistential,
};

/// The result of name lookup.
class LookupResult {
private:
  /// The set of results found.
  SmallVector<LookupResultEntry, 4> Results;
  size_t IndexOfFirstOuterResult = 0;

public:
  LookupResult() {}

  explicit LookupResult(const SmallVectorImpl<LookupResultEntry> &Results,
                        size_t indexOfFirstOuterResult)
      : Results(Results.begin(), Results.end()),
        IndexOfFirstOuterResult(indexOfFirstOuterResult) {}

  using iterator = SmallVectorImpl<LookupResultEntry>::iterator;
  iterator begin() { return Results.begin(); }
  iterator end() {
    return Results.begin() + IndexOfFirstOuterResult;
  }
  unsigned size() const { return innerResults().size(); }
  bool empty() const { return innerResults().empty(); }

  ArrayRef<LookupResultEntry> innerResults() const {
    return llvm::makeArrayRef(Results).take_front(IndexOfFirstOuterResult);
  }

  ArrayRef<LookupResultEntry> outerResults() const {
    return llvm::makeArrayRef(Results).drop_front(IndexOfFirstOuterResult);
  }

  const LookupResultEntry& operator[](unsigned index) const {
    return Results[index];
  }

  LookupResultEntry front() const { return innerResults().front(); }
  LookupResultEntry back() const { return innerResults().back(); }

  /// Add a result to the set of results.
  void add(LookupResultEntry result, bool isOuter) {
    Results.push_back(result);
    if (!isOuter) {
      IndexOfFirstOuterResult++;
      assert(IndexOfFirstOuterResult == Results.size() &&
             "found an outer result before an inner one");
    } else {
      assert(IndexOfFirstOuterResult > 0 &&
             "found outer results without an inner one");
    }
  }

  void clear() { Results.clear(); }

  /// Determine whether the result set is nonempty.
  explicit operator bool() const {
    return !empty();
  }

  TypeDecl *getSingleTypeResult() const {
    if (size() != 1)
      return nullptr;

    return dyn_cast<TypeDecl>(front().getValueDecl());
  }

  /// Filter out any results that aren't accepted by the given predicate.
  void
  filter(llvm::function_ref<bool(LookupResultEntry, /*isOuter*/ bool)> pred);

  /// Shift down results by dropping inner results while keeping outer
  /// results (if any), the innermost of which are recogized as inner
  /// results afterwards.
  void shiftDownResults();
};

/// An individual result of a name lookup for a type.
struct LookupTypeResultEntry {
  TypeDecl *Member;
  Type MemberType;
  /// The associated type that the Member/MemberType were inferred for, but only
  /// if inference happened when creating this entry.
  AssociatedTypeDecl *InferredAssociatedType;
};

/// The result of name lookup for types.
class LookupTypeResult {
  /// The set of results found.
  SmallVector<LookupTypeResultEntry, 4> Results;

  friend class TypeChecker;

public:
  using iterator = SmallVectorImpl<LookupTypeResultEntry>::iterator;
  iterator begin() { return Results.begin(); }
  iterator end() { return Results.end(); }
  unsigned size() const { return Results.size(); }

  LookupTypeResultEntry operator[](unsigned index) const {
    return Results[index];
  }

  LookupTypeResultEntry front() const { return Results.front(); }
  LookupTypeResultEntry back() const { return Results.back(); }

  /// Add a result to the set of results.
  void addResult(LookupTypeResultEntry result) { Results.push_back(result); }

  /// Determine whether this result set is ambiguous.
  bool isAmbiguous() const {
    return Results.size() > 1;
  }

  /// Determine whether the result set is nonempty.
  explicit operator bool() const {
    return !Results.empty();
  }
};

/// This specifies the purpose of the contextual type, when specified to
/// typeCheckExpression.  This is used for diagnostic generation to produce more
/// specified error messages when the conversion fails.
///
enum ContextualTypePurpose {
  CTP_Unused,           ///< No contextual type is specified.
  CTP_Initialization,   ///< Pattern binding initialization.
  CTP_ReturnStmt,       ///< Value specified to a 'return' statement.
  CTP_ReturnSingleExpr, ///< Value implicitly returned from a function.
  CTP_YieldByValue,     ///< By-value yield operand.
  CTP_YieldByReference, ///< By-reference yield operand.
  CTP_ThrowStmt,        ///< Value specified to a 'throw' statement.
  CTP_EnumCaseRawValue, ///< Raw value specified for "case X = 42" in enum.
  CTP_DefaultParameter, ///< Default value in parameter 'foo(a : Int = 42)'.

  CTP_CalleeResult,     ///< Constraint is placed on the result of a callee.
  CTP_CallArgument,     ///< Call to function or operator requires type.
  CTP_ClosureResult,    ///< Closure result expects a specific type.
  CTP_ArrayElement,     ///< ArrayExpr wants elements to have a specific type.
  CTP_DictionaryKey,    ///< DictionaryExpr keys should have a specific type.
  CTP_DictionaryValue,  ///< DictionaryExpr values should have a specific type.
  CTP_CoerceOperand,    ///< CoerceExpr operand coerced to specific type.
  CTP_AssignSource,     ///< AssignExpr source operand coerced to result type.
  CTP_SubscriptAssignSource, ///< AssignExpr source operand coerced to subscript
                             ///< result type.
  CTP_Condition,        ///< Condition expression of various statements e.g.
                        ///< `if`, `for`, `while` etc.
  CTP_ForEachStmt,      ///< "expression/sequence" associated with 'for-in' loop
                        ///< is expected to conform to 'Sequence' protocol.

  CTP_CannotFail,       ///< Conversion can never fail. abort() if it does.
};



/// Flags that can be used to control name lookup.
enum class TypeCheckExprFlags {
  /// Whether we know that the result of the expression is discarded.  This
  /// disables constraints forcing an lvalue result to be loadable.
  IsDiscarded = 0x01,

  /// Whether the client wants to disable the structural syntactic restrictions
  /// that we force for style or other reasons.
  DisableStructuralChecks = 0x02,

  /// If set, the client wants a best-effort solution to the constraint system,
  /// but can tolerate a solution where all of the constraints are solved, but
  /// not all type variables have been determined.  In this case, the constraint
  /// system is not applied to the expression AST, but the ConstraintSystem is
  /// left in-tact.
  AllowUnresolvedTypeVariables = 0x08,

  /// If set, the 'convertType' specified to typeCheckExpression should not
  /// produce a conversion constraint, but it should be used to guide the
  /// solution in terms of performance optimizations of the solver, and in terms
  /// of guiding diagnostics.
  ConvertTypeIsOnlyAHint = 0x10,

  /// If set, this expression isn't embedded in a larger expression or
  /// statement. This should only be used for syntactic restrictions, and should
  /// not affect type checking itself.
  IsExprStmt = 0x20,

  /// If set, this expression is being re-type checked as part of diagnostics,
  /// and so we should not visit bodies of non-single expression closures.
  SkipMultiStmtClosures = 0x40,

  /// This is an inout yield.
  IsInOutYield = 0x100,

  /// If set, a conversion constraint should be specified so that the result of
  /// the expression is an optional type.
  ExpressionTypeMustBeOptional = 0x200,

  /// FIXME(diagnostics): Once diagnostics are completely switched to new
  /// framework, this flag could be removed as obsolete.
  ///
  /// If set, this is a sub-expression, and it is being re-typechecked
  /// as part of the expression diagnostics, which is attempting to narrow
  /// down failure location.
  SubExpressionDiagnostics = 0x400,
  
  /// If set, the 'convertType' specified to typeCheckExpression is the opaque
  /// return type of the declaration being checked. The archetype should be
  /// opened into a type variable to provide context to the expression, and
  /// the resulting type will be a candidate for binding the underlying
  /// type.
  ConvertTypeIsOpaqueReturnType = 0x800,
};

using TypeCheckExprOptions = OptionSet<TypeCheckExprFlags>;

inline TypeCheckExprOptions operator|(TypeCheckExprFlags flag1,
                                      TypeCheckExprFlags flag2) {
  return TypeCheckExprOptions(flag1) | flag2;
}

/// Flags that can be used to control name lookup.
enum class NameLookupFlags {
  /// Whether we know that this lookup is always a private dependency.
  KnownPrivate = 0x01,
  /// Whether name lookup should be able to find protocol members.
  ProtocolMembers = 0x02,
  /// Whether we should map the requirement to the witness if we
  /// find a protocol member and the base type is a concrete type.
  ///
  /// If this is not set but ProtocolMembers is set, we will
  /// find protocol extension members, but not protocol requirements
  /// that do not yet have a witness (such as inferred associated
  /// types, or witnesses for derived conformances).
  PerformConformanceCheck = 0x04,
  /// Whether to perform 'dynamic' name lookup that finds @objc
  /// members of any class or protocol.
  DynamicLookup = 0x08,
  /// Whether to ignore access control for this lookup, allowing inaccessible
  /// results to be returned.
  IgnoreAccessControl = 0x10,
  /// Whether to include results from outside the innermost scope that has a
  /// result.
  IncludeOuterResults = 0x20,
  /// Whether to consider synonyms declared through @_implements().
  IncludeAttributeImplements = 0x40,
};

/// A set of options that control name lookup.
using NameLookupOptions = OptionSet<NameLookupFlags>;

inline NameLookupOptions operator|(NameLookupFlags flag1,
                                   NameLookupFlags flag2) {
  return NameLookupOptions(flag1) | flag2;
}

/// Default options for member name lookup.
const NameLookupOptions defaultMemberLookupOptions
  = NameLookupFlags::ProtocolMembers |
    NameLookupFlags::PerformConformanceCheck;

/// Default options for constructor lookup.
const NameLookupOptions defaultConstructorLookupOptions
  = NameLookupFlags::ProtocolMembers |
    NameLookupFlags::PerformConformanceCheck;

/// Default options for member type lookup.
const NameLookupOptions defaultMemberTypeLookupOptions
  = NameLookupFlags::ProtocolMembers |
    NameLookupFlags::PerformConformanceCheck;

/// Default options for unqualified name lookup.
const NameLookupOptions defaultUnqualifiedLookupOptions
  = NameLookupFlags::ProtocolMembers |
    NameLookupFlags::PerformConformanceCheck;

/// Describes the result of comparing two entities, of which one may be better
/// or worse than the other, or they are unordered.
enum class Comparison {
  /// Neither entity is better than the other.
  Unordered,
  /// The first entity is better than the second.
  Better,
  /// The first entity is worse than the second.
  Worse
};

/// Specify how we handle the binding of underconstrained (free) type variables
/// within a solution to a constraint system.
enum class FreeTypeVariableBinding {
  /// Disallow any binding of such free type variables.
  Disallow,
  /// Allow the free type variables to persist in the solution.
  Allow,
  /// Bind the type variables to UnresolvedType to represent the ambiguity.
  UnresolvedType
};

/// An abstract interface that can interact with the type checker during
/// the type checking of a particular expression.
class ExprTypeCheckListener {
public:
  virtual ~ExprTypeCheckListener();

  /// Callback invoked once the constraint system has been constructed.
  ///
  /// \param cs The constraint system that has been constructed.
  ///
  /// \param expr The pre-checked expression from which the constraint system
  /// was generated.
  ///
  /// \returns true if an error occurred that is not itself part of the
  /// constraint system, or false otherwise.
  virtual bool builtConstraints(constraints::ConstraintSystem &cs, Expr *expr);

  /// Callback invoked once a solution has been found.
  ///
  /// The callback may further alter the expression, returning either a
  /// new expression (to replace the result) or a null pointer to indicate
  /// failure.
  virtual Expr *foundSolution(constraints::Solution &solution, Expr *expr);

  /// Callback invokes once the chosen solution has been applied to the
  /// expression.
  ///
  /// The callback may further alter the expression, returning either a
  /// new expression (to replace the result) or a null pointer to indicate
  /// failure.
  virtual Expr *appliedSolution(constraints::Solution &solution,
                                Expr *expr);

  /// Callback invoked if expression is structurally unsound and can't
  /// be correctly processed by the constraint solver.
  virtual void preCheckFailed(Expr *expr);

  /// Callback invoked if constraint system failed to generate
  /// constraints for a given expression.
  virtual void constraintGenerationFailed(Expr *expr);

  /// Callback invoked if application of chosen solution to
  /// expression has failed.
  virtual void applySolutionFailed(constraints::Solution &solution, Expr *expr);
};

/// A conditional conformance that implied some other requirements. That is, \c
/// ConformingType conforming to \c Protocol may have required additional
/// requirements to be satisfied.
///
/// This is designed to be used in a stack of such requirements, which can be
/// formatted with \c diagnoseConformanceStack.
struct ParentConditionalConformance {
  Type ConformingType;
  ProtocolType *Protocol;

  /// Format the stack \c conformances as a series of notes that trace a path of
  /// conditional conformances that lead to some other failing requirement (that
  /// is not in \c conformances).
  ///
  /// The end of \c conformances is the active end of the stack, i.e. \c
  /// conformances[0] is a conditional conformance that requires \c
  /// conformances[1], etc.
  static void
  diagnoseConformanceStack(DiagnosticEngine &diags, SourceLoc location,
                           ArrayRef<ParentConditionalConformance> conformances);
};

/// An abstract interface that is used by `checkGenericArguments`.
class GenericRequirementsCheckListener {
public:
  virtual ~GenericRequirementsCheckListener();

  /// Callback invoked before trying to check generic requirement placed
  /// between given types. Note: if either of the types assigned to the
  /// requirement is generic parameter or dependent member, this callback
  /// method is going to get their substitutions.
  ///
  /// \param kind The kind of generic requirement to check.
  ///
  /// \param first The left-hand side type assigned to the requirement,
  /// possibly represented by its generic substitute.
  ///
  /// \param second The right-hand side type assigned to the requirement,
  /// possibly represented by its generic substitute.
  ///
  ///
  /// \returns true if it's ok to validate requirement, false otherwise.
  virtual bool shouldCheck(RequirementKind kind, Type first, Type second);

  /// Callback to report the result of a satisfied conformance requirement.
  ///
  /// \param depTy The dependent type, from the signature.
  /// \param replacementTy The type \c depTy was replaced with.
  /// \param conformance The conformance itself.
  virtual void satisfiedConformance(Type depTy, Type replacementTy,
                                    ProtocolConformanceRef conformance);

  /// Callback to diagnose problem with unsatisfied generic requirement.
  ///
  /// \param req The unsatisfied generic requirement.
  ///
  /// \param first The left-hand side type assigned to the requirement,
  /// possibly represented by its generic substitute.
  ///
  /// \param second The right-hand side type assigned to the requirement,
  /// possibly represented by its generic substitute.
  ///
  /// \returns true if problem has been diagnosed, false otherwise.
  virtual bool diagnoseUnsatisfiedRequirement(
      const Requirement &req, Type first, Type second,
      ArrayRef<ParentConditionalConformance> parents);
};

/// The result of `checkGenericRequirement`.
enum class RequirementCheckResult {
  Success, Failure, SubstitutionFailure
};

/// Flags that control protocol conformance checking.
enum class ConformanceCheckFlags {
  /// Whether we're performing the check from within an expression.
  InExpression = 0x01,
  /// Whether to suppress dependency tracking entirely.
  ///
  /// FIXME: This deals with some oddities with the
  /// _ObjectiveCBridgeable conformances.
  SuppressDependencyTracking = 0x02,
  /// Whether to skip the check for any conditional conformances.
  ///
  /// When set, the caller takes responsibility for any
  /// conditional requirements required for the conformance to be
  /// correctly used. Otherwise (the default), all of the conditional
  /// requirements will be checked.
  SkipConditionalRequirements = 0x04,
};

/// Options that control protocol conformance checking.
using ConformanceCheckOptions = OptionSet<ConformanceCheckFlags>;

inline ConformanceCheckOptions operator|(ConformanceCheckFlags lhs,
                                         ConformanceCheckFlags rhs) {
  return ConformanceCheckOptions(lhs) | rhs;
}

/// Describes the kind of checked cast operation being performed.
enum class CheckedCastContextKind {
  /// None: we're just establishing how to perform the checked cast. This
  /// is useful when we don't care to produce any diagnostics.
  None,
  /// A forced cast, with "as!".
  ForcedCast,
  /// A conditional cast, with "as?".
  ConditionalCast,
  /// An "is" expression.
  IsExpr,
  /// An "is" pattern.
  IsPattern,
  /// An enum-element pattern.
  EnumElementPattern,
};

/// The Swift type checker, which takes a parsed AST and performs name binding,
/// type checking, and semantic analysis to produce a type-annotated AST.
class TypeChecker final {
public:
  /// The list of function definitions we've encountered.
  std::vector<AbstractFunctionDecl *> definedFunctions;

  /// A list of closures for the most recently type-checked function, which we
  /// will need to compute captures for.
  std::vector<AbstractClosureExpr *> ClosuresWithUncomputedCaptures;

private:
  ASTContext &Context;

  /// If non-zero, warn when a function body takes longer than this many
  /// milliseconds to type-check.
  ///
  /// Intended for debugging purposes only.
  unsigned WarnLongFunctionBodies = 0;

  /// If non-zero, warn when type-checking an expression takes longer
  /// than this many milliseconds.
  ///
  /// Intended for debugging purposes only.
  unsigned WarnLongExpressionTypeChecking = 0;

  /// If non-zero, abort the expression type checker if it takes more
  /// than this many seconds.
  unsigned ExpressionTimeoutThreshold = 600;

  /// If non-zero, abort the switch statement exhaustiveness checker if
  /// the Space::minus function is called more than this many times.
  ///
  /// Why this number? Times out in about a second on a 2017 iMac, Retina 5K,
  // 4.2 GHz Intel Core i7.
  // (It's arbitrary, but will keep the compiler from taking too much time.)
  unsigned SwitchCheckingInvocationThreshold = 200000;

  /// If true, the time it takes to type-check each function will be dumped
  /// to llvm::errs().
  bool DebugTimeFunctionBodies = false;

  /// If true, the time it takes to type-check each expression will be
  /// dumped to llvm::errs().
  bool DebugTimeExpressions = false;

  /// Indicate that the type checker is checking code that will be
  /// immediately executed. This will suppress certain warnings
  /// when executing scripts.
  bool InImmediateMode = false;

  /// Indicate that the type checker should skip type-checking non-inlinable
  /// function bodies.
  bool SkipNonInlinableFunctionBodies = false;

  TypeChecker(ASTContext &Ctx);
  friend class ASTContext;
  friend class constraints::ConstraintSystem;
  friend class TypeCheckFunctionBodyUntilRequest;

public:
  /// Create a new type checker instance for the given ASTContext, if it
  /// doesn't already have one.
  ///
  /// \returns a reference to the type checker.
  static TypeChecker &createForContext(ASTContext &ctx);

public:
  TypeChecker(const TypeChecker&) = delete;
  TypeChecker& operator=(const TypeChecker&) = delete;
  ~TypeChecker();

  LangOptions &getLangOpts() const { return Context.LangOpts; }

  /// Dump the time it takes to type-check each function to llvm::errs().
  void enableDebugTimeFunctionBodies() {
    DebugTimeFunctionBodies = true;
  }

  /// Dump the time it takes to type-check each function to llvm::errs().
  void enableDebugTimeExpressions() {
    DebugTimeExpressions = true;
  }

  bool getDebugTimeExpressions() {
    return DebugTimeExpressions;
  }

  /// If \p timeInMS is non-zero, warn when a function body takes longer than
  /// this many milliseconds to type-check.
  ///
  /// Intended for debugging purposes only.
  void setWarnLongFunctionBodies(unsigned timeInMS) {
    WarnLongFunctionBodies = timeInMS;
  }

  /// If \p timeInMS is non-zero, warn when type-checking an expression
  /// takes longer than this many milliseconds.
  ///
  /// Intended for debugging purposes only.
  void setWarnLongExpressionTypeChecking(unsigned timeInMS) {
    WarnLongExpressionTypeChecking = timeInMS;
  }

  /// Return the current setting for the number of milliseconds
  /// threshold we use to determine whether to warn about an
  /// expression taking a long time.
  unsigned getWarnLongExpressionTypeChecking() {
    return WarnLongExpressionTypeChecking;
  }

  /// Set the threshold that determines the upper bound for the number
  /// of seconds we'll let the expression type checker run before
  /// considering an expression "too complex".
  void setExpressionTimeoutThreshold(unsigned timeInSeconds) {
    ExpressionTimeoutThreshold = timeInSeconds;
  }

  /// Return the current setting for the threshold that determines
  /// the upper bound for the number of seconds we'll let the
  /// expression type checker run before considering an expression
  /// "too complex".
  /// If zero, do not limit the checking.
  unsigned getExpressionTimeoutThresholdInSeconds() {
    return ExpressionTimeoutThreshold;
  }

  /// Get the threshold that determines the upper bound for the number
  /// of times we'll let the Space::minus routine run before
  /// considering a switch statement "too complex".
  /// If zero, do not limit the checking.
  unsigned getSwitchCheckingInvocationThreshold() const {
    return SwitchCheckingInvocationThreshold;
  }

  /// Set the threshold that determines the upper bound for the number
  /// of times we'll let the Space::minus routine run before
  /// considering a switch statement "too complex".
  void setSwitchCheckingInvocationThreshold(unsigned invocationCount) {
    SwitchCheckingInvocationThreshold = invocationCount;
  }

  void setSkipNonInlinableBodies(bool skip) {
    SkipNonInlinableFunctionBodies = skip;
  }

  bool canSkipNonInlinableBodies() const {
    return SkipNonInlinableFunctionBodies;
  }

  bool getInImmediateMode() {
    return InImmediateMode;
  }

  void setInImmediateMode(bool InImmediateMode) {
    this->InImmediateMode = InImmediateMode;
  }

  static Type getArraySliceType(SourceLoc loc, Type elementType);
  static Type getDictionaryType(SourceLoc loc, Type keyType, Type valueType);
  static Type getOptionalType(SourceLoc loc, Type elementType);
  static Type getStringType(ASTContext &ctx);
  static Type getSubstringType(ASTContext &ctx);
  static Type getIntType(ASTContext &ctx);
  static Type getInt8Type(ASTContext &ctx);
  static Type getUInt8Type(ASTContext &ctx);

  /// Try to resolve an IdentTypeRepr, returning either the referenced
  /// Type or an ErrorType in case of error.
  static Type resolveIdentifierType(TypeResolution resolution,
                                    IdentTypeRepr *IdType,
                                    TypeResolutionOptions options);

  /// Bind an UnresolvedDeclRefExpr by performing name lookup and
  /// returning the resultant expression.  Context is the DeclContext used
  /// for the lookup.
  static Expr *resolveDeclRefExpr(UnresolvedDeclRefExpr *UDRE,
                                  DeclContext *Context);

  /// Validate the given type.
  ///
  /// Type validation performs name binding, checking of generic arguments,
  /// and so on to determine whether the given type is well-formed and can
  /// be used as a type.
  ///
  /// \param Loc The type (with source location information) to validate.
  /// If the type has already been validated, returns immediately.
  ///
  /// \param resolution The type resolution being performed.
  ///
  /// \param options Options that alter type resolution.
  ///
  /// \returns true if type validation failed, or false otherwise.
  static bool validateType(ASTContext &Ctx, TypeLoc &Loc,
                           TypeResolution resolution,
                           TypeResolutionOptions options);

  /// Check for unsupported protocol types in the given declaration.
  static void checkUnsupportedProtocolType(Decl *decl);

  /// Check for unsupported protocol types in the given statement.
  static void checkUnsupportedProtocolType(ASTContext &ctx, Stmt *stmt);

  /// Check for unsupported protocol types in the given generic requirement
  /// list.
  static void checkUnsupportedProtocolType(ASTContext &ctx,
                                           TrailingWhereClause *whereClause);

  /// Check for unsupported protocol types in the given generic requirement
  /// list.
  static void checkUnsupportedProtocolType(ASTContext &ctx,
                                           GenericParamList *genericParams);

  /// Expose TypeChecker's handling of GenericParamList to SIL parsing.
  static GenericEnvironment *
  handleSILGenericParams(GenericParamList *genericParams, DeclContext *DC);

  /// Resolve a reference to the given type declaration within a particular
  /// context.
  ///
  /// This routine aids unqualified name lookup for types by performing the
  /// resolution necessary to rectify the declaration found by name lookup with
  /// the declaration context from which name lookup started.
  ///
  /// \param typeDecl The type declaration found by name lookup.
  /// \param isSpecialized Whether the type will have generic arguments applied.
  /// \param resolution The resolution to perform.
  ///
  /// \returns the resolved type.
  static Type resolveTypeInContext(TypeDecl *typeDecl,
                                   DeclContext *foundDC,
                                   TypeResolution resolution,
                                   TypeResolutionOptions options,
                                   bool isSpecialized);

  /// Apply generic arguments to the given type.
  ///
  /// This function emits diagnostics about an invalid type or the wrong number
  /// of generic arguments, whereas applyUnboundGenericArguments requires this
  /// to be in a correct and valid form.
  ///
  /// \param type The generic type to which to apply arguments.
  /// \param loc The source location for diagnostic reporting.
  /// \param resolution The type resolution to perform.
  /// \param generic The arguments to apply with the angle bracket range for
  /// diagnostics.
  /// \param options The type resolution context.
  ///
  /// \returns A BoundGenericType bound to the given arguments, or null on
  /// error.
  ///
  /// \see applyUnboundGenericArguments
  static Type applyGenericArguments(Type type, SourceLoc loc,
                                    TypeResolution resolution,
                                    GenericIdentTypeRepr *generic,
                                    TypeResolutionOptions options);

  /// Apply generic arguments to the given type.
  ///
  /// This function requires a valid unbound generic type with the correct
  /// number of generic arguments given, whereas applyGenericArguments emits
  /// diagnostics in those cases.
  ///
  /// \param unboundType The unbound generic type to which to apply arguments.
  /// \param decl The declaration of the type.
  /// \param loc The source location for diagnostic reporting.
  /// \param resolution The type resolution.
  /// \param genericArgs The list of generic arguments to apply to the type.
  ///
  /// \returns A BoundGenericType bound to the given arguments, or null on
  /// error.
  ///
  /// \see applyGenericArguments
  static Type applyUnboundGenericArguments(UnboundGenericType *unboundType,
                                           GenericTypeDecl *decl,
                                           SourceLoc loc,
                                           TypeResolution resolution,
                                           ArrayRef<Type> genericArgs);

  /// Substitute the given base type into the type of the given nested type,
  /// producing the effective type that the nested type will have.
  ///
  /// \param module The module in which the substitution will be performed.
  /// \param member The member whose type projection is being computed.
  /// \param baseTy The base type that will be substituted for the 'Self' of the
  /// member.
  /// \param useArchetypes Whether to use context archetypes for outer generic
  /// parameters if the class is nested inside a generic function.
  static Type substMemberTypeWithBase(ModuleDecl *module, TypeDecl *member,
                                      Type baseTy, bool useArchetypes = true);

  /// Determine whether this is a "pass-through" typealias, which has the
  /// same type parameters as the nominal type it references and specializes
  /// the underlying nominal type with exactly those type parameters.
  /// For example, the following typealias \c GX is a pass-through typealias:
  ///
  /// \code
  /// struct X<T, U> { }
  /// typealias GX<A, B> = X<A, B>
  /// \endcode
  ///
  /// whereas \c GX2 and \c GX3 are not pass-through because \c GX2 has
  /// different type parameters and \c GX3 doesn't pass its type parameters
  /// directly through.
  ///
  /// \code
  /// typealias GX2<A> = X<A, A>
  /// typealias GX3<A, B> = X<B, A>
  /// \endcode
  static bool isPassThroughTypealias(TypeAliasDecl *typealias,
                                     Type underlyingType,
                                     NominalTypeDecl *nominal);
  
  /// Determine whether one type is a subtype of another.
  ///
  /// \param t1 The potential subtype.
  /// \param t2 The potential supertype.
  /// \param dc The context of the check.
  ///
  /// \returns true if \c t1 is a subtype of \c t2.
  static bool isSubtypeOf(Type t1, Type t2, DeclContext *dc);
  
  /// Determine whether one type is implicitly convertible to another.
  ///
  /// \param t1 The potential source type of the conversion.
  ///
  /// \param t2 The potential destination type of the conversion.
  ///
  /// \param dc The context of the conversion.
  ///
  /// \param unwrappedIUO If non-null, will be set to indicate whether the
  /// conversion force-unwrapped an implicitly-unwrapped optional.
  ///
  /// \returns true if \c t1 can be implicitly converted to \c t2.
  static bool isConvertibleTo(Type t1, Type t2, DeclContext *dc,
                              bool *unwrappedIUO = nullptr);

  /// Determine whether one type is explicitly convertible to another,
  /// i.e. using an 'as' expression.
  ///
  /// \param t1 The potential source type of the conversion.
  ///
  /// \param t2 The potential destination type of the conversion.
  ///
  /// \param dc The context of the conversion.
  ///
  /// \returns true if \c t1 can be explicitly converted to \c t2.
  static bool isExplicitlyConvertibleTo(Type t1, Type t2, DeclContext *dc);

  /// Determine whether one type is bridged to another type.
  ///
  /// \param t1 The potential source type of the conversion.
  ///
  /// \param t2 The potential destination type of the conversion.
  ///
  /// \param dc The context of the conversion.
  ///
  /// \param unwrappedIUO If non-null, will be set to indicate whether the
  /// conversion force-unwrapped an implicitly-unwrapped optional.
  ///
  /// \returns true if \c t1 can be explicitly converted to \c t2.
  static bool isObjCBridgedTo(Type t1, Type t2, DeclContext *dc,
                              bool *unwrappedIUO = nullptr);

  /// Return true if performing a checked cast from one type to another
  /// with the "as!" operator could possibly succeed.
  ///
  /// \param t1 The potential source type of the cast.
  ///
  /// \param t2 The potential destination type of the cast.
  ///
  /// \param dc The context of the cast.
  ///
  /// \returns true if a checked cast from \c t1 to \c t2 may succeed, and
  /// false if it will certainly fail, e.g. because the types are unrelated.
  static bool checkedCastMaySucceed(Type t1, Type t2, DeclContext *dc);

  /// Determine whether a constraint of the given kind can be satisfied
  /// by the two types.
  ///
  /// \param t1 The first type of the constraint.
  ///
  /// \param t2 The second type of the constraint.
  ///
  /// \param openArchetypes If true, archetypes are replaced with type
  /// variables, and the result can be interpreted as whether or not the
  /// two types can possibly equal at runtime.
  ///
  /// \param dc The context of the conversion.
  ///
  /// \param unwrappedIUO   If non-null, will be set to \c true if the coercion
  /// or bridge operation force-unwraps an implicitly-unwrapped optional.
  ///
  /// \returns true if \c t1 and \c t2 satisfy the constraint.
  static bool typesSatisfyConstraint(Type t1, Type t2,
                                     bool openArchetypes,
                                     constraints::ConstraintKind kind,
                                     DeclContext *dc,
                                     bool *unwrappedIUO = nullptr);

  /// If the inputs to an apply expression use a consistent "sugar" type
  /// (that is, a typealias or shorthand syntax) equivalent to the result type
  /// of the function, set the result type of the expression to that sugar type.
  static Expr *substituteInputSugarTypeForResult(ApplyExpr *E);

  static bool typeCheckAbstractFunctionBodyUntil(AbstractFunctionDecl *AFD,
                                                 SourceLoc EndTypeCheckLoc);
  static bool typeCheckAbstractFunctionBody(AbstractFunctionDecl *AFD);

  static BraceStmt *applyFunctionBuilderBodyTransform(FuncDecl *FD,
                                                      BraceStmt *body,
                                                      Type builderType);
  static bool typeCheckClosureBody(ClosureExpr *closure);

  static bool typeCheckTapBody(TapExpr *expr, DeclContext *DC);

  static Type typeCheckParameterDefault(Expr *&defaultValue, DeclContext *DC,
                                        Type paramType,
                                        bool isAutoClosure = false,
                                        bool canFail = true);

  static void typeCheckTopLevelCodeDecl(TopLevelCodeDecl *TLCD);

  static void processREPLTopLevel(SourceFile &SF, TopLevelContext &TLC,
                                  unsigned StartElem);

  static void typeCheckDecl(Decl *D);

  static void addImplicitDynamicAttribute(Decl *D);
  static void checkDeclAttributes(Decl *D);
  static void checkParameterAttributes(ParameterList *params);
  static ValueDecl *findReplacedDynamicFunction(const ValueDecl *d);

  static Type checkReferenceOwnershipAttr(VarDecl *D, Type interfaceType,
                                          ReferenceOwnershipAttr *attr);

  /// Infer default value witnesses for all requirements in the given protocol.
  static void inferDefaultWitnesses(ProtocolDecl *proto);

  /// For a generic requirement in a protocol, make sure that the requirement
  /// set didn't add any requirements to Self or its associated types.
  static void checkProtocolSelfRequirements(ValueDecl *decl);

  /// All generic parameters of a generic function must be referenced in the
  /// declaration's type, otherwise we have no way to infer them.
  static void checkReferencedGenericParams(GenericContext *dc);

  /// Construct a new generic environment for the given declaration context.
  ///
  /// \param genericParams The generic parameters to validate.
  ///
  /// \param dc The declaration context in which to perform the validation.
  ///
  /// \param outerSignature The generic signature of the outer
  /// context, if not available as part of the \c dc argument (used
  /// for SIL parsing).
  ///
  /// \param allowConcreteGenericParams Whether or not to allow
  /// same-type constraints between generic parameters and concrete types.
  ///
  /// \param additionalRequirements Additional requirements to add
  /// directly to the GSB.
  ///
  /// \param inferenceSources Additional types to infer requirements from.
  ///
  /// \returns the resulting generic signature.
  static GenericSignature checkGenericSignature(
                        GenericParamList *genericParams,
                        DeclContext *dc,
                        GenericSignature outerSignature,
                        bool allowConcreteGenericParams,
                        SmallVector<Requirement, 2> additionalRequirements = {},
                        SmallVector<TypeLoc, 2> inferenceSources = {});

  /// Create a text string that describes the bindings of generic parameters
  /// that are relevant to the given set of types, e.g.,
  /// "[with T = Bar, U = Wibble]".
  ///
  /// \param types The types that will be scanned for generic type parameters,
  /// which will be used in the resulting type.
  ///
  /// \param genericParams The generic parameters to use to resugar any
  /// generic parameters that occur within the types.
  ///
  /// \param substitutions The generic parameter -> generic argument
  /// substitutions that will have been applied to these types.
  /// These are used to produce the "parameter = argument" bindings in the test.
  static std::string
  gatherGenericParamBindingsText(ArrayRef<Type> types,
                              TypeArrayView<GenericTypeParamType> genericParams,
                              TypeSubstitutionFn substitutions);

  /// Check the given set of generic arguments against the requirements in a
  /// generic signature.
  ///
  /// \param dc The context in which the generic arguments should be checked.
  /// \param loc The location at which any diagnostics should be emitted.
  /// \param noteLoc The location at which any notes will be printed.
  /// \param owner The type that owns the generic signature.
  /// \param genericParams The generic parameters being substituted.
  /// \param requirements The requirements against which the generic arguments
  /// should be checked.
  /// \param substitutions Substitutions from interface types of the signature.
  /// \param conformanceOptions The flags to use when checking conformance
  /// requirement.
  /// \param listener The generic check listener used to pick requirements and
  /// notify callers about diagnosed errors.
  static RequirementCheckResult checkGenericArguments(
      DeclContext *dc, SourceLoc loc, SourceLoc noteLoc, Type owner,
      TypeArrayView<GenericTypeParamType> genericParams,
      ArrayRef<Requirement> requirements,
      TypeSubstitutionFn substitutions,
      LookupConformanceFn conformances,
      ConformanceCheckOptions conformanceOptions,
      GenericRequirementsCheckListener *listener = nullptr,
      SubstOptions options = None);

  /// Diagnose if the class has no designated initializers.
  static void maybeDiagnoseClassWithoutInitializers(ClassDecl *classDecl);

  ///
  /// Add any implicitly-defined constructors required for the given
  /// struct or class.
  static void addImplicitConstructors(NominalTypeDecl *typeDecl);

  /// \name Name lookup
  ///
  /// Routines that perform name lookup.
  ///
  /// During type checking, these routines should be used instead of
  /// \c MemberLookup and \c UnqualifiedLookup, because these routines will
  /// lazily introduce declarations and (FIXME: eventually) perform recursive
  /// type-checking that the AST-level lookup routines don't.
  ///
  /// @{
private:
  Optional<Type> boolType;

public:
  /// Fold the given sequence expression into an (unchecked) expression
  /// tree.
  static Expr *foldSequence(SequenceExpr *expr, DeclContext *dc);

  /// Type check the given expression.
  ///
  /// \param expr The expression to type-check, which will be modified in
  /// place.
  ///
  /// \param convertTypePurpose When convertType is specified, this indicates
  /// what the conversion is doing.  This allows diagnostics generation to
  /// produce more specific and helpful error messages when the conversion fails
  /// to be possible.
  ///
  /// \param convertType The type that the expression is being converted to,
  /// or null if the expression is standalone.  If the 'ConvertTypeIsOnlyAHint'
  /// option is specified, then this is only a hint, it doesn't produce a full
  /// conversion constraint. The location information is only used for
  /// diagnostics should the conversion fail; it is safe to pass a TypeLoc
  /// without location information.
  ///
  /// \param options Options that control how type checking is performed.
  ///
  /// \param listener If non-null, a listener that will be notified of important
  /// events in the type checking of this expression, and which can introduce
  /// additional constraints.
  ///
  /// \param baseCS If this type checking process is the simplification of
  /// another constraint system, set the original constraint system. \c null
  /// otherwise
  ///
  /// \returns The type of the top-level expression, or Type() if an
  ///          error occurred.
  static Type
  typeCheckExpression(Expr *&expr, DeclContext *dc,
                      TypeLoc convertType = TypeLoc(),
                      ContextualTypePurpose convertTypePurpose = CTP_Unused,
                      TypeCheckExprOptions options = TypeCheckExprOptions(),
                      ExprTypeCheckListener *listener = nullptr,
                      constraints::ConstraintSystem *baseCS = nullptr);

  static Type typeCheckExpression(Expr *&expr, DeclContext *dc,
                                  ExprTypeCheckListener *listener) {
    return TypeChecker::typeCheckExpression(expr, dc, TypeLoc(), CTP_Unused,
                                            TypeCheckExprOptions(), listener);
  }

  /// Quote the given typed expression by creating a snippet of code that at
  /// runtime will approximate the given expression using the data structures
  /// from the Quote module. This functionality implements #quote(...).
  ///
  /// The exact runtime representation, and the way how it is constructed are
  /// not set in stone and are undergoing rapid evolution.
  ///
  /// For example, in the current terminology of the Quote model, calling this
  /// method on an expression representing `42` will return an expression
  /// representing `Quote<Int>(Literal(42, TypeName("Int", "s:Si")))`.
  ///
  /// \param expr Typed expression to be quoted.
  ///
  /// \param dc Declaration context in which the result will be typechecked.
  ///
  /// \returns If successful, a typechecked expression that at runtime will
  /// approximate the given expression. If not successful, nullptr (appropriate
  /// error messages will also be emitted as a side effect).
  Expr *quoteExpr(Expr *expr, DeclContext *dc);

  /// Compute the type of quoteExpr given the type of expression.
  ///
  /// This does not require running quoteExpr and can be expressed
  /// by the following rules (where on the left we have the type of expression,
  /// and on the right we have the type of quoteExpr):
  ///
  ///   1) (T1, ..., Tn) -> R => FunctionQuoteN<T1, ... Tn, R>
  ///   2) T                  => Quote<T>
  ///
  /// TODO(TF-735): In the future, we may implement more complicated rules
  /// based on something like ExpressibleByQuoteLiteral.
  Type getTypeOfQuoteExpr(Type exprType, SourceLoc loc);

  /// Compute the type of #unquote given the type of expression.
  ///
  /// This can be expressed by the following rules (where on the left we have
  /// the type of expression, and on the right we have the type of #unquote):
  ///
  ///   1) FunctionQuoteN<T1, ... Tn, R> => (T1, ..., Tn) -> R
  ///   2) Quote<T>                      => T
  ///   3) T                             => <error>
  ///
  /// TODO(TF-735): In the future, we may implement more complicated rules
  /// based on something like ExpressibleByQuoteLiteral.
  Type getTypeOfUnquoteExpr(Type exprType, SourceLoc loc);

  /// Quote the given typed declaration by creating a snippet of code that at
  /// runtime will approximate the given declaration using the data structures
  /// from the Quote module. This functionality implements @quoted.
  ///
  /// The exact runtime representation, and the way how it is constructed are
  /// not set in stone and are undergoing rapid evolution.
  ///
  /// \param decl Typed declaration to be quoted.
  ///
  /// \param dc Declaration context in which the result will be typechecked.
  ///
  /// \returns If successful, a typechecked expression that at runtime will
  /// approximate the given declaration. If not successful, nullptr (appropriate
  /// error messages will also be emitted as a side effect).
  Expr *quoteDecl(Decl *decl, DeclContext *dc);

  /// Compute the type of quoteDecl.
  ///
  /// At the moment, this is simply `Tree` from the Quote model.
  ///
  /// TODO(TF-736): In the future, we may want to infer more precise type
  /// based on the shape of the quoted declaration.
  Type getTypeOfQuoteDecl(SourceLoc loc);

private:
  Type typeCheckExpressionImpl(Expr *&expr, DeclContext *dc,
                               TypeLoc convertType,
                               ContextualTypePurpose convertTypePurpose,
                               TypeCheckExprOptions options,
                               ExprTypeCheckListener &listener,
                               constraints::ConstraintSystem *baseCS);

public:
  /// Type check the given expression and return its type without
  /// applying the solution.
  ///
  /// \param expr The expression to type-check.
  ///
  /// \param referencedDecl Will be set to the declaration that is referenced by
  /// the expression.
  ///
  /// \param allowFreeTypeVariables Whether free type variables are allowed in
  /// the solution, and what to do with them.
  ///
  /// \param listener If non-null, a listener that will be notified of important
  /// events in the type checking of this expression, and which can introduce
  /// additional constraints.
  ///
  /// \returns the type of \p expr on success, Type() otherwise.
  /// FIXME: expr may still be modified...
  static Type getTypeOfExpressionWithoutApplying(
      Expr *&expr, DeclContext *dc,
      ConcreteDeclRef &referencedDecl,
      FreeTypeVariableBinding allowFreeTypeVariables =
                              FreeTypeVariableBinding::Disallow,
      ExprTypeCheckListener *listener = nullptr);

  static void getPossibleTypesOfExpressionWithoutApplying(
      Expr *&expr, DeclContext *dc, SmallPtrSetImpl<TypeBase *> &types,
      FreeTypeVariableBinding allowFreeTypeVariables =
          FreeTypeVariableBinding::Disallow,
      ExprTypeCheckListener *listener = nullptr);

  /// Return the type of operator function for specified LHS, or a null
  /// \c Type on error.
  static FunctionType *getTypeOfCompletionOperator(DeclContext *DC, Expr *LHS,
                                                   Identifier opName,
                                                   DeclRefKind refKind,
                                                   ConcreteDeclRef &refdDecl);

  /// Check the key-path expression.
  ///
  /// Returns the type of the last component of the key-path.
  static Optional<Type> checkObjCKeyPathExpr(DeclContext *dc, KeyPathExpr *expr,
                                             bool requireResultType = false);

  /// Type check whether the given type declaration includes members of
  /// unsupported recursive value types.
  ///
  /// \param decl The declaration to be type-checked. This process will not
  /// modify the declaration.
  static void checkDeclCircularity(NominalTypeDecl *decl);

  /// Type check whether the given switch statement exhaustively covers
  /// its domain.
  ///
  /// \param stmt The switch statement to be type-checked.  No modification of
  /// the statement occurs.
  /// \param DC The decl context containing \p stmt.
  /// \param limitChecking The checking process relies on the switch statement
  /// being well-formed.  If it is not, pass true to this flag to run a limited
  /// form of analysis.
  void checkSwitchExhaustiveness(const SwitchStmt *stmt, const DeclContext *DC,
                                 bool limitChecking);

  /// Type check the given expression as a condition, which converts
  /// it to a logic value.
  ///
  /// \param expr The expression to type-check, which will be modified in place
  /// to return a logic value (builtin i1).
  ///
  /// \returns true if an error occurred, false otherwise.
  static bool typeCheckCondition(Expr *&expr, DeclContext *dc);

  /// Type check the given 'if' or 'while' statement condition, which
  /// either converts an expression to a logic value or bind variables to the
  /// contents of an Optional.
  ///
  /// \param cond The condition to type-check, which will be modified in place.
  ///
  /// \returns true if an error occurred, false otherwise.
  static bool typeCheckStmtCondition(StmtCondition &cond, DeclContext *dc,
                                     Diag<> diagnosticForAlwaysTrue);

  /// Determine the semantics of a checked cast operation.
  ///
  /// \param fromType       The source type of the cast.
  /// \param toType         The destination type of the cast.
  /// \param dc             The context of the cast.
  /// \param diagLoc        The location at which to report diagnostics.
  /// \param fromExpr       The expression describing the input operand.
  /// \param diagToRange    The source range of the destination type.
  ///
  /// \returns a CheckedCastKind indicating the semantics of the cast. If the
  /// cast is invalid, Unresolved is returned. If the cast represents an implicit
  /// conversion, Coercion is returned.
  static CheckedCastKind typeCheckCheckedCast(Type fromType,
                                              Type toType,
                                              CheckedCastContextKind ctxKind,
                                              DeclContext *dc,
                                              SourceLoc diagLoc,
                                              Expr *fromExpr,
                                              SourceRange diagToRange);

  /// Find the Objective-C class that bridges between a value of the given
  /// dynamic type and the given value type.
  ///
  /// \param dc The declaration context from which we will look for
  /// bridging.
  ///
  /// \param dynamicType A dynamic type from which we are bridging. Class and
  /// Objective-C protocol types can be used for bridging.
  ///
  /// \param valueType The value type being queried, e.g., String.
  ///
  /// \returns the Objective-C class type that represents the value
  /// type as an Objective-C class, e.g., \c NSString represents \c
  /// String, or a null type if there is no such type or if the
  /// dynamic type isn't something we can start from.
  static Type getDynamicBridgedThroughObjCClass(DeclContext *dc,
                                                Type dynamicType,
                                                Type valueType);

  /// Resolve ambiguous pattern/expr productions inside a pattern using
  /// name lookup information. Must be done before type-checking the pattern.
  static Pattern *resolvePattern(Pattern *P, DeclContext *dc,
                                 bool isStmtCondition);

  /// Type check the given pattern.
  ///
  /// \param P The pattern to type check.
  /// \param dc The context in which type checking occurs.
  /// \param options Options that control type resolution.
  ///
  /// \returns true if any errors occurred during type checking.
  static bool typeCheckPattern(Pattern *P, DeclContext *dc,
                               TypeResolutionOptions options);

  static bool typeCheckCatchPattern(CatchStmt *S, DeclContext *dc);

  /// Coerce a pattern to the given type.
  ///
  /// \param P The pattern, which may be modified by this coercion.
  /// \param resolution The type resolution.
  /// \param type the type to coerce the pattern to.
  /// \param options Options describing how to perform this coercion.
  ///
  /// \returns true if an error occurred, false otherwise.
  static bool coercePatternToType(Pattern *&P, TypeResolution resolution, Type type,
                                  TypeResolutionOptions options,
                                  TypeLoc tyLoc = TypeLoc());
  static bool typeCheckExprPattern(ExprPattern *EP, DeclContext *DC,
                                   Type type);

  /// Coerce the specified parameter list of a ClosureExpr to the specified
  /// contextual type.
  static void coerceParameterListToType(ParameterList *P, ClosureExpr *CE,
                                        AnyFunctionType *FN);
  
  /// Type-check an initialized variable pattern declaration.
  static bool typeCheckBinding(Pattern *&P, Expr *&Init, DeclContext *DC);
  static bool typeCheckPatternBinding(PatternBindingDecl *PBD, unsigned patternNumber);

  /// Type-check a for-each loop's pattern binding and sequence together.
  static bool typeCheckForEachBinding(DeclContext *dc, ForEachStmt *stmt);

  /// Compute the set of captures for the given function or closure.
  static void computeCaptures(AnyFunctionRef AFR);

  /// Check for invalid captures from stored property initializers.
  static void checkPatternBindingCaptures(NominalTypeDecl *typeDecl);

  /// Change the context of closures in the given initializer
  /// expression to the given context.
  ///
  /// \returns true if any closures were found
  static bool contextualizeInitializer(Initializer *DC, Expr *init);
  static void contextualizeTopLevelCode(TopLevelContext &TLC,
                                        TopLevelCodeDecl *TLCD);

  /// Return the type-of-reference of the given value.
  ///
  /// \param baseType if non-null, return the type of a member reference to
  ///   this value when the base has the given type
  ///
  /// \param UseDC The context of the access.  Some variables have different
  ///   types depending on where they are used.
  ///
  /// \param base The optional base expression of this value reference
  ///
  /// \param wantInterfaceType Whether we want the interface type, if available.
  ///
  /// \param getType Optional callback to extract a type for given declaration.
  static Type
  getUnopenedTypeOfReference(VarDecl *value, Type baseType, DeclContext *UseDC,
                             llvm::function_ref<Type(VarDecl *)> getType,
                             const DeclRefExpr *base = nullptr,
                             bool wantInterfaceType = false);

  /// Return the type-of-reference of the given value.
  ///
  /// \param baseType if non-null, return the type of a member reference to
  ///   this value when the base has the given type
  ///
  /// \param UseDC The context of the access.  Some variables have different
  ///   types depending on where they are used.
  ///
  /// \param base The optional base expression of this value reference
  ///
  /// \param wantInterfaceType Whether we want the interface type, if available.
  static Type getUnopenedTypeOfReference(VarDecl *value, Type baseType,
                                         DeclContext *UseDC,
                                         const DeclRefExpr *base = nullptr,
                                         bool wantInterfaceType = false) {
    return getUnopenedTypeOfReference(
        value, baseType, UseDC,
        [&](VarDecl *var) -> Type {
          return wantInterfaceType ? value->getInterfaceType()
                                   : value->getType();
        },
        base, wantInterfaceType);
  }

  /// Retrieve the default type for the given protocol.
  ///
  /// Some protocols, particularly those that correspond to literals, have
  /// default types associated with them. This routine retrieves that default
  /// type.
  ///
  /// \returns the default type, or null if there is no default type for
  /// this protocol.
  static Type getDefaultType(ProtocolDecl *protocol, DeclContext *dc);

  /// Convert the given expression to the given type.
  ///
  /// \param expr The expression, which will be updated in place.
  /// \param type The type to convert to.
  /// \param typeFromPattern Optionally, the caller can specify the pattern
  ///   from where the toType is derived, so that we can deliver better fixit.
  ///
  /// \returns true if an error occurred, false otherwise.
  static bool convertToType(Expr *&expr, Type type, DeclContext *dc,
                            Optional<Pattern*> typeFromPattern = None);

  /// Coerce the given expression to materializable type, if it
  /// isn't already.
  static Expr *coerceToRValue(
      ASTContext &Context, Expr *expr,
      llvm::function_ref<Type(Expr *)> getType =
          [](Expr *expr) { return expr->getType(); },
      llvm::function_ref<void(Expr *, Type)> setType =
          [](Expr *expr, Type type) { expr->setType(type); });

  /// Add implicit load expression to given AST, this is sometimes
  /// more complicated than simplify wrapping given root in newly created
  /// `LoadExpr`, because `ForceValueExpr` and `ParenExpr` supposed to appear
  /// only at certain positions in AST.
  static Expr *
  addImplicitLoadExpr(ASTContext &Context, Expr *expr,
                      std::function<Type(Expr *)> getType,
                      std::function<void(Expr *, Type)> setType);

  /// Determine whether the given type contains the given protocol.
  ///
  /// \param DC The context in which to check conformance. This affects, for
  /// example, extension visibility.
  ///
  /// \param options Options that control the conformance check.
  ///
  /// \returns the conformance, if \c T conforms to the protocol \c Proto, or
  /// an empty optional.
  static ProtocolConformanceRef
  containsProtocol(Type T, ProtocolDecl *Proto, DeclContext *DC,
                   ConformanceCheckOptions options);

  /// Determine whether the given type conforms to the given protocol.
  ///
  /// Unlike subTypeOfProtocol(), this will return false for existentials of
  /// non-self conforming protocols.
  ///
  /// \param DC The context in which to check conformance. This affects, for
  /// example, extension visibility.
  ///
  /// \param options Options that control the conformance check.
  ///
  /// \param ComplainLoc If valid, then this function will emit diagnostics if
  /// T does not conform to the given protocol. The primary diagnostic will
  /// be placed at this location, with notes for each of the protocol
  /// requirements not satisfied.
  ///
  /// \returns The protocol conformance, if \c T conforms to the
  /// protocol \c Proto, or \c None.
  static ProtocolConformanceRef
  conformsToProtocol(Type T, ProtocolDecl *Proto, DeclContext *DC,
                     ConformanceCheckOptions options,
                     SourceLoc ComplainLoc = SourceLoc());

  /// Functor class suitable for use as a \c LookupConformanceFn to look up a
  /// conformance through a particular declaration context using the given
  /// type checker.
  class LookUpConformance {
    DeclContext *dc;

  public:
    explicit LookUpConformance(DeclContext *dc) : dc(dc) { }

    ProtocolConformanceRef operator()(CanType dependentType,
                                      Type conformingReplacementType,
                                      ProtocolDecl *conformedProtocol) const;
  };

  /// Completely check the given conformance.
  static void checkConformance(NormalProtocolConformance *conformance);

  /// Check all of the conformances in the given context.
  static void checkConformancesInContext(DeclContext *dc,
                                         IterableDeclContext *idc);

  /// Check that the type of the given property conforms to NSCopying.
  static ProtocolConformanceRef checkConformanceToNSCopying(VarDecl *var);

  /// Derive an implicit declaration to satisfy a requirement of a derived
  /// protocol conformance.
  ///
  /// \param DC           The declaration context where the conformance was
  ///                     defined, either the type itself or an extension
  /// \param TypeDecl     The type for which the requirement is being derived.
  /// \param Requirement  The protocol requirement.
  ///
  /// \returns nullptr if the derivation failed, or the derived declaration
  ///          if it succeeded. If successful, the derived declaration is added
  ///          to TypeDecl's body.
  static ValueDecl *deriveProtocolRequirement(DeclContext *DC,
                                              NominalTypeDecl *TypeDecl,
                                              ValueDecl *Requirement);

  /// Derive an implicit type witness for the given associated type in
  /// the conformance of the given nominal type to some known
  /// protocol.
  static Type deriveTypeWitness(DeclContext *DC, NominalTypeDecl *nominal,
                                AssociatedTypeDecl *assocType);

  /// Perform unqualified name lookup at the given source location
  /// within a particular declaration context.
  ///
  /// \param dc The declaration context in which to perform name lookup.
  /// \param name The name of the entity to look for.
  /// \param loc The source location at which name lookup occurs.
  /// \param options Options that control name lookup.
  static LookupResult lookupUnqualified(DeclContext *dc, DeclName name,
                                        SourceLoc loc,
                                        NameLookupOptions options
                                          = defaultUnqualifiedLookupOptions);

  /// Perform unqualified type lookup at the given source location
  /// within a particular declaration context.
  ///
  /// \param dc The declaration context in which to perform name lookup.
  /// \param name The name of the entity to look for.
  /// \param loc The source location at which name lookup occurs.
  /// \param options Options that control name lookup.
  LookupResult
  static lookupUnqualifiedType(DeclContext *dc, DeclName name, SourceLoc loc,
                               NameLookupOptions options
                                 = defaultUnqualifiedLookupOptions);

  /// Lookup a member in the given type.
  ///
  /// \param dc The context that needs the member.
  /// \param type The type in which we will look for a member.
  /// \param name The name of the member to look for.
  /// \param options Options that control name lookup.
  ///
  /// \returns The result of name lookup.
  static LookupResult lookupMember(DeclContext *dc, Type type, DeclName name,
                                   NameLookupOptions options
                                     = defaultMemberLookupOptions);

  /// Check whether the given declaration can be written as a
  /// member of the given base type.
  static bool isUnsupportedMemberTypeAccess(Type type, TypeDecl *typeDecl);

  /// Look up a member type within the given type.
  ///
  /// This routine looks for member types with the given name within the
  /// given type.
  ///
  /// \param dc The context that needs the member.
  /// \param type The type in which we will look for a member type.
  /// \param name The name of the member to look for.
  /// \param options Options that control name lookup.
  ///
  /// \returns The result of name lookup.
  static LookupTypeResult lookupMemberType(DeclContext *dc, Type type,
                                           Identifier name,
                                           NameLookupOptions options
                                             = defaultMemberTypeLookupOptions);

  /// Look up the constructors of the given type.
  ///
  /// \param dc The context that needs the constructor.
  /// \param type The type for which we will look for constructors.
  /// \param options Options that control name lookup.
  ///
  /// \returns the constructors found for this type.
  static LookupResult lookupConstructors(DeclContext *dc, Type type,
                                         NameLookupOptions options
                                           = defaultConstructorLookupOptions);

  /// Given an expression that's known to be an infix operator,
  /// look up its precedence group.
  static PrecedenceGroupDecl *
  lookupPrecedenceGroupForInfixOperator(DeclContext *dc, Expr *op);

  static PrecedenceGroupDecl *lookupPrecedenceGroup(DeclContext *dc,
                                                    Identifier name,
                                                    SourceLoc nameLoc);

  /// Given an pre-folded expression, find LHS from the expression if a binary
  /// operator \c name appended to the expression.
  static Expr *findLHS(DeclContext *DC, Expr *E, Identifier name);

  /// @}

  /// \name Overload resolution
  ///
  /// Routines that perform overload resolution or provide diagnostics related
  /// to overload resolution.
  /// @{

  /// Compare two declarations to determine whether one is more specialized
  /// than the other.
  ///
  /// A declaration is more specialized than another declaration if its type
  /// is a subtype of the other declaration's type (ignoring the 'self'
  /// parameter of function declarations) and if
  static Comparison compareDeclarations(DeclContext *dc, ValueDecl *decl1,
                                        ValueDecl *decl2);

  /// Build a type-checked reference to the given value.
  static Expr *buildCheckedRefExpr(VarDecl *D, DeclContext *UseDC,
                                   DeclNameLoc nameLoc, bool Implicit);

  /// Build a reference to a declaration, where name lookup returned
  /// the given set of declarations.
  static Expr *buildRefExpr(ArrayRef<ValueDecl *> Decls, DeclContext *UseDC,
                            DeclNameLoc NameLoc, bool Implicit,
                            FunctionRefKind functionRefKind);

  /// Build implicit autoclosure expression wrapping a given expression.
  /// Given expression represents computed result of the closure.
  static Expr *buildAutoClosureExpr(DeclContext *DC, Expr *expr,
                                    FunctionType *closureType);
  /// @}

  /// Retrieve a specific, known protocol.
  ///
  /// \param loc The location at which we need to look for the protocol.
  /// \param kind The known protocol we're looking for.
  ///
  /// \returns null if the protocol is not available. This represents a
  /// problem with the Standard Library.
  static ProtocolDecl *getProtocol(ASTContext &ctx, SourceLoc loc,
                                   KnownProtocolKind kind);

  /// Retrieve the literal protocol for the given expression.
  ///
  /// \returns the literal protocol, if known and available, or null if the
  /// expression does not have an associated literal protocol.
  static ProtocolDecl *getLiteralProtocol(ASTContext &ctx, Expr *expr);

  static DeclName getObjectLiteralConstructorName(ASTContext &ctx,
                                                  ObjectLiteralExpr *expr);

  static Type getObjectLiteralParameterType(ObjectLiteralExpr *expr,
                                            ConstructorDecl *ctor);

  /// Get the module appropriate for looking up standard library types.
  ///
  /// This is "Swift", if that module is imported, or the current module if
  /// we're parsing the standard library.
  static ModuleDecl *getStdlibModule(const DeclContext *dc);

  /// \name Resilience diagnostics

  /// Used in diagnostic %selects.
  enum class FragileFunctionKind : unsigned {
    Transparent,
    Inlinable,
    AlwaysEmitIntoClient,
    DefaultArgument,
    PropertyInitializer
  };

  static bool diagnoseInlinableDeclRef(SourceLoc loc, ConcreteDeclRef declRef,
                                       const DeclContext *DC,
                                       FragileFunctionKind Kind,
                                       bool TreatUsableFromInlineAsPublic);

  static Expr *buildDefaultInitializer(Type type);
  
private:
  static bool diagnoseInlinableDeclRefAccess(SourceLoc loc, const ValueDecl *D,
                                             const DeclContext *DC,
                                             FragileFunctionKind Kind,
                                             bool TreatUsableFromInlineAsPublic);

  /// Given that a declaration is used from a particular context which
  /// exposes it in the interface of the current module, diagnose if it cannot
  /// reasonably be shared.
  static bool diagnoseDeclRefExportability(SourceLoc loc, ConcreteDeclRef declRef,
                                           const DeclContext *DC,
                                           FragileFunctionKind fragileKind);

public:
  /// Given that a type is used from a particular context which
  /// exposes it in the interface of the current module, diagnose if its
  /// generic arguments require the use of conformances that cannot reasonably
  /// be shared.
  ///
  /// This method \e only checks how generic arguments are used; it is assumed
  /// that the declarations involved have already been checked elsewhere.
  static void diagnoseGenericTypeExportability(SourceLoc loc, Type type,
                                               const DeclContext *DC);

  /// Given that \p DC is within a fragile context for some reason, describe
  /// why.
  ///
  /// The second element of the pair is true if references to @usableFromInline
  /// declarations are permitted.
  ///
  /// \see FragileFunctionKind
  static std::pair<FragileFunctionKind, bool>
  getFragileFunctionKind(const DeclContext *DC);

  /// \name Availability checking
  ///
  /// Routines that perform API availability checking and type checking of
  /// potentially unavailable API elements
  /// @{

  /// Returns true if the availability of the witness
  /// is sufficient to safely conform to the requirement in the context
  /// the provided conformance. On return, requiredAvailability holds th
  /// availability levels required for conformance.
  static bool
  isAvailabilitySafeForConformance(ProtocolDecl *proto, ValueDecl *requirement,
                                   ValueDecl *witness, DeclContext *dc,
                                   AvailabilityContext &requiredAvailability);

  /// Returns an over-approximation of the range of operating system versions
  /// that could the passed-in location could be executing upon for
  /// the target platform. If MostRefined != nullptr, set to the most-refined
  /// TRC found while approximating.
  static AvailabilityContext
  overApproximateAvailabilityAtLocation(SourceLoc loc, const DeclContext *DC,
                                        const TypeRefinementContext **MostRefined=nullptr);

  /// Walk the AST to build the hierarchy of TypeRefinementContexts
  ///
  /// \param StartElem Where to start for incremental building of refinement
  /// contexts
  static void buildTypeRefinementContextHierarchy(SourceFile &SF,
                                                  unsigned StartElem);

  /// Build the hierarchy of TypeRefinementContexts for the entire
  /// source file, if it has not already been built. Returns the root
  /// TypeRefinementContext for the source file.
  static TypeRefinementContext *getOrBuildTypeRefinementContext(SourceFile *SF);

  /// Returns a diagnostic indicating why the declaration cannot be annotated
  /// with an @available() attribute indicating it is potentially unavailable
  /// or None if this is allowed.
  static Optional<Diag<>>
  diagnosticIfDeclCannotBePotentiallyUnavailable(const Decl *D);

  /// Checks whether a declaration is available when referred to at the given
  /// location (this reference location must be in the passed-in
  /// reference DeclContext).
  /// If the declaration is available, return true.
  /// If the declaration is not available, return false and write the
  /// declaration's availability info to the out parameter
  /// \p OutAvailableRange.
  static bool isDeclAvailable(const Decl *D, SourceLoc referenceLoc,
                              const DeclContext *referenceDC,
                              AvailabilityContext &OutAvailableRange);

  /// Checks whether a declaration should be considered unavailable when
  /// referred to at the given location and, if so, returns the reason why the
  /// declaration is unavailable. Returns None is the declaration is
  /// definitely available.
  static Optional<UnavailabilityReason>
  checkDeclarationAvailability(const Decl *D, SourceLoc referenceLoc,
                               const DeclContext *referenceDC);

  /// Checks an "ignored" expression to see if it's okay for it to be ignored.
  ///
  /// An ignored expression is one that is not nested within a larger
  /// expression or statement.
  static void checkIgnoredExpr(Expr *E);

  // Emits a diagnostic, if necessary, for a reference to a declaration
  // that is potentially unavailable at the given source location.
  static void diagnosePotentialUnavailability(const ValueDecl *D,
                                              SourceRange ReferenceRange,
                                              const DeclContext *ReferenceDC,
                                              const UnavailabilityReason &Reason);

  // Emits a diagnostic, if necessary, for a reference to a declaration
  // that is potentially unavailable at the given source location, using
  // Name as the diagnostic name.
  static void diagnosePotentialUnavailability(const Decl *D, DeclName Name,
                                              SourceRange ReferenceRange,
                                              const DeclContext *ReferenceDC,
                                              const UnavailabilityReason &Reason);

  static void diagnosePotentialOpaqueTypeUnavailability(SourceRange ReferenceRange,
                                           const DeclContext *ReferenceDC,
                                           const UnavailabilityReason &Reason);
  
  /// Emits a diagnostic for a reference to a storage accessor that is
  /// potentially unavailable.
  static void diagnosePotentialAccessorUnavailability(
      const AccessorDecl *Accessor, SourceRange ReferenceRange,
      const DeclContext *ReferenceDC, const UnavailabilityReason &Reason,
      bool ForInout);

  /// Returns the availability attribute indicating deprecation if the
  /// declaration is deprecated or null otherwise.
  static const AvailableAttr *getDeprecated(const Decl *D);

  /// Emits a diagnostic for a reference to a declaration that is deprecated.
  /// Callers can provide a lambda that adds additional information (such as a
  /// fixit hint) to the deprecation diagnostic, if it is emitted.
  static void diagnoseIfDeprecated(SourceRange SourceRange,
                                   const DeclContext *ReferenceDC,
                                   const ValueDecl *DeprecatedDecl,
                                   const ApplyExpr *Call);
  /// @}

  /// If LangOptions::DebugForbidTypecheckPrefix is set and the given decl
  /// name starts with that prefix, an llvm fatal_error is triggered.
  /// This is for testing purposes.
  static void checkForForbiddenPrefix(ASTContext &C, DeclBaseName Name);

  /// Check error handling in the given type-checked top-level code.
  static void checkTopLevelErrorHandling(TopLevelCodeDecl *D);
  static void checkFunctionErrorHandling(AbstractFunctionDecl *D);
  static void checkInitializerErrorHandling(Initializer *I, Expr *E);
  static void checkEnumElementErrorHandling(EnumElementDecl *D, Expr *expr);
  static void checkPropertyWrapperErrorHandling(PatternBindingDecl *binding,
                                                Expr *expr);

<<<<<<< HEAD
  // SWIFT_ENABLE_TENSORFLOW
  void checkFunctionBodyCompilerEvaluable(AbstractFunctionDecl *D);

  void addExprForDiagnosis(Expr *E1, Expr *Result) {
    DiagnosedExprs[E1] = Result;
  }
  bool isExprBeingDiagnosed(Expr *E) {
    return DiagnosedExprs.count(E);
  }
  Expr *getExprBeingDiagnosed(Expr *E) {
    return DiagnosedExprs[E];
  }

=======
>>>>>>> ce6a1cbd
  /// If an expression references 'self.init' or 'super.init' in an
  /// initializer context, returns the implicit 'self' decl of the constructor.
  /// Otherwise, return nil.
  static VarDecl *getSelfForInitDelegationInConstructor(DeclContext *DC,
                                                        UnresolvedDotExpr *UDE);

  /// Diagnose assigning variable to itself.
  static bool diagnoseSelfAssignment(const Expr *E);

  /// Builds a string representing a "default" generic argument list for
  /// \p typeDecl. In general, this means taking the bound of each generic
  /// parameter. The \p getPreferredType callback can be used to provide a
  /// different type from the bound.
  ///
  /// It may not always be possible to find a single appropriate type for a
  /// particular parameter (say, if it has two bounds). In this case, an
  /// Xcode-style placeholder will be used instead.
  ///
  /// Returns true if the arguments list could be constructed, false if for
  /// some reason it could not.
  static bool getDefaultGenericArgumentsString(
      SmallVectorImpl<char> &buf,
      const GenericTypeDecl *typeDecl,
      llvm::function_ref<Type(const GenericTypeParamDecl *)> getPreferredType =
          [](const GenericTypeParamDecl *) { return Type(); });

  /// Attempt to omit needless words from the name of the given declaration.
  static Optional<DeclName> omitNeedlessWords(AbstractFunctionDecl *afd);

  /// Attempt to omit needless words from the name of the given declaration.
  static Optional<Identifier> omitNeedlessWords(VarDecl *var);

  /// Calculate edit distance between declaration names.
  static unsigned getCallEditDistance(DeclName writtenName,
                                      DeclName correctedName,
                                      unsigned maxEditDistance);

  enum : unsigned {
    /// Never consider a candidate that's this distance away or worse.
    UnreasonableCallEditDistance = 8,

    /// Don't consider candidates that score worse than the given distance
    /// from the best candidate.
    MaxCallEditDistanceFromBestCandidate = 1
  };

  /// Check for a typo correction.
  static void performTypoCorrection(DeclContext *DC,
                                    DeclRefKind refKind,
                                    Type baseTypeOrNull,
                                    NameLookupOptions lookupOptions,
                                    TypoCorrectionResults &corrections,
                                    GenericSignatureBuilder *gsb = nullptr,
                                    unsigned maxResults = 4);

  /// Check if the given decl has a @_semantics attribute that gives it
  /// special case type-checking behavior.
  static DeclTypeCheckingSemantics
  getDeclTypeCheckingSemantics(ValueDecl *decl);

<<<<<<< HEAD
  /// SWIFT_ENABLE_TENSORFLOW
  // Returns the function declaration corresponding to the given function name
  // and lookup context. If the function declaration cannot be resolved, emits a
  // diagnostic and returns nullptr.
  static FuncDecl *lookupFuncDecl(
      DeclName funcName, SourceLoc funcNameLoc, Type baseType,
      DeclContext *lookupContext,
      const std::function<bool(FuncDecl *)> &isValidFuncDecl,
      const std::function<void()> &overloadDiagnostic,
      const std::function<void()> &ambiguousDiagnostic,
      const std::function<void()> &notFunctionDiagnostic,
      NameLookupOptions lookupOptions = defaultMemberLookupOptions,
      const Optional<std::function<bool(FuncDecl *)>> &hasValidTypeCtx = None,
      const Optional<std::function<void()>> &invalidTypeCtxDiagnostic = None);

  /// SWIFT_ENABLE_TENSORFLOW
  /// Creates an `IndexSubset` for the given function type, representing
  /// all inferred differentiation parameters.
  /// The differentiation parameters are inferred to be:
  /// - All parameters of the function type that conform to `Differentiable`.
  /// - If the function type's result is a function type (i.e. it is a curried
  ///   method type), then also all parameters of the function result type that
  ///   conform to `Differentiable`.
  static IndexSubset *
  inferDifferentiableParameters(AbstractFunctionDecl *AFD,
                                GenericEnvironment *derivativeGenEnv);
=======
public:
  /// Require that the library intrinsics for working with Optional<T>
  /// exist.
  static bool requireOptionalIntrinsics(ASTContext &ctx, SourceLoc loc);

  /// Require that the library intrinsics for working with
  /// UnsafeMutablePointer<T> exist.
  static bool requirePointerArgumentIntrinsics(ASTContext &ctx, SourceLoc loc);

  /// Require that the library intrinsics for creating
  /// array literals exist.
  static bool requireArrayLiteralIntrinsics(ASTContext &ctx, SourceLoc loc);
>>>>>>> ce6a1cbd
};

/// Temporary on-stack storage and unescaping for encoded diagnostic
/// messages.
///
///
class EncodedDiagnosticMessage {
  llvm::SmallString<128> Buf;

public:
  /// \param S A string with an encoded message
  EncodedDiagnosticMessage(StringRef S)
      : Message(Lexer::getEncodedStringSegment(S, Buf, true, true, ~0U)) {}

  /// The unescaped message to display to the user.
  const StringRef Message;
};

/// Returns true if the given method is an valid implementation of a
/// @dynamicCallable attribute requirement. The method is given to be defined
/// as one of the following: `dynamicallyCall(withArguments:)` or
/// `dynamicallyCall(withKeywordArguments:)`.
bool isValidDynamicCallableMethod(FuncDecl *decl, DeclContext *DC,
                                  bool hasKeywordArguments);

/// Returns true if the given subscript method is an valid implementation of
/// the `subscript(dynamicMember:)` requirement for @dynamicMemberLookup.
/// The method is given to be defined as `subscript(dynamicMember:)`.
bool isValidDynamicMemberLookupSubscript(SubscriptDecl *decl, DeclContext *DC,
                                         bool ignoreLabel = false);

/// Returns true if the given subscript method is an valid implementation of
/// the `subscript(dynamicMember:)` requirement for @dynamicMemberLookup.
/// The method is given to be defined as `subscript(dynamicMember:)` which
/// takes a single non-variadic parameter that conforms to
/// `ExpressibleByStringLiteral` protocol.
bool isValidStringDynamicMemberLookup(SubscriptDecl *decl, DeclContext *DC,
                                      bool ignoreLabel = false);

/// Returns true if the given subscript method is an valid implementation of
/// the `subscript(dynamicMember: {Writable}KeyPath<...>)` requirement for
/// @dynamicMemberLookup.
/// The method is given to be defined as `subscript(dynamicMember:)` which
/// takes a single non-variadic parameter of `{Writable}KeyPath<T, U>` type.
bool isValidKeyPathDynamicMemberLookup(SubscriptDecl *decl,
                                       bool ignoreLabel = false);

/// Compute the wrapped value type for the given property that has attached
/// property wrappers, when the backing storage is known to have the given type.
///
/// \param var A property that has attached property wrappers.
/// \param backingStorageType The type of the backing storage property.
/// \param limit How many levels of unwrapping to perform, where 0 means to return the
/// \c backingStorageType directly and the maximum is the number of attached property wrappers
/// (which will produce the original property type). If not specified, defaults to the maximum.
Type computeWrappedValueType(VarDecl *var, Type backingStorageType,
                             Optional<unsigned> limit = None);
  
/// Build a call to the init(wrappedValue:) initializers of the property
/// wrappers, filling in the given \c value as the original value.
Expr *buildPropertyWrapperInitialValueCall(VarDecl *var,
                                           Type backingStorageType,
                                           Expr *value,
                                           bool ignoreAttributeArgs);
  
/// Whether an overriding declaration requires the 'override' keyword.
enum class OverrideRequiresKeyword {
  /// The keyword is never required.
  Never,
  /// The keyword is always required.
  Always,
  /// The keyword can be implicit; it is not required.
  Implicit,
};

/// Determine whether overriding the given declaration requires a keyword.
OverrideRequiresKeyword overrideRequiresKeyword(ValueDecl *overridden);

/// Compute the type of a member that will be used for comparison when
/// performing override checking.
Type getMemberTypeForComparison(const ValueDecl *member,
                                const ValueDecl *derivedDecl = nullptr);

/// Determine whether the given declaration is an override by comparing type
/// information.
bool isOverrideBasedOnType(const ValueDecl *decl, Type declTy,
                           const ValueDecl *parentDecl, Type parentDeclTy);

/// Determine whether the given declaration is an operator defined in a
/// protocol. If \p type is not null, check specifically whether \p decl
/// could fulfill a protocol requirement for it.
bool isMemberOperator(FuncDecl *decl, Type type);

/// Complain if @objc or dynamic is used without importing Foundation.
void diagnoseAttrsRequiringFoundation(SourceFile &SF);

/// Diagnose any Objective-C method overrides that aren't reflected
/// as overrides in Swift.
bool diagnoseUnintendedObjCMethodOverrides(SourceFile &sf);

/// Diagnose all conflicts between members that have the same
/// Objective-C selector in the same class.
///
/// \param sf The source file for which we are diagnosing conflicts.
///
/// \returns true if there were any conflicts diagnosed.
bool diagnoseObjCMethodConflicts(SourceFile &sf);

/// Diagnose any unsatisfied @objc optional requirements of
/// protocols that conflict with methods.
bool diagnoseObjCUnsatisfiedOptReqConflicts(SourceFile &sf);

/// Retrieve information about the given Objective-C method for
/// diagnostic purposes, to be used with OBJC_DIAG_SELECT in
/// DiagnosticsSema.def.
std::pair<unsigned, DeclName> getObjCMethodDiagInfo(
                                AbstractFunctionDecl *method);

bool areGenericRequirementsSatisfied(const DeclContext *DC,
                                     GenericSignature sig,
                                     SubstitutionMap Substitutions,
                                     bool isExtension);

bool hasDynamicMemberLookupAttribute(Type type,
  llvm::DenseMap<CanType, bool> &DynamicMemberLookupCache);
} // end namespace swift

#endif<|MERGE_RESOLUTION|>--- conflicted
+++ resolved
@@ -1845,22 +1845,9 @@
   static void checkPropertyWrapperErrorHandling(PatternBindingDecl *binding,
                                                 Expr *expr);
 
-<<<<<<< HEAD
   // SWIFT_ENABLE_TENSORFLOW
   void checkFunctionBodyCompilerEvaluable(AbstractFunctionDecl *D);
 
-  void addExprForDiagnosis(Expr *E1, Expr *Result) {
-    DiagnosedExprs[E1] = Result;
-  }
-  bool isExprBeingDiagnosed(Expr *E) {
-    return DiagnosedExprs.count(E);
-  }
-  Expr *getExprBeingDiagnosed(Expr *E) {
-    return DiagnosedExprs[E];
-  }
-
-=======
->>>>>>> ce6a1cbd
   /// If an expression references 'self.init' or 'super.init' in an
   /// initializer context, returns the implicit 'self' decl of the constructor.
   /// Otherwise, return nil.
@@ -1921,7 +1908,6 @@
   static DeclTypeCheckingSemantics
   getDeclTypeCheckingSemantics(ValueDecl *decl);
 
-<<<<<<< HEAD
   /// SWIFT_ENABLE_TENSORFLOW
   // Returns the function declaration corresponding to the given function name
   // and lookup context. If the function declaration cannot be resolved, emits a
@@ -1948,7 +1934,6 @@
   static IndexSubset *
   inferDifferentiableParameters(AbstractFunctionDecl *AFD,
                                 GenericEnvironment *derivativeGenEnv);
-=======
 public:
   /// Require that the library intrinsics for working with Optional<T>
   /// exist.
@@ -1961,7 +1946,6 @@
   /// Require that the library intrinsics for creating
   /// array literals exist.
   static bool requireArrayLiteralIntrinsics(ASTContext &ctx, SourceLoc loc);
->>>>>>> ce6a1cbd
 };
 
 /// Temporary on-stack storage and unescaping for encoded diagnostic
