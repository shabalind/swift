--- conflicted
+++ resolved
@@ -120,6 +120,9 @@
 // ON_GLOBALVAR-DAG: Keyword/None:                       inlinable[#Var Attribute#]; name=inlinable
 // ON_GLOBALVAR-DAG: Keyword/None:                       usableFromInline[#Var Attribute#]; name=usableFromInline
 // ON_GLOBALVAR-DAG: Keyword/None:                       GKInspectable[#Var Attribute#]; name=GKInspectable
+// SWIFT_ENABLE_TENSORFLOW
+// ON_GLOBALVAR-DAG: Keyword/None:                       differentiable[#Var Attribute#]; name=differentiable
+// ON_GLOBALVAR-DAG: Keyword/None:                       noDerivative[#Var Attribute#]; name=noDerivative
 // ON_GLOBALVAR-NOT: Keyword
 // ON_GLOBALVAR: Decl[Struct]/CurrModule:            MyStruct[#MyStruct#]; name=MyStruct
 // ON_GLOBALVAR: End completions
@@ -150,7 +153,9 @@
 // ON_PROPERTY-DAG: Keyword/None:                       nonobjc[#Var Attribute#]; name=nonobjc
 // ON_PROPERTY-DAG: Keyword/None:                       inlinable[#Var Attribute#]; name=inlinable
 // ON_PROPERTY-DAG: Keyword/None:                       usableFromInline[#Var Attribute#]; name=usableFromInline
-// ON_PROPERTY-DAG: Keyword/None:                       GKInspectable[#Var Attribute#]; name=GKInspectable
+// SWIFT_ENABLE_TENSORFLOW
+// ON_PROPERTY-DAG: Keyword/None:                       differentiable[#Var Attribute#]; name=differentiable
+// ON_PROPERTY-DAG: Keyword/None:                       noDerivative[#Var Attribute#]; name=noDerivative
 // ON_PROPERTY-NOT: Keyword
 // ON_PROPERTY: Decl[Struct]/CurrModule:            MyStruct[#MyStruct#]; name=MyStruct
 // ON_PROPERTY-NOT: Decl[PrecedenceGroup]
@@ -195,6 +200,11 @@
 // ON_MEMBER_LAST-DAG: Keyword/None:                       discardableResult[#Declaration Attribute#]; name=discardableResult
 // ON_MEMBER_LAST-DAG: Keyword/None:                       GKInspectable[#Declaration Attribute#]; name=GKInspectable
 // ON_MEMBER_LAST-DAG: Keyword/None:                       _propertyWrapper[#Declaration Attribute#]; name=_propertyWrapper
+// ON_MEMBER_LAST-DAG: Keyword/None:                       compilerEvaluable[#Declaration Attribute#]; name=compilerEvaluable
+// SWIFT_ENABLE_TENSORFLOW
+// ON_MEMBER_LAST-DAG: Keyword/None:                       differentiable[#Declaration Attribute#]; name=differentiable
+// ON_MEMBER_LAST-DAG: Keyword/None:                       differentiating[#Declaration Attribute#]; name=differentiating
+// ON_MEMBER_LAST-DAG: Keyword/None:                       noDerivative[#Declaration Attribute#]; name=noDerivative
 // ON_MEMBER_LAST-NOT: Keyword
 // ON_MEMBER_LAST: Decl[Struct]/CurrModule:            MyStruct[#MyStruct#]; name=MyStruct
 // ON_MEMBER_LAST-NOT: Decl[PrecedenceGroup]
@@ -225,17 +235,12 @@
 // KEYWORD_LAST-NEXT:             Keyword/None:                       usableFromInline[#Declaration Attribute#]; name=usableFromInline{{$}}
 // KEYWORD_LAST-NEXT:             Keyword/None:                       discardableResult[#Declaration Attribute#]; name=discardableResult
 // KEYWORD_LAST-NEXT:             Keyword/None:                       GKInspectable[#Declaration Attribute#]; name=GKInspectable{{$}}
-<<<<<<< HEAD
-// KEYWORD_LAST-NEXT:             Keyword/None:                       _propertyDelegate[#Declaration Attribute#]; name=_propertyDelegate
+// KEYWORD_LAST-NEXT:             Keyword/None:                       _propertyWrapper[#Declaration Attribute#]; name=_propertyWrapper
 // SWIFT_ENABLE_TENSORFLOW
 // KEYWORD_LAST-NEXT:             Keyword/None:                       differentiable[#Declaration Attribute#]; name=differentiable
 // KEYWORD_LAST-NEXT:             Keyword/None:                       differentiating[#Declaration Attribute#]; name=differentiating
 // KEYWORD_LAST-NEXT:             Keyword/None:                       compilerEvaluable[#Declaration Attribute#]; name=compilerEvaluable
 // KEYWORD_LAST-NEXT:             Keyword/None:                       noDerivative[#Declaration Attribute#]; name=noDerivative
-// KEYWORD_LAST-NEXT:             End completions
-=======
-// KEYWORD_LAST-NEXT:             Keyword/None:                       _propertyWrapper[#Declaration Attribute#]; name=_propertyWrapper
 // KEYWORD_LAST-NOT:              Keyword
 // KEYWORD_LAST: Decl[Struct]/CurrModule:            MyStruct[#MyStruct#]; name=MyStruct
-// KEYWORD_LAST:                  End completions
->>>>>>> 4b9771c2
+// KEYWORD_LAST:                  End completions