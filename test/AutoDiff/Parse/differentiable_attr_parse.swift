--- conflicted
+++ resolved
@@ -16,32 +16,23 @@
 }
 
 // expected-warning @+1 {{'jvp:' and 'vjp:' arguments in '@differentiable' attribute are deprecated}}
-<<<<<<< HEAD
-=======
-@differentiable(vjp: foo(_:_:)) // okay
-// expected-warning @+1 {{'jvp:' and 'vjp:' arguments in '@differentiable' attribute are deprecated}}
->>>>>>> 3b9014dc
+@differentiable(vjp: foo(_:_:)) // okay
+// expected-warning @+1 {{'jvp:' and 'vjp:' arguments in '@differentiable' attribute are deprecated}}
 @differentiable(vjp: foo(_:_:) where T : FloatingPoint) // okay
 func bar<T : Numeric>(_ x: T, _: T) -> T {
     return 1 + x
 }
 
 // expected-warning @+1 {{'jvp:' and 'vjp:' arguments in '@differentiable' attribute are deprecated}}
-<<<<<<< HEAD
-=======
-@differentiable(vjp: foo(_:_:)) // okay
-// expected-warning @+1 {{'jvp:' and 'vjp:' arguments in '@differentiable' attribute are deprecated}}
->>>>>>> 3b9014dc
+@differentiable(vjp: foo(_:_:)) // okay
+// expected-warning @+1 {{'jvp:' and 'vjp:' arguments in '@differentiable' attribute are deprecated}}
 @differentiable(wrt: (self, x, y), vjp: foo(_:_:)) // okay
 func bar(_ x: Float, _ y: Float) -> Float {
   return 1 + x
 }
 
-<<<<<<< HEAD
-=======
-// expected-warning @+1 {{'jvp:' and 'vjp:' arguments in '@differentiable' attribute are deprecated}}
-@differentiable(vjp: foo(_:_:)) // okay
->>>>>>> 3b9014dc
+// expected-warning @+1 {{'jvp:' and 'vjp:' arguments in '@differentiable' attribute are deprecated}}
+@differentiable(vjp: foo(_:_:)) // okay
 // expected-warning @+1 2 {{'jvp:' and 'vjp:' arguments in '@differentiable' attribute are deprecated}}
 @differentiable(wrt: (self, x, y), jvp: bar, vjp: foo(_:_:)) // okay
 func bar(_ x: Float, _ y: Float) -> Float {
@@ -133,14 +124,9 @@
   return 1 + x
 }
 
-<<<<<<< HEAD
-// expected-warning @+1 {{'jvp:' and 'vjp:' arguments in '@differentiable' attribute are deprecated}}
-@differentiable(vjp: foo(_:_:), 3) // expected-error {{expected either 'wrt:' or a function specifier label, e.g. 'jvp:', or 'vjp:'}}
-=======
 // expected-warning @+2 {{'jvp:' and 'vjp:' arguments in '@differentiable' attribute are deprecated}}
 // expected-error @+1 {{expected either 'wrt:' or a function specifier label, e.g. 'jvp:', or 'vjp:'}}
 @differentiable(vjp: foo(_:_:), 3)
->>>>>>> 3b9014dc
 func bar(_ x: Float, _: Float) -> Float {
   return 1 + x
 }
@@ -175,26 +161,16 @@
   return x + y
 }
 
-<<<<<<< HEAD
-// expected-warning @+1 {{'jvp:' and 'vjp:' arguments in '@differentiable' attribute are deprecated}}
-@differentiable(vjp: foo(_:_:) // expected-error {{expected ')' in 'differentiable' attribute}}
-=======
 // expected-warning @+2 {{'jvp:' and 'vjp:' arguments in '@differentiable' attribute are deprecated}}
 // expected-error @+1 {{expected ')' in 'differentiable' attribute}}
 @differentiable(vjp: foo(_:_:)
->>>>>>> 3b9014dc
-func bar(_ x: Float, _: Float) -> Float {
-  return 1 + x
-}
-
-<<<<<<< HEAD
-// expected-warning @+1 {{'jvp:' and 'vjp:' arguments in '@differentiable' attribute are deprecated}}
-@differentiable(vjp: foo(_:_:) where T) // expected-error {{expected ':' or '==' to indicate a conformance or same-type requirement}}
-=======
+func bar(_ x: Float, _: Float) -> Float {
+  return 1 + x
+}
+
 // expected-warning @+2 {{'jvp:' and 'vjp:' arguments in '@differentiable' attribute are deprecated}}
 // expected-error @+1 {{expected ':' or '==' to indicate a conformance or same-type requirement}}
 @differentiable(vjp: foo(_:_:) where T)
->>>>>>> 3b9014dc
 func bar<T : Numeric>(_ x: T, _: T) -> T {
     return 1 + x
 }
@@ -205,26 +181,16 @@
   return 1 + x
 }
 
-<<<<<<< HEAD
-// expected-warning @+1 {{'jvp:' and 'vjp:' arguments in '@differentiable' attribute are deprecated}}
-@differentiable(vjp: foo(_:_:),) // expected-error {{unexpected ',' separator}}
-=======
 // expected-warning @+2 {{'jvp:' and 'vjp:' arguments in '@differentiable' attribute are deprecated}}
 // expected-error @+1 {{unexpected ',' separator}}
 @differentiable(vjp: foo(_:_:),)
->>>>>>> 3b9014dc
-func bar(_ x: Float, _: Float) -> Float {
-  return 1 + x
-}
-
-<<<<<<< HEAD
-// expected-warning @+1 {{'jvp:' and 'vjp:' arguments in '@differentiable' attribute are deprecated}}
-@differentiable(vjp: foo(_:_:), where T) // expected-error {{unexpected ',' separator}}
-=======
+func bar(_ x: Float, _: Float) -> Float {
+  return 1 + x
+}
+
 // expected-warning @+2 {{'jvp:' and 'vjp:' arguments in '@differentiable' attribute are deprecated}}
 // expected-error @+1 {{unexpected ',' separator}}
 @differentiable(vjp: foo(_:_:), where T)
->>>>>>> 3b9014dc
 func bar<T : Numeric>(_ x: T, _: T) -> T {
     return 1 + x
 }
@@ -241,14 +207,9 @@
   return 5 * x
 }
 
-<<<<<<< HEAD
-// expected-warning @+1 {{'jvp:' and 'vjp:' arguments in '@differentiable' attribute are deprecated}}
-@differentiable(wrt: x, vjp: const6, linear) // expected-error {{expected either 'wrt:' or a function specifier label, e.g. 'jvp:', or 'vjp:'}}
-=======
 // expected-warning @+2 {{'jvp:' and 'vjp:' arguments in '@differentiable' attribute are deprecated}}
 // expected-error @+1 {{expected either 'wrt:' or a function specifier label, e.g. 'jvp:', or 'vjp:'}}
 @differentiable(wrt: x, vjp: const6, linear)
->>>>>>> 3b9014dc
 func slope5(_ x: Float) -> Float {
   return 6 * x
 }