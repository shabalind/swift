# Differentiable Programming Manifesto

*   Authors: [Richard Wei], [Dan Zheng], [Marc Rasi], [Bart Chrzaszcz]
*   Status: Partially implemented

## Table of contents

<!--
TOC generated using https://github.com/ekalinin/github-markdown-toc.
Backticks were added manually.
-->

*   [Introduction](#introduction)
*   [Motivation](#motivation)
    *   [Background](#background)
    *   [Intelligent applications](#intelligent-applications)
    *   [Type-safe machine learning](#type-safe-machine-learning)
    *   [Calculus is fun](#calculus-is-fun)
        *   [Animations](#animations)
        *   [Games](#games)
        *   [Simulations](#simulations)
        *   [Robotics](#robotics)
        *   [Rendering and ray tracing](#rendering-and-ray-tracing)
*   [History of differentiation algorithms](#history-of-differentiation-algorithms)
    *   [Numerical differentiation](#numerical-differentiation)
    *   [Symbolic differentiation](#symbolic-differentiation)
    *   [Automatic differentiation](#automatic-differentiation)
*   [Approaches to automatic differentiation](#approaches-to-automatic-differentiation)
    *   [Embedded domain-specific languages](#embedded-domain-specific-languages)
    *   [Source code transformation tools](#source-code-transformation-tools)
    *   [First-class language support](#first-class-language-support)
    *   [Why bake differentiation into Swift?](#why-bake-differentiation-into-swift)
        *   [Maximal coverage of Swift language features](#maximal-coverage-of-swift-language-features)
        *   [Extensibility](#extensibility)
        *   [Static warnings and errors](#static-warnings-and-errors)
        *   [The pursuit for user-defined code transformations](#the-pursuit-for-user-defined-code-transformations)
*   [Math introduction](#math-introduction)
    *   [What is a derivative?](#what-is-a-derivative)
    *   [Iterative optimization](#iterative-optimization)
    *   [Derivatives of functions with arbitrary inputs](#derivatives-of-functions-with-arbitrary-inputs)
*   [Proposed solution](#proposed-solution)
    *   [The `Differentiable` protocol](#the-differentiable-protocol)
    *   [The `@differentiable` declaration attribute](#the-differentiable-declaration-attribute)
    *   [`@differentiable` function types](#differentiable-function-types)
    *   [`@derivative` and `@transpose` attributes](#derivative-and-transpose-attributes)
    *   [Differential operators](#differential-operators)
*   [Detailed design](#detailed-design)
    *   [Differentiable data structures](#differentiable-data-structures)
        *   [The `Differentiable` protocol](#the-differentiable-protocol-1)
        *   [`Differentiable` conformances](#differentiable-conformances)
        *   [Compiler-synthesized conformances](#compiler-synthesized-conformances)
            *   [Synthesis conditions](#synthesis-conditions)
            *   [Default synthesis](#default-synthesis)
            *   [Shortcut synthesis](#shortcut-synthesis)
    *   [Differentiable function declarations](#differentiable-function-declarations)
        *   [The `@differentiable` declaration attribute](#the-differentiable-declaration-attribute-1)
        *   [Conformance and subclassing](#conformance-and-subclassing)
            *   [Protocol dispatch](#protocol-dispatch)
            *   [Class dispatch](#class-dispatch)
    *   [Make a function differentiable using `@derivative` or
        `@transpose`](#make-a-function-differentiable-using-derivative-or-transpose)
        *   [Linear maps](#linear-maps)
            *   [Examples](#examples)
        *   [Derivative functions](#derivative-functions)
            *   [Examples](#examples-1)
    *   [Differentiable function types](#differentiable-function-types-1)
        *   [Function subtyping and runtime representation](#function-subtyping-and-runtime-representation)
        *   [The `@differentiable` function type attribute](#the-differentiable-function-type-attribute)
        *   [Type conversion](#type-conversion)
            *   [Coercing function declarations into `@differentiable` function
                values](#coercing-function-declarations-into-differentiable-function-values)
            *   [Upcasting to non-`@differentiable` functions](#upcasting-to-non-differentiable-functions)
        *   [Implied generic constraints](#implied-generic-constraints)
        *   [Non-differentiable parameters](#non-differentiable-parameters)
        *   [Higher-order functions and currying](#higher-order-functions-and-currying)
    *   [Differential operators](#differential-operators)
        *   [Differential-producing differential operators](#differential-producing-differential-operators)
        *   [Pullback-producing differential operators](#pullback-producing-differential-operators)
        *   [Example usage](#example-usage)
        *   [List of differential operators](#list-of-differential-operators)
        *   [Static analysis](#static-analysis)
            *   [Cross-module opacity](#cross-module-opacity)
            *   [Non-differentiable type conversions](#non-differentiable-type-conversions)
            *   [Accidental data flow mistakes](#accidental-data-flow-mistakes)
*   [Examples of differentiable programming](#examples-of-differentiable-programming)
    *   [Linear regression](#linear-regression)
    *   [Deep learning](#deep-learning)
        *   [Feed-forward neural networks (FFNN)](#feed-forward-neural-networks-ffnn)
        *   [Convolutional neural networks (CNN)](#convolutional-neural-networks-cnn)
        *   [Recurrent neural networks (RNN)](#recurrent-neural-networks-rnn)
*   [Future directions](#future-directions)
    *   [Higher-order differentiation](#higher-order-differentiation)
    *   [Naming conventions for numerical computing](#naming-conventions-for-numerical-computing)
*   [Source compatibility](#source-compatibility)
    *   [Differentiable protocol](#differentiable-protocol)
    *   [Differential operators](#differential-operators-1)
*   [Alternatives considered](#alternatives-considered)
    *   [Not support differentiable programming](#not-support-differentiable-programming)
    *   [Use another language or framework for differentiable programming](#use-another-language-or-framework-for-differentiable-programming)
    *   [Other approaches to differentiable programming](#other-approaches-to-differentiable-programming)
*   [Acknowledgements](#acknowledgements)

## Introduction

This proposal introduces first-class differentiable programming to Swift.
First-class differentiable programming includes five core additions:

-   The `Differentiable` protocol.
-   `@differentiable` function types.
-   The `@differentiable` declaration attribute for defining differentiable
    functions.
-   The `@derivative` and `@transpose` attributes for defining custom
    derivatives.
-   Differential operators (e.g. `derivative(of:)`) in the standard library.

Differentiable programming is a new paradigm for programming in which programs
can be differentiated throughout. At a glance, differentiable programming lets
you take the derivative of functions whose parameters and results conform to the
`Differentiable` protocol.

```swift
@differentiable
func f(_ x: Float) -> Float {
    x * x
}
let dfdx = derivative(of: f)
dfdx(3) // 6
```

The ability to get derivatives of programs enables a new world of numerical
computing applications, notably machine learning. With first-class support,
gradient-based learning algorithms can even be built using standard library
types such as `Float` and `SIMD64<Float>` and be differentiated using
protocol-oriented APIs such as `valueWithGradient(at:in:)`.

```swift
struct Perceptron: @memberwise Differentiable {
    var weight: SIMD2<Float> = .random(in: -1..<1)
    var bias: Float = 0

    @differentiable
    func callAsFunction(_ input: SIMD2<Float>) -> Float {
        (weight * input).sum() + bias
    }
}

var model = Perceptron()
let andGateData: [(x: SIMD2<Float>, y: Float)] = [
    (x: [0, 0], y: 0),
    (x: [0, 1], y: 0),
    (x: [1, 0], y: 0),
    (x: [1, 1], y: 1),
]
for _ in 0..<100 {
    let (loss, 𝛁loss) = valueWithGradient(at: model) { model -> Float in
        var loss: Float = 0
        for (x, y) in andGateData {
            let ŷ = model(x)
            let error = y - ŷ
            loss = loss + error * error / 2
        }
        return loss
    }
    print(loss)
    model.weight -= 𝛁loss.weight * 0.02
    model.bias -= 𝛁loss.bias * 0.02
}
```

Differentiable programming scales up to full machine learning models, built with
third-party libraries like [TensorFlow](https://github.com/tensorflow/swift).

```swift
import TensorFlow

let model = Sequential {
    Dense<Float>(inputSize: 784, outputSize: 100, activation: relu)
    Dense<Float>(inputSize: 100, outputSize: 30, activation: relu)
    Dense<Float>(inputSize: 30, outputSize: 3, activation: identity)
}

var classifier = Model()
let optimizer = SGD(for: classifier, learningRate: 0.02)
Context.local.learningPhase = .training
let x: Tensor<Float> = ...
let y: Tensor<Int32> = ...

for _ in 0..<1000 {
    let 𝛁model = gradient(at: classifier) { classifier -> Tensor<Float> in
        let ŷ = classifier(x)
        let loss = softmaxCrossEntropy(logits: ŷ, labels: y)
        print("Loss: \(loss)")
        return loss
    }
    optimizer.update(&classifier, along: 𝛁model)
}
```

While the differentiation APIs are flexible and fully dynamic, differentiation
is based on a program transformation that happens at compile-time. This enables
many static analyses that not only help produce more efficient programs, but
also detect common numerical programming mistakes such as non-differentiable
functions and zero derivatives.

```swift
let grad = gradient(at: 1.0) { x in
    3.squareRoot()
}
```

```console
test.swift:2:18: warning: result does not depend on differentiation arguments and will always have a zero derivative; do you want to add 'withoutDerivative(at:)' to make it explicit?
    3.squareRoot()
    ^
     withoutDerivative(at:)
```

With a first-class differentiable programming language, some of the most common
runtime errors in machine learning become directly debuggable without library
boundaries. Simply step through backpropagation using LLDB to debug derivatives.

<p align="center">
  <img src="assets/DifferentiableProgramming/autodiff-reverse-debugging.gif" height=600px>
  <br>
  <sub>
  Backpropagation debugging demo using LLDB.
  </sub>
</p>

## Motivation

### Background

In mathematics, a derivative of a function of a real variable is another
function that computes the sensitivity to changes in the output of the original
function with respect to changes in the original function's arguments.
Differentiation is the process of computing derivatives. See the
["Math Introduction"](#math-introduction) section below for more details.

Derivatives are a fundamental tool in calculus and have applications in many
domains, notably deep learning. As an expressive, high-performance language,
Swift is a great fit for numerical applications. The [Swift Numerics
library][swift-numerics] and recent Swift Evolution proposals have paved the way
for low-level numerical computing in Swift: [AdditiveArithmetic][SE-0233], SIMD
[[1][SE-0229]] [[2][SE-0251]], [generic math functions][SE-0246]. However,
high-level numerical computing applications, including machine learning and
artificial intelligence, require more work.

We believe that first-class differentiable programming is a big step towards
high-level numerical computing support and will make Swift a real contender in
the numerical computing and machine learning landscape. Differentiable
programming will enable intelligent applications, machine learning models,
scientific experiments, physical simulations, and more.

### Intelligent applications

Intelligent applications are smart: they use machine learning techniques to
enhance user experiences. Intelligent applications can make predictions, provide
suggestions, and learn user preferences: all of these can be powered by
differentiable programming.

The core of an intelligent application is a function with real-valued
parameters. Differentiation can be used to systematically optimize (i.e. find
"good" values for) these parameters via gradient descent. (Optimizing these
parameters via conventional algorithms is typically difficult or intractable.)

For example, consider a podcast player that tries to automatically adjust the
playback speed based on the podcast type and the podcast section.

```swift
enum PodcastCategory {
    case comedy
    case news
    ...
}

enum PodcastSection {
    case advertisement
    case introduction
    case body
    case conclusion
}

struct PodcastState {
    let category: PodcastCategory
    let section: PodcastSection
}

struct PodcastSpeedModel {
    var minSpeed, maxSpeed: Float
    var categoryMultipliers: [PodcastCategory: Float]
    var sectionMultipliers: [PodcastSection: Float]

    /// Returns a podcast speed multiplier prediction for the given podcast category
    /// and section.
    func prediction(for state: PodcastState) -> Float {
        let speed = categoryMultipliers[state.category] * sectionMultipliers[state.section]
        if speed < minSpeed { return minSpeed }
        if speed > maxSpeed { return maxSpeed }
        return speed
    }
}
```

This podcast speed model parameters that determine how quickly the podcast
should play under different circumstances: `minSpeed`, `maxSpeed`,
`categoryMultipliers`, and `sectionMultipliers`. A priori, it is not clear what
good parameter values are, and different users may prefer different parameter
values.

An intelligent application could determine personalized parameter values as
follows:

1.  Let the user set the speed manually, and record observations whenever the
    user changes the speed.

2.  After collecting enough observations, search for parameter values such that
    the model predicts speeds close to the user's preferred speed. If such
    values are found, offer to start automatically setting the speed.

"Gradient descent" is an algorithm that performs this search, and a language
that supports differentiable programming makes it easy to implement gradient
descent. Here is some pseudocode illustrating gradient descent.

First, we need an objective function for gradient descent to minimize.
[Mean absolute error](https://en.wikipedia.org/wiki/Mean_absolute_error) is used
here:

```swift
struct Observation {
    var podcastState: PodcastState
    var userSpeed: Float
}

func meanError(for model: PodcastSpeedModel, _ observations: [Observation]) -> Float {
    var error: Float = 0
    for observation in observations {
        error += abs(model.prediction(for: observation.state) - observation.userSpeed)
    }
    return error / Float(observations.count)
}
```

Next, we implement the gradient descent algorithm.

```swift
var model = PodcastModel()
let observations = storage.observations()
for _ in 0..<1000 {
    // The language differentiates `meanError` to get a "gradient", which is a value indicating
    // how to change `model` in order to decrease the value of `meanError`.
    let gradient = gradient(at: model) { meanError(for: $0, observations) }

    // Change `model` in the direction that decreased the value of `meanError`.
    model -= 0.01 * gradient
}
```

### Type-safe machine learning

Today, machine learning is predominantly done in dynamically-typed languages
like Python: these languages are concise and easy to use. However, some people
prefer safer programming: features like type checking and static diagnostics
help catch errors early and improve productivity.

Differentiable programming in Swift enables safe, expressive machine learning.
Custom differentiable data structures can be declared and checked at
compile-time. Thanks to protocol-oriented programming, differentiable types are
generalized by a protocol, enabling differential operators to be defined as
higher-order functions constrained on such a protocol. Mathematical optimization
algorithms such as neural network optimizers can also be defined generically
over such a protocol and work with all differentiable types.

### Calculus is fun

Calculus is fun, and differentiation in the Swift toolbox will let programmers
explore that fun. Here are some interesting applications:

#### Animations

[Easing functions](https://stackoverflow.com/a/8317722) specify the rate of
change of parameters for animations. Differentiation enables easy manipulation
of these functions.

#### Games

Physics equations can be modeled using differentiable functions in game engines.
Intelligent agents in games can be trained using techniques like machine
learning that are enabled by differentiation.

#### Simulations

Many simulation techniques for fluids and other physical processes are based on
approximate solutions to equations defined in terms of derivatives, like the
[Euler equations](https://en.wikipedia.org/wiki/Euler_equations_\(fluid_dynamics\))
and [Navier-Stokes](https://en.wikipedia.org/wiki/Navier–Stokes_equations).
Being able to differentiate functions is an important building block for
implementing algorithms to solve these equations.

#### Robotics

Control algorithms used in robotics and mechanical engineering rely on (often
higher-order) derivatives of functions that model the behavior of joints and
other physical systems. A language like Swift that can efficiently compute these
derivatives without incurring the unpredictable runtime overhead of garbage
collection may be well-placed to run aboard robots.

#### Rendering and ray tracing

Traditional rendering systems are black boxes that consume data structures with
scene geometry and produce images, but the physical processes they simulate are
made up of differentiable functions. Building a ray tracer out of differentiable
building blocks unlocks applications like inverse rendering (going from an image
to scene geometry). [[1]](https://github.com/BachiLi/redner)
[[2]](https://github.com/avik-pal/RayTracer.jl)

## History of differentiation algorithms

There are three main algorithms for computing derivatives: numerical
differentiation, symbolic differentiation, and automatic differentiation.

### Numerical differentiation

Numerical differentiation is a technique for estimating derivatives of
mathematical functions using values of the functions. The simplest method uses
the
[difference quotient formula](https://en.wikipedia.org/wiki/Difference_quotient),
introduced in elementary calculus courses:

<p align="center">
  <img src="assets/DifferentiableProgramming/difference-quotient.png">
</p>

Numerical differentiation is easy to implement and generalizes to higher-order
derivatives. However, as an estimation approach, it is known to produce
inaccurate results, so it is rarely used when more accurate methods are
available.

### Symbolic differentiation

Symbolic differentiation is a technique for computing derivatives of math
expressions via symbolic manipulation, like differentiating an expression using
pen and paper in elementary calculus. This technique is used by computer algebra
systems like Mathematica, but it produces inefficient code when applied to
computer programs due to code bloat with common subexpressions.

### Automatic differentiation

Automatic differentiation (AD) is a technique for computing derivatives of
functions. Unlike symbolic differentiation, which operates on math expressions,
automatic differentiation operates on code.

Automatic differentiation leverages the chain rule of differentiation and the
ability to define temporary values in a program. There are two styles of
automatic differentiation in the traditional sense: forward-mode AD starts with
partial derivatives at inputs and ends by computing partial derivatives at
outputs, while reverse-mode automatic differentiation starts with partial
derivatives at outputs and ends by computing partial derivatives at inputs.

Mathematically, forward-mode AD corresponds to a fully-right association of the
chain rule of differentiation, and reverse-mode AD corresponds to a fully-left
association. Different associations of the chain rule produce the same result
but may differ in computational complexity†.

<p align="center">
  <img src="assets/DifferentiableProgramming/chain-rule-right-assoc.png" height=45 width=auto>
  <img src="assets/DifferentiableProgramming/chain-rule-left-assoc.png" height=45 width=auto>
  <br>
  <sub>
  Top: fully-right association of chain rule, starting from partial
  derivative of input; "forward-mode".
  <br>
  Bottom: fully-left association of chain rule, starting from output;
  "reverse-mode".
  </sub>
</p>

Both forward-mode AD and reverse-mode AD are well-explored. Forward-mode AD can
be implemented simply by overloading math operations to compute both original
values and derivatives. Traditionally, reverse-mode AD has been perceived as
being more complicated: implementations typically involve non-local program
transformation and/or mutable tape data structures, though recent research aims
to demystify the subject [[1]](https://arxiv.org/abs/1804.00746)
[[2]](https://arxiv.org/abs/1803.10228).

†: Finding the optimal association of the chain rule of differentiation is
analogous to the
[matrix chain multiplication](https://en.wikipedia.org/wiki/Matrix_chain_multiplication)
problem and can be solved in `O(n^3)` time. More efficient algorithms also
exist.

## Approaches to automatic differentiation

In practice, automatic differentiation is the most common differentiation
algorithm because it is precise and efficient. This section summarizes
approaches to automatic differentiation.

### Embedded domain-specific languages

A domain-specific language (DSL) is a language designed to solve problems for a
specific domain. Some DSLs are *external*: these are standalone languages with
their own syntax and semantics, like HTML (a markup language) and SQL (a
database query language). Other DSLs are *embedded* within a more general "host"
language: these DSLs leverage host language constructs and features to define
interesting behavior. Advantages of embedded DSLs include flexibility and
portability: embedded DSLs can be imported as a library. Examples of embedded
DSLs include React (a UI language embedded in JavaScript) and LINQ (a query
language embedded in C#).

One approach to differentiable programming is to define an embedded DSL for
differentiation *as a library*. This can be done via operator overloading: the
DSL can define a "dual number" type (representing a pair of a real number and
its derivative) and overload differentiable math operations to compute both
original values and derivative values.

```swift
struct RealWithDerivative<T: FloatingPoint> {
    var value: T
    var derivative: T = 0
}
extension RealWithDerivative {
    static func + (lhs: Self, rhs: Self) -> Self {
        RealWithDerivative(
            value: lhs.value + rhs.value,
            derivative: lhs.derivative + rhs.derivative)
    }
    static func * (lhs: Self, rhs: Self) -> Self {
        RealWithDerivative(
            value: lhs.value * rhs.value,
            derivative: lhs.derivative * rhs.value + lhs.value * rhs.derivative)
    }
}

var x = RealWithDerivative(value: 3, derivative: 1)
// Original:   x^2 + x^3 = 3^2 + 3^3 = 36.
// Derivative: 2x + 3x^2 = 2*3 + 3(3)^2 = 33.
var result = x*x + x*x*x
print(result)
// RealWithDerivative<Double>(value: 36.0, derivative: 33.0)
```

Such a DSL could be extended to be more useful. For example, the `Real` type
could be generalized to multidimensional arrays and more differentiable
operations could be added.

However, embedded DSLs have some limitations:

-   DSL functionality is often restricted to specific types and APIs. DSLs often
    use specialized abstractions rather than general ones for simplicity and to
    enable optimizations. For example, many machine learning frameworks are DSLs
    that support differentiation only for a particular multidimensional array
    type and only using a particular algorithm (reverse-mode automatic
    differentiation). Extending a differentiation DSL beyond these limitations
    is difficult and may require extra boilerplate: see below.

-   They typically involve some boilerplate. As a host language, Swift currently
    supports limited metaprogramming for reducing boilerplate code. For example,
    libraries cannot define automatic conformance derivation for library
    protocols (though Swift provides it for `Equatable`, `Hashable`, and
    `Codable`), so users must write boilerplate conformances for their custom
    types.

-   They are limited by the metaprogramming capabilities of the host language.
    It is not currently possible to define non-trivial code transformations
    (e.g. reverse-mode automatic differentiation) in a Swift library on Swift
    code. (Note: SwiftSyntax enables Swift AST transformations but has the extra
    indirection of parsing Swift code from a file - it is not possible to
    evaluate transformed Swift code from the same file without a general "eval"
    mechanism.) To cope with this, some DSLs require explicit program "graph"
    building and/or global mutable data structures to mimic the effects of code
    transformation, which obfuscate the original transformation semantics.

-   They may not work well with all host language constructs. Embedded DSLs only
    support a subset of the host language's features. In particular, some
    differentiation DSLs do not support native mutation (e.g. assigning to a
    `var`) or native control flow (e.g. `if` constructs) due to technical
    limitations, even though supporting them would be ideal.
    Restricting/diagnosing unsupported host language features (e.g. preventing
    DSL users from using `var` in Swift) is difficult or not possible.

-   Producing good diagnostics may be difficult or impossible. DSLs have limited
    access to source location information. When indirections like code
    transformations are involved, showing the appropriate source locations in
    diagnostic messages may be difficult. Without the aid of compiler utilities,
    statically detecting and diagnosing dataflow-based errors is not possible.

### Source code transformation tools

Source code transformation tools are another approach to differentiable
programming. Tool users write code, select various differentiation configuration
options (the name of the function-to-differentiate, the independent and
dependent variable, etc), and provide them to the tool. The tool analyzes the
input code and generates output code that computes derivatives according to the
options.

Historically, this is one of the oldest approaches for automatic
differentiation. Tools like
[Tapenade](https://www-sop.inria.fr/tropics/tapenade.html) and
[ADIC](https://www.mcs.anl.gov/research/projects/adic)/[ADIFOR](https://www.mcs.anl.gov/research/projects/adifor)
compute derivatives of Fortran and C code.

An advantage of source code transformation tools is that they are essentially
*static compilers*: they can perform static analyses on input code to generate
optimized derivative-computing output code. For example, Tapenade performs
["activity analysis"](https://www-sop.inria.fr/tropics/papers/supportCoursDA.pdf)
to determine variables that do not need a derivative and "TBR (to-be-recorded)
analysis" to remove unnecessary intermediate variables during differentiation.

However, these tools are not ideal for usability: users must interact with an
external GUI to specify inputs and they receive a textual program as output.
This external workflow is an extra indirection that takes users out of their
natural programming environment. Exposing the tool-provided differentiation
features within a language would be more ergonomic.

<p align="center">
  <img src="assets/DifferentiableProgramming/tapenade.png" height=500px>
  <br>
  <sub>
  Image of Tapenade web interface.
  <br>
  User specifies input program and configuration options.
  <br>
  Tapenade generates derivative-computing output program.
  </sub>
</p>

### First-class language support

Another class of differentiable programming approaches is by integrating the
differentiation semantics and code transformations into a programming language
to some degree. While there are no mainstream programming languages that support
differentiable programming, research systems like
[Stalin∇](http://www-bcl.cs.may.ie/~barak/papers/toplas-reverse.pdf) add
first-class differential operators (e.g. `grad`) into the language and the
reverse-mode automatic differentiation transformation into the compiler.

First-class language support for differentiation can reap the benefits of source
code transformation techniques (e.g. language coverage, performant derivative
code) without requiring programmers to use an external tool. Well-designed,
powerful differentiation primitives enable users to define their own custom
differentiation APIs that would otherwise not be possible in differentiation
libraries.

### Why bake differentiation into Swift?

First-class language support for differentiation will enable convenient,
extensible, and performant differentiable programming in Swift.

#### Maximal coverage of Swift language features

First-class support for differentiation in Swift enables differentiation to work
nicely with a maximal number of Swift language features, including mutation and
control flow. Users of differentiable programming do not need to write in a
restricted subset of Swift: just write normal code and use differentiation.

#### Extensibility

First-class language support enables an extensible differentiable programming
system.

Custom types can be extended to be differentiable with minimal boilerplate.
Custom derivative functions can be retroactively registered for existing
functions. Users can define custom differentiation APIs using the powerful
primitive operators defined in the standard library and supported by the type
system.

#### Static warnings and errors

Some functions perform non-differentiable operations (on the path from
parameters to result) and thus cannot be differentiated. Functions that do not
use their parameters to compute the result are technically differentiable, but
the derivative is trivially always zero.

With language support for differentiation, the compiler can identify these cases
statically via data flow analysis and produce a non-differentiability error or
warning. These diagnostics improve productivity and help users catch errors
ahead of time. Library-based differentiation approaches cannot generally provide
these diagnostics.

For details on static warnings and errors, see the "Static analysis" section in
the detailed design below.

#### The pursuit for user-defined code transformations

The key code transformation enabling differentiable programming is "derivative
code generation". Derivative code generation implements automatic
differentiation: given an "original function" to differentiate, a derivative
function is generated by replacing function applications in the original
function with corresponding derivative function applications. The algorithm is
described in detail in the
[Swift Differentiable Programming Implementation Overview document](http://bit.ly/swift-autodiff-internals).

Some languages provide the ability to define custom code transformations:

-   [Macros](https://en.wikipedia.org/wiki/Macro_\(computer_science\)) enable
    syntax-based code transformations at compile-time. Hygienic macros (macro
    systems that avoid accidental variable capture) are available in a variety
    of languages, including Lisp, Julia, Rust, and Scala, to name a few. As an
    example: generated type-safe schema wrappers can implemented using
    [hygienic macros in Scala](https://meta.plasm.us/posts/2013/07/11/fake-type-providers-part-2).

-   Compiler plugin systems enable programmers to write plugins that extend the
    behavior of a compiler. Compiler plugins are more popular in bootstrapped
    languages, like
    [Haskell](https://ghc.gitlab.haskell.org/ghc/doc/users_guide/extending_ghc.html#compiler-plugins),
    [Rust](https://doc.rust-lang.org/1.1.0/book/compiler-plugins.html) and
    [Scala](https://docs.scala-lang.org/overviews/plugins/index.html), where the
    plugin can be written in the language itself. As an example: a
    continuation-passing-style code transformation can be implemented as a
    [compiler plugin in Scala](https://github.com/scala/scala-continuations).

One might make the case that derivative code generation for differentiation is
better implemented as a custom code transformation. While that may be true in
theory, Swift does not yet support custom code transformations in practice. This
proposal presents differentiable programming as a system of *high-level language
features and semantics*; derivative code generation is an implementation detail.
If a system for custom code transformations is added to Swift one day, it may be
possible to reimplement derivative code generation using that system without
changing the high-level differentiable programming features proposed here.

## Math introduction

### What is a derivative?

The derivative of a function `f` measures how quickly the function's output
changes when you make small changes to the function's input. The value of this
measurement depends on the input `x` that you start with, and we call the value
of the measurement starting at that input "the derivative of `f` at `x`.

For a single variable real function (a function with a single real input and a
single real output), the derivative of `f` at `x` can be summarized as a single
real number `f'(x)` such that `f(x + ε) ~= f(x) + f'(x) * ε`. In other words,
changing the input by a tiny amount `epsilon` changes the output by `f'(x) * ε`.

<p align="center">
  <img src="assets/DifferentiableProgramming/plot-linear.png">
  <br>
  <sub>
  <code>f(x) = x</code> changes by exactly <code>ε</code> whenever you change
  its input by <code>ε</code>, so its derivative is 1 everywhere.
  </sub>
</p>

<p align="center">
  <img src="assets/DifferentiableProgramming/plot-quadratic.png">
  <br>
  <sub>
  Near <code>x = 0</code>, <code>f(x) = x^2</code> changes very little when you
  change its input, so its derivative at <code>x = 0</code> is <code>0</code>
  (see orange line).
  <br>
  Near <code>x = 1</code>, <code>f(x) = x^2</code> changes by approximately
  <code>2*ε</code> when you change its input by <code>ε</code>, so its
  derivative at <code>x = 1</code> is <code>2</code> (see green line).
  <br>
  In general, the derivative of <code>f(x) = x^2</code> at <code>x</code> is
  <code>2*x</code>.
  </sub>
</p>

### Iterative optimization

Iterative optimization algorithms use derivatives to optimize functions (i.e.
find the inputs that minimize or maximize the output of the function). For
example, the simple "gradient descent" algorithm starts with an arbitrary input
`x` and uses the derivative of the function at `x` to determine whether it needs
to increase or decrease `x` to decrease the output of the function. Then it
mutates `x` slightly along the appropriate direction and repeats until the
output stops decreasing.

<p align="center">
  <img src="assets/DifferentiableProgramming/iterative-optimization.png">
</p>

### Derivatives of functions with arbitrary inputs

Real world programs deal with data more complicated than single real variables.
Fortunately, there are mathematical theories that extend derivatives to
functions with nearly arbitrary inputs and outputs.

Recall our original description of derivative: "The derivative of a function `f`
measures how quickly the function's output changes when you make small changes
to the function's input." This makes sense for arbitrary input and output types,
as long as we can describe small changes in them.

It is easy to describe small changes in nested structures of real numbers: they
are just small changes in all the components' real numbers. For example,
consider:

```swift
struct Point {
    var x, y: Float
}

struct PointPair {
    var p1, p2: Point
}
```

A small change in `Point` might be "add `0.01` to `x` and add `0.02` to y". A
small change in `PointPair` might be "add `0.01` to `p1.x` and add `0.01` to
`p2.x`".

We can define new types that capture the values of these small changes. We call
these types "tangent vectors", a term from math. For example:

```swift
extension Point {
    struct TangentVector {
        // `dx` and `dy` are small changes in `x` and `y`, respectively.
        var dx, dy: Float
    }
}

extension PointPair {
    struct TangentVector {
        // `dp1` and `dp2` are small changes in `p1` and `p2`, respectively.
        var dp1, dp2: Point.TangentVector
    }
}
```

In terms of these tangent vectors, the small changes that we described in words
above would be:

```swift
Point.TangentVector(dx: 0.01, dy: 0.02)

PointPair.TangentVector(
    p1: Point.TangentVector(dx: 0.01, dy: 0),
    p2: Point.TangentVector(dx: 0.01, dy: 0))
```

In terms of tangent vectors, the derivative of a function `f: (A) -> B` is a
function `df: (A, A.TangentVector) -> B.TangentVector`. In other words, `df`
takes a starting value of type `A` and a small change `A.TangentVector` and
tells you what the resulting small change in `B` is.

The gradient descent iterative optimization algorithm can run on any function
`f: (A) -> Float` as long as `A` is a type for which we can define a tangent
vector. It iteratively walks around different values of `A`, searching for a
value that minimizes the output of `f`.

## Proposed solution

To push Swift's capabilities to the next level in numerics and machine learning,
we introduce differentiable programming as a new language feature, which
includes standard library APIs and small additive changes to the type system.

### The `Differentiable` protocol

`Differentiable` is a standard library protocol that generalizes all data
structures that can be a parameter or result of a differentiable function. The
compiler derives protocol requirement implementations when a `@memberwise`
conformance is declared.

```swift
extension Float: Differentiable {
    typealias TangentVector = Self
}
struct Perceptron: @memberwise Differentiable {
    var weight: SIMD64<Float>
    var bias: Float
}
```

### The `@differentiable` declaration attribute

The `@differentiable` declaration attribute is an attribute that marks
function-like declarations (function declarations, initializers, properties, and
subscripts) as being differentiable.

```swift
@differentiable
func cubed(_ x: Float) -> Float {
    x * x * x
}
extension Perceptron {
    @differentiable
    func callAsFunction(_ input: SIMD64<Float>) -> Float {
        (weight * input).sum() + bias
    }
}
```

### `@differentiable` function types

A subtype of normal function types with a different runtime representation,
which stores metadata that allows their values to be differentiated anywhere.

```swift
func addOne(_ x: Float) -> Float { x + 1 }
let _: @differentiable (Float) -> Float = addOne
let _: @differentiable(linear) (Float) -> Float = addOne
```

### `@derivative` and `@transpose` attributes

`@derivative` and `@transpose` attributes are used for declaring custom
derivative functions for some other function declaration.

```swift
import Glibc

@derivative(of: expf)
func _(_ x: Float) -> (value: Float,
                       differential: @differentiable(linear) (Float) -> Float) {
    let y = expf(x)
    return (value: y, differential: { v in v * y })
}
```

### Differential operators

Standard library differentiation APIs that take `@differentiable` functions and
return derivative functions or compute derivative values.

```swift
// In the standard library:
//
//     func derivative<T: FloatingPoint, R>(
//         of body: @escaping @differentiable (T) -> R
//     ) -> (T) -> R where T.TangentVector: FloatingPoint

@differentiable
func f(_ x: Float) -> Float {
    x * x
}
let dfdx = derivative(of: f)
dfdx(3) // 6
```

## Detailed design

### Differentiable data structures

Speaking in terms of elementary calculus, only functions are "differentiable":
only functions have derivatives and can be differentiated. In programming
languages, types are isomorphic to mathematical spaces, and functions are
isomorphic to mathematical functions over those spaces. Differentiability
depends heavily on the continuity and smoothness of points in a space (or values
of a type). For example, the `Int` type represents the space of integers, which
are discrete values, so functions over integers cannot be differentiated. In
general, when a type is said to be differentiable, it means that one can do
calculus with its values. As such, real numbers, real vector spaces, and complex
vector spaces are differentiable, but characters, strings, and integers are not.

For full flexibility and extensibility, a protocol is introduced in the Swift
standard library to generalize all data structures that can be a parameter or a
result of a differentiable function.

#### The `Differentiable` protocol

The `Differentiable` protocol defines operations and structures required for a
type to be differentiated.


```swift
public protocol Differentiable {
    /// A type that can be used to represent derivatives with respect to a
    /// value whose type is `Self`. Mathematically, this is equivalent to the
    /// tangent bundle of the differentiable manifold represented by the
    /// differentiable type.
    associatedtype TangentVector: Differentiable & AdditiveArithmetic
        where TangentVector == TangentVector.TangentVector

    /// Moves `self` along the given direction. In Riemannian geometry, this is
    /// equivalent to exponential map, which moves `self` on the geodesic
    /// surface along the given tangent vector.
    mutating func move(along direction: TangentVector)
    
    /// A closure that produces a zero tangent vector and does not capture `self`.
    ///
    /// In some cases, the zero tangent vector of `self` is equal to
    /// `TangentVector.zero`. In other cases, the zero tangent vector depends on
    /// information in `self`, such as shape for an n-dimensional array type.
    /// For differentiable programming, it is more memory-efficient to define a
    /// custom `zeroTangentVectorInitializer` property which returns a closure
    /// that captures and uses only the necessary information to create a zero
    /// tangent vector. For example:
    ///
    /// ```swift
    /// struct Vector {
    ///     var scalars: [Float]
    ///     var count: Int { scalars.count }
    ///     init(repeating repeatedElement: Float, count: Int) { ... }
    /// }
    /// 
    /// extension Vector: Differentiable {
    ///     typealias TangentVector = Vector
    ///
    ///     @noDerivative
    ///     var zeroTangentVectorInitializer: () -> TangentVector {
    ///         let count = self.count
    ///         return { TangentVector(repeating: 0, count: count) }
    ///     }
    /// }
    /// ```
    ///
    @noDerivative
    var zeroTangentVectorInitializer: () -> TangentVector { get }
}

extension Differentiable {
    /// A tangent vector such that `move(along: zeroTangentVector)` will not modify
    /// `self`.
    @noDerivative
    var zeroTangentVector: TangentVector { zeroTangentVectorInitializer() }
}
```

Specifically, `Differentiable` generalizes types to satisfy the following
requirements from real-world use cases: Functions over these types can be
differentiable. Besides types, a function's differentiability also depends on
the function's body. Values of these types can be updated based on derivative
values. For full flexibility, differentiable types should not be required to be
a vector space. For example, a differentiable neural network layer can store a
`Bool` flag in addition to differentiable parameters.

Intuitively, a `Differentiable`-conforming type allows one to do calculus with
its values. In elementary calculus, a derivative of a real-valued function at a
point is the slope of the tangent line at this point. The tangent line is the
best [linear approximation](https://en.wikipedia.org/wiki/Linear_approximation)
of the differentiated function near that input value. The same definition
applies to vector-valued functions when they are split into their coordinate
functions. The derivative of a vector-valued function at a certain point is
called a [tangent vector](https://en.wikipedia.org/wiki/Tangent_vector). Beyond
real numbers and vector spaces, there is a widely accepted mathematical
framework,
[differential geometry](https://en.wikipedia.org/wiki/Differential_geometry),
which generalizes calculus beyond Euclidean space. By bringing ideas from this
mathematical framework into the Swift standard library and the Swift compiler,
differentiable programming becomes more flexible and expressive than ever.

<p align="center">
  <img src="assets/DifferentiableProgramming/differentiable-manifolds.png" height=300px>
  <br>
  <sub>
  Image showing two differentiable manifolds: a sphere and a spheroid, from
  https://en.wikipedia.org/wiki/Pushforward_(differential).
  <br>
  If a map, φ, carries every point on manifold M to manifold N, then the
  pushforward of φ carries vectors in the tangent space at every point in M to
  a tangent space at every point in N.
  </sub>
</p>

Mathematically speaking, types that conform to `Differentiable` are considered
[smooth Riemannian manifolds](https://en.wikipedia.org/wiki/Riemannian_manifold).
When differentiating a function over these manifolds, a derivative value is a
vector in the [tangent bundle](https://en.wikipedia.org/wiki/Tangent_bundle) of
this manifold and has type `TangentVector`. The associated type `TangentVector`
is required to conform to `AdditiveArithmetic` because
[additive group](https://en.wikipedia.org/wiki/Additive_group) properties
[`zero`](https://developer.apple.com/documentation/swift/additivearithmetic/3126829-zero)
and
[`+(_:_:)`](https://developer.apple.com/documentation/swift/additivearithmetic/3126821)
are necessary for initializing and accumulating derivative values.

The `move(along:)` method is equivalent to the mathematical notion of
[exponential map](https://en.wikipedia.org/wiki/Exponential_map_\(Riemannian_geometry\)),
which takes a tangent vector (e.g. a derivative), and moves the value along the
direction specified by the tangent vector on the geodesic surface of the
manifold. In vector spaces where the tangent vector is of the same vector space
as the original differentiable space, `move(along:)` is equivalent to vector
addition. Mathematical optimization algorithms such as gradient descent will
make use of this method.

```swift
public extension Differentiable where Self == TangentVector {
    mutating func move(along direction: TangentVector) {
        self += direction
    }

    @noDerivative
    var zeroTangentVectorInitializer: () -> TangentVector {
        { .zero }
    }
}
```

The `zeroTangentVector` property returns a tangent vector such that calling
`move(along:)` on the vector will not modify `self`. A zero tangent vector is
often used in the initialization of mathematical optimization, where tangent
vectors are initially zero and modified iteratively. This property may be
different from `TangentVector.zero` because some tangent vectors depend on
instance properties of `self`, e.g. the `count` property in `Array`.

#### `Differentiable` conformances

Conforming a type to `Differentiable` tells Swift that changes in values of this
type can be differentiated, and makes functions over this type be compatible
with all differentiation APIs in the standard library. Floating point numeric
types and vector types, including
[`Float`](https://developer.apple.com/documentation/swift/float),
[`Double`](https://developer.apple.com/documentation/swift/double),
[`Float80`](https://developer.apple.com/documentation/swift/float80), and
[SIMD vector types](https://developer.apple.com/documentation/swift/swift_standard_library/numbers_and_basic_values/simd_vector_types),
are extended to conform to `Differentiable`, and their `TangentVector`s equal
themselves.

Besides numeric types, collections of numeric types are also powerful data
structures in differentiable programming. For example, the
[`Array`](https://developer.apple.com/documentation/swift/array) type in the
standard library
[conforms to `Differentiable`](https://github.com/apple/swift/blob/c224468653366119690aeb34f290843f3e5f2fd6/stdlib/public/core/Array.swift#L2052)
conditionally when the `Element` type conforms to `Differentiable`. This makes
it possible to differentiate functions over arrays, and makes it easy to express
dynamic differentiable algorithms. Similarly, other common container types in
the standard library such as
[`Optional`](https://developer.apple.com/documentation/swift/optional),
[`Dictionary`](https://developer.apple.com/documentation/swift/dictionary), and
[`Result`](https://developer.apple.com/documentation/swift/result) can also be
made differentiable via a conditional protocol conformance.

```swift
// struct Array<Element>
extension Array: Differentiable where Element: Differentiable {
    // Note: `Array.TangentVector` cannot be `Array` because `Array.+` is used for
    // concatenation and therefore cannot satisfy the `AdditiveArithmetic`
    // conformance constraint.
    public struct TangentVector: Differentiable, AdditiveArithmetic {
        public typealias TangentVector = Self
        @differentiable
        public var elements: [Element.TangentVector]
        @differentiable
        public init(_ elements: [Element.TangentVector]) { self.elements = elements }
        ...
    }

    public mutating func move(along direction: TangentVector) {
        for i in indices {
            self[i].move(along: Element.TangentVector(direction.elements[i]))
        }
    }

    @noDerivative
    public var zeroTangentVectorInitializer: () -> TangentVector {
        { [count = self.count] in
            TangentVector(Array(repeating: .zero, count: count))
        }
    }
}

// struct Dictionary<Key: Hashable, Value>
extension Dictionary: Differentiable where Value: Differentiable {
    public struct TangentVector: Differentiable, AdditiveArithmetic {
        public typealias TangentVector = Self
        @differentiable
        public var elements: [Key: Value.TangentVector]
        @differentiable
        public init(_ elements: [Key: Value.TangentVector]) {
            self.elements = elements
        }
        ...
    }

    public mutating func move(along direction: TangentVector) {
        for i in indices {
            self[i].move(along: Value.TangentVector(direction.elements[i]))
        }
    }

    @noDerivative
    public var zeroTangentVectorInitializer: () -> TangentVector {
        { [keys = self.keys] in
            let pairs = zip(keys, sequence(first: .zero, next: {$0}))
            return TangentVector(Dictionary(uniqueKeysWithValues: pairs))
        }
    }
}

// enum Optional<Wrapped>
extension Optional: Differentiable where Wrapped: Differentiable {
    public struct TangentVector: Differentiable, AdditiveArithmetic {
        public typealias TangentVector = Self
        @differentiable
        public var value: Wrapped.TangentVector?
        @differentiable
        public init(_ value: Wrapped.TangentVector?) { self.value = value }
        ...
    }

    public mutating func move(along direction: TangentVector) {
        if let value = direction.value {
            self?.move(along: value)
        }
    }

    @noDerivative
    public var zeroTangentVectorInitializer: () -> TangentVector {
        { TangentVector(.zero) }
    }
}
```

#### Compiler-synthesized conformances

In numerics and machine learning, high-level data structures such as neural
network layers and models are formed from smaller components stored as
properties in structure types and class types. In order to use these types for
differentiation, one must extend these types to conform to the `Differentiable`
protocol. Luckily, this need not be done manually in most cases—the compiler
automatically synthesizes conformances when a memberwise `Differentiable`
conformance is declared.

##### Synthesis conditions

The compiler automatically synthesizes implementations of `Differentiable`
protocol requirements for struct and class types. Here are the conditions for
synthesis: The type must declare a conformance to `Differentiable` with a
`@memberwise` attribute before the protocol name, either on the type declaration
or on an extension in the same file. All stored properties of the conforming
type must either be a `var` that conforms to `Differentiable` or be marked with
the `@noDerivative` attribute. If a non-`Differentiable` or a `let` stored
property is not marked with `@noDerivative`, then it is treated as if it has
`@noDerivative` and the compiler emits a warning (with a fix-it in IDEs) asking
the user to make the attribute explicit.

##### Default synthesis

By default, the compiler synthesizes a nested `TangentVector` structure type
that contains the `TangentVector`s of all stored properties that are not marked
with `@noDerivative`. In other words, `@noDerivative` makes a stored property
not be included in a type's tangent vectors.

The synthesized `TangentVector` has the same effective access level as the
original type declaration. Properties in the synthesized `TangentVector` have
the same effective access level as their corresponding original properties.

A `move(along:)` method is synthesized with a body that calls `move(along:)` for
each pair of the original property and its corresponding property in
`TangentVector`. Similarly, `zeroTangentVector` is synthesized to return a
tangent vector that consists of each stored property's `zeroTangentVector`.
Here's an example:

```swift
struct Foo<T: Differentiable, U: Differentiable>: @memberwise Differentiable {
    // `x` and `y` are the "differentiation properties".
    var x: T
    var y: U
    @noDerivative var customFlag: Bool
    @noDerivative let helperVariable: T

    // The compiler synthesizes:
    //     struct TangentVector: Differentiable, AdditiveArithmetic {
    //         var x: T.TangentVector
    //         var y: U.TangentVector
    //     }
    //     mutating func move(along direction: TangentVector) {
    //         x.move(along: direction.x)
    //         y.move(along: direction.y)
    //     }
    //     @noDerivative
    //     var zeroTangentVectorInitializer: () -> TangentVector {
    //         { [xTanInit = x.zeroTangentVectorInitializer,
    //            yTanInit = y.zeroTangentVectorInitializer] in
    //             TangentVector(x: xTanInit(), y: yTanInit())
    //         }
    //     }
}
```

##### Shortcut synthesis

In certain cases, it is not ideal to keep `Self` and `TangentVector` as separate
types. A most obvious example of this is when all of the following conditions
are met: `Self` is declared to conform to `AdditiveArithmetic`. All stored
properties are declared to conform to `AdditiveArithmetic`. There are no
`@noDerivative` stored properties.

In these cases, the compiler will make `TangentVector` be a type alias for Self.
Method `move(along:)` and property `zeroTangentVector` will not be synthesized
because a default implementation already exists.

```swift
struct Point<T: Real>: @memberwise Differentiable, @memberwise AdditiveArithmetic {
    // `x` and `y` are the "differentiation properties".
    var x, y: T

    // The compiler synthesizes:
    //     typealias TangentVector = Self
}
```

### Differentiable function declarations

At the heart of a differentiable programming language is the ability to express
differentiable functions, from abstract manifold operations all the way down to
floating point addition. Because differentiable programming is a flexible and
extensible language feature in Swift, the compiler is agnostic of actual
mathematical operations—it does not have special knowledge of standard library
operators such as
[Float.+(_:_:)](https://developer.apple.com/documentation/swift/float/2894068),
nor does it distinguish between primitive operations and normal functions. A
function can be differentiated with respect to certain Differentiable-conforming
parameters if it satisfies one of the following requirements:

-   Base case 1: It is linear with respect to those parameters.

-   Base case 2: A derivative function for it with respect to those parameters
    exists in code.

-   Recursive case: All function calls, initializer calls, subscript accesses,
    property accesses, variable assignments along the path from those parameters
    to the result can be differentiated.

#### The `@differentiable` declaration attribute

The `@differentiable` declaration attribute can be used to mark function
declarations, initializers, properties, and subscripts as being differentiable.
When one of these entities is marked with `@differentiable`, the compiler
attempts to differentiate it with respect to all parameters (including any
implicit `self` parameter) that conform to the `Differentiable` protocol. One
can specify explicit parameters via a `wrt:` clause, e.g. `@differentiable(wrt:
x)` and `@differentiable(wrt: (self, x))`. In generic algorithms, one can also
provide a `where`-clause to specify generic constraints for parameters or the
result to make the function differentiable only when the generic constraints are
satisfied, e.g. `@differentiable(wrt: x where Scalar: FloatingPoint)`.

```swift
@differentiable // differentiable with respect to 'x'
func silly(_ x: Float, _ n: Int) -> Float {
    print("Running 'silly' on \(x) and \(n)!")
    return sin(cos(x))
}
```

Computed property getters behave like methods in that they accept exactly one
argument, `self`. If a computed property is marked with `@differentiable`, the
compiler attempts to differentiate its getter with respect to `self`.
`@differentiable` can also be applied to an explicit getter declaration.

```swift
extension Float {
    @differentiable
    var reciprocal: Float {
        1 / self
    }
}
```

Among these language constructs, stored properties are the least method-like in
that they are stored values and cannot have a user-defined getter. However,
access to stored properties can be considered as a projection of `self`.
Therefore, stored properties can be marked `@differentiable` and be
differentiated as a function as well. However, an explicit `@differentiable` is
only necessary for public properties in public structs or classes to support
library evolution, and are implicitly synthesized by the compiler when the
parent type's `Differentiable` conformance is synthesized by the compiler (not
user-defined).

```swift
public struct Vector: @memberwise Differentiable {
    @differentiable // Okay, though the compiler has synthesized it.
    public var x, y: Float
}
```

#### Conformance and subclassing

Protocol requirements and class members can be made differentiable with a
`@differentiable` attribute. Semantically, this means that this member is
guaranteed to be differentiable, and that any conformance implementation or
inheritance must maintain the differentiability.

##### Protocol dispatch

The `@differentiable` attribute can be used on protocol requirements. A
`@differentiable` protocol requirement requires that all conforming types
implement this protocol requirement with a differentiable body with respect to
the specified parameters.

```swift
protocol Layer: Differentiable {
    associatedtype Input: Differentiable
    associatedtype Output: Differentiable
    @differentiable // w.r.t. `input` and `self`
    func callAsFunction(_: Input) -> Output
}
struct Perceptron: @memberwise Differentiable, Layer {
    var weight: SIMD4<Float>
    var bias: Float
    @differentiable // w.r.t. `input` and `self`
    func callAsFunction(_ input: SIMD4<Float>) -> Float {
        (weight * input).sum() + b
    }
}
```

In a protocol hierarchy, one can override a differentiable protocol requirement
with a `@differentiable` attribute that declares differentiability with respect
to more parameters.

```swift
protocol Module: Differentiable {
    associatedtype Input
    associatedtype Output: Differentiable
    @differentiable(wrt: self)
    func callAsFunction(_: Input) -> Output
}

protocol Layer: Module where Input: Differentiable {
    @differentiable(wrt: (self, input))
    func callAsFunction(_: Input) -> Output
}
```

In the example above, types that are declared to conform to `Layer` (the
protocol with a refined `callAsFunction(_:)` method) can omit the
`@differentiable(wrt: self)` attribute on the method implementation and use
`@differentiable(wrt: (self, input))` (or just `@differentiable`) only.

`Differentiable` protocol requirements are not allowed to use a `where`-clause
in the `@differentiable` attribute. This is to simplify the programming model
where protocol requirement overrides are more powerful.

##### Class dispatch

A differentiable non-final class method, property or subscript can be overridden
by a subclass implementation. The overriding implementation must be
`@differentiable` if the original overridden declaration is marked with
`@differentiable`. When a method/subscript call or a property access that is
dynamically dispatched is being differentiated, the derivative of the subclass
implementation will be used.

```swift
class Superclass {
    @differentiable
    func foo(_ x: SIMD8<Float>) -> Float {
        x.sum()
    }
}

class Subclass: Superclass {
    @differentiable
    override func foo(_ x: SIMD8<Float>) -> Float {
        (x * x).sum()
    }
}
```

### Make a function differentiable using `@derivative` or `@transpose`

Any function that has `Differentiable`-conforming parameters and result can be
made differentiable by extending the function to have either an associated
derivative function or a linear transpose. The `@derivative` attribute is
used for marking a function as producing a custom derivative for another
function, hence making the other function differentiable. The `@transpose`
attribute is used for marking a function as transposing another function, hence
making the other function linear.

A protocol requirement or class method/property/subscript can be made
differentiable via a derivative function or transpose function defined in an
extension. When a protocol requirement is not marked with `@differentiable` but
has been made differentiable by a `@derivative` or `@transpose` declaration in a
protocol extension, a dispatched call to such a member can be differentiated,
and the derivative or transpose is always the one provided in the protocol
extension.

#### Linear maps

[Linear maps](https://en.wikipedia.org/wiki/Linear_map) are a fundamental
concept in differentiation. Differentiating a function between two
differentiable manifolds at a certain point produces a linear map between the
[tangent space](https://en.wikipedia.org/wiki/Tangent_space) at that point in
the input manifold and the tangent space at the corresponding point at the
output manifold. This linear map is called a
[differential (or pushforward)](https://en.wikipedia.org/wiki/Pushforward_\(differential\)),
which applies the chain rule to compute directional derivatives. Gradients, on
the other hand, are computed by a linear map called
[pullback](https://en.wikipedia.org/wiki/Pullback_\(differential_geometry\)),
which is the transpose of a differential, where transposition can be thought of
as transposing the matrix representing the linear map. It is important that
functions that are used for chaining derivatives are implemented as linear maps
provided with a transpose (e.g. scalar multiplication, matrix transposition, and
matrix multiplication), because gradients can only be computed when the
differential can be transposed.

To make a function a linear map, use a `@transpose` attribute on the transpose
function. If the function is only linear with respect to certain parameters, use
a wrt: clause to indicate parameter positions, e.g. `@transpose(of: ..., wrt:
(self, 0))`.

The numeric addition operator
[`AdditiveArithmetic.+(_:_:)`](https://developer.apple.com/documentation/swift/additivearithmetic/3126821)
is linear, and the multiplication operator
[`Numeric.*(_:_:)`](https://developer.apple.com/documentation/swift/numeric/2883821)
is [bilinear](https://en.wikipedia.org/wiki/Bilinear_map) (i.e. linear with
respect to each parameter). Here's how they are made differentiable in the
standard library.

_Note: Since both transpose functions and derivative functions are difficult to
name and need not be referenced directly, we make these functions unnamed (with
base name being an underscore). This is not yet valid in the official Swift
language, but the developers of the differentiable programming feature will
prototype and pitch this change through Swift Evolution._

```swift
extension FloatingPoint where Self: Differentiable & AdditiveArithmetic {
    @transpose(of: +)
    static func _(_ v: Self) -> (Self, Self) { (v, v) }

    @transpose(of: *, wrt: 0)
    @transpose(of: *, wrt: 1)
    static func _(lhs: Self, rhs: Self) -> Self { lhs * rhs }
}
```

As shown, transpose functions may be defined in a type extension or a protocol
extension that has more generic constraints than the original `+(_:_:)` and
`*(_:_:)` declarations. This makes the original functions linear only when these
extra generic constraints are satisfied. Moreover, transpose functions for
`*(_:_:)` are defined per-parameter due to the nature of bilinearity (`x + y` is
a flat plane while `x * y` is not), but fortunately its transpose functions with
respect to each parameter are just `*(_:_:)` itself.

In vector calculus, transpose functions become less trivial. For example, here
is a hypothetical `Tensor` type, which has two transpose functions defined for
`Tensor.transposed()`, the tensor transposition method, and `matmul(_:_:)`, the
matrix multiplication function.

```swift
extension Tensor where Scalar: FloatingPoint & Differentiable {
    @transpose(of: transposed, wrt: self)
    func _() -> Tensor {
        self.transposed()
    }
}

@transpose(of: matmul(_:_:), wrt: 0)
func _<T: FloatingPoint & Differentiable>(y: Tensor<T>, v: Tensor<T>) -> Tensor<T> {
    matmul(v, y.transposed())
}

@transpose(of: matmul(_:_:), wrt: 1)
func _<T: FloatingPoint & Differentiable>(x: Tensor<T>, v: Tensor<T>) -> Tensor<T> {
    matmul(x.transposed(), v)
}
```

##### Examples

Many floating-point operations are linear. Addition and subtraction are linear.
Multiplication is bilinear (linear with respect to each argument).

```swift
extension FloatingPoint {
    @inlinable
    @transpose(of: +)
    func _(_ v: Self) -> (Self, Self) {
        (v, v)
    }

    @inlinable
    @transpose(of: -)
    func _(_ v: Self) -> (Self, Self) {
        (v, -v)
    }

    @inlinable
    @transpose(of: *, wrt: 0)
    @transpose(of: *, wrt: 1)
    func _(_ x: Self, _ v: Self) -> Self {
        return x * v
    }
}
```

Complex differentiation is representable in our system. Complex numbers behave
differently from real numbers and vectors
([forum discussion](https://forums.swift.org/t/vectornumeric-type-in-general-complex-numbers/24875/3):
they have an additional `conjugate` operation which flips the sign of the
imaginary component.

Since complex numbers are not yet defined in the standard library, we extended
the complex number type defined in the
[NumericAnnex](https://github.com/xwu/NumericAnnex) library to be
differentiable.
[The full implementation is here](https://github.com/tensorflow/swift-apis/blob/master/Sources/third_party/Experimental/Complex.swift).
The implementation adopts the
[Autograd convention](https://github.com/HIPS/autograd/blob/master/docs/tutorial.md#complex-numbers)
for derivatives of functions with complex arguments or results, so that we can
define derivatives for non-holomorphic primitives.

```swift
struct Complex<Base: FloatingPoint>: Numeric {
    var real: Base
    var imaginary: Base

    @differentiable(linear where Base: Differentiable, Base == Base.TangentVector)
    init(real: Base = 0, imaginary: Base = 0) {
        self.real = real
        self.imaginary = imaginary
    }

    ...
}

extension Complex: @memberwise Differentiable where Base: Differentiable, Base == Base.TangentVector {}

extension Complex {
    @differentiable(where Base: Differentiable, Base == Base.TangentVector)
    func complexConjugate() -> Complex {
        Complex(real: real, imaginary: -imaginary)
    }
}
```

SIMD vectors are also differentiable: mathematically, they represent a vector
space. Most SIMD operations are defined as `SIMD` protocol requirements, so
derivatives of these operations can be defined generally in a protocol extension
on `SIMD`.

```swift
extension SIMD where Self: Differentiable, TangentVector: SIMD, Scalar: BinaryFloatingPoint, Self == Self.TangentVector {
    @transpose(of: *, wrt: 0)
    @transpose(of: *, wrt: 1)
    static func _(v: Self, x: Self) -> Self {
        v * x
    }
}
```

Additionally, concrete types conforming to `SIMD` are extended to conditionally
conform to `Differentiable` and `AdditiveArithmetic`. For `SIMD` conforming
types, the `TangentVector` associated type is equal to `Self`.

```swift
extension SIMD${n}: AdditiveArithmetic where Scalar: BinaryFloatingPoint {}

extension SIMD${n}: Differentiable
where Scalar: Differentiable & BinaryFloatingPoint,
      Scalar.TangentVector : BinaryFloatingPoint {
    public typealias TangentVector = SIMD${n}
}

// `subscript` is defined on `SIMD`-conforming types, so the transpose is as well.
extension SIMDScalar where Self: Differentiable & BinaryFloatingPoint {
    @transpose(of: subscript)
    func _(index: Int) -> SIMD${n}<Self> {
        var result = SIMD${n}<Self>.zero
        result[index] = self
        return result
    }
}
```

The full implementation is in
[`SIMDVector.swift`](https://github.com/apple/swift/blob/tensorflow/stdlib/public/core/SIMDVector.swift)
and
[`SIMDVectorTypes.swift.gyb`](https://github.com/apple/swift/blob/tensorflow/stdlib/public/core/SIMDVectorTypes.swift.gyb)
on the `tensorflow` branch.

#### Derivative functions

In the following example, the 32-bit floating point exponential function
[`expf(_:)`](https://en.cppreference.com/w/c/numeric/math/exp) is imported from
the C standard library. The derivative function marked with `@derivative`
makes `expf(_:)` a differentiable function.

```swift
import Glibc

@derivative(of: expf)
func _(_ x: Float) -> (value: Float,
                       differential: @differentiable(linear) (Float) -> Float) {
    let y = expf(x)
    return (value: y, differential: { v in v * y })
}
```

A derivative function has the same parameters as the original function, but
returns a linear
[differential](https://en.wikipedia.org/wiki/Pushforward_\(differential\))
function in addition to the original value. Computing both the original value
and the differential is the most efficient way for the differential closure to
capture anything it needs from the original computation, and is important for
flexibility and performance.

##### Examples

The `ElementaryFunctions` protocol introduced in
[SE-0246](https://github.com/apple/swift-evolution/blob/master/proposals/0246-mathable.md)
defines generic elementary functions, which are non-linear. By defining
derivatives using the `@derivative` attribute for these protocol
requirements in an extension, all conforming types now have differentiable
elementary functions.

```swift
public protocol ElementaryFunctions {
    static func sqrt(_ x: Self) -> Self
    static func cos(_ x: Self) -> Self
    static func asinh(_ x: Self) -> Self
    static func exp(_ x: Self) -> Self
    static func exp10(_ x: Self) -> Self
    static func log(_ x: Self) -> Self
    static func pow(_ x: Self, _ y: Self) -> Self
    ...
}

public extension ElementaryFunctions
where Self: Differentiable & FloatingPoint, Self == Self.TangentVector {
    @inlinable
    @derivative(of: sqrt)
    static func _(_ x: Self) -> (value: Self, differential: @differentiable(linear) (Self) -> Self) {
        (sqrt(x), { dx in (1 / 2) * (1 / sqrt(x)) * dx })
    }

    @inlinable
    @derivative(of: cos)
    static func _(_ x: Self) -> (value: Self, differential: @differentiable(linear) (Self) -> Self) {
        (cos(x), { dx in -sin(x) * dx })
    }

    @inlinable
    @derivative(of: asinh)
    static func _(_ x: Self) -> (value: Self, differential: @differentiable(linear) (Self) -> Self) {
        (asinh(x), { dx in 1 / (1 + x * x) * dx })
    }

    @inlinable
    @derivative(of: exp)
    static func _(_ x: Self) -> (value: Self, differential: @differentiable(linear) (Self) -> Self) {
        let ret = exp(x)
        return (ret, { dx in ret * dx })
    }

    @inlinable
    @derivative(of: exp10)
    static func _(_ x: Self) -> (value: Self, differential: @differentiable(linear) (Self) -> Self) {
        let ret = exp10(x)
        return (ret, { dx in exp(10) * ret * dx })
    }

    @inlinable
    @derivative(of: log)
<<<<<<< HEAD
    func _(_ x: Self) -> (value: Self, differential: @differential(linear) (Self) -> Self) {
        (log(x), { dx in 1 / x * dx })
=======
    static func _(_ x: Self) -> (value: Self, differential: @differentiable(linear) (Self) -> Self) { dx in
        (log(x), { 1 / x * dx })
>>>>>>> b5985e09
    }

    @inlinable
    @derivative(of: pow)
    static func _(_ x: Self, _ y: Self) -> (value: Self, differential: @differentiable(linear) (Self, Self) -> Self) {
        (pow(x, y), { (dx, dy) in
            let l = y * pow(x, y-1) * dx
            let r = pow(x, y) * log(x) * dy
            return l + r
        })
    }

    ...
}
```

#### Default derivatives

In a protocol extension, class definition, or class definition, providing a
derivative or transpose for a protocol extension or a non-final class member is
considered as providing a default derivative for that member. Types that conform
to the protocol or inherit from the class can inherit the default derivative.

If the original member does not have a `@differentiable` attribute, a default
derivative is implicitly add to all conforming/overriding implementations.

```swift
protocol P {
    func foo(_ x: Float) -> Float
}

extension P {
    @derivative(of: foo(x:))
    func _(_ x: Float) -> (value: Float, differential: (Float) -> Float) {
        (value: foo(x), differential: { _ in 42 })
    }
}

struct S: P {
    func foo(_ x: Float) -> Float {
        33
    }
}

let s = S()
let d = derivative(at: 0) { x in
   s.foo(x)
} // ==> 42
```

When a protocol requirement or class member is marked with `@differentiable`, it
is considered as a _differentiability customization point_. This means that all
conforming/overriding implementation must provide a corresponding
`@differentiable` attribute, which causes the implementation to be will be
differentiated. To inherit the default derivative without differentiating the
implementation, add `default` to the `@differentiable` attribute.

```swift
protocol P {
    @differentiable
    func foo(_ x: Float) -> Float
}

extension P {
    @derivative(of: foo(x:))
    func _(_ x: Float) -> (value: Float, differential: (Float) -> Float) {
        (value: foo(x), differential: { _ in 42 })
    }
}

struct S: P {
    @differentiable(default) // Inherits from `P.foo(_:)`.
    func foo(_ x: Float) -> Float {
        33
    }
}

let s = S()
let d = derivative(at: 0) { x in
   s.foo(x)
} // ==> 42
```

### Differentiable function types

Differentiability is a fundamental mathematical concept that applies not only to
declarations of functions, initializers, subscripts, and properties, but also to
function types. In Swift, functions are first-class values of function types
that can be passed around, applied, or converted. Because an important part of
differentiable programming is to be able to define
[differential operators](https://en.wikipedia.org/wiki/Differential_operator)
and custom algorithms on differentiable functions, Swift's type system has been
extended to be able to express differentiable functions as first-class values.

A differentiable function type is a special function type that has a different
runtime representation than a normal function type, and is a subtype of a
non-differentiable function type with the same parameter types and result type.

#### Function subtyping and runtime representation

Subtyping of function types already exists in Swift and is primarily used for
representing different foreign calling conventions for language
interoperability. Function types and function pointer types in C, e.g.
`int(*)(int)`, are imported to Swift as function types with a `@convention(c)`
attribute, e.g. `@convention(c) (Int) -> Int`, with all parameter types and
return types converted to the corresponding Swift ones.

These function types are also subtypes of a function type with the same
parameter types and result types but without the `@convention(c)` attribute. For
example, you can implicitly convert a `@convention(c)` function value to a Swift
function value and use it directly as an argument to higher-order functions such
as
[`map(_:)`](https://developer.apple.com/documentation/swift/array/3017522-map).

```swift
// In a C file:
int addOne(int x) { return x + 1; }
int (*addOneFunctionPointer)(int) = addOne;
// Swift equivalent:
//   let addOneFunctionPointer: (Int) -> Int = addOne

// In a Swift file that imports the C file:
// Global variable `addOneFunctionPointer` imported as `@convention(c) (Int) -> Int`.
[1, 2, 3].map(addOneFunctionPointer) // [2, 3, 4]
```

One of the main differences between a Swift function value and a C function
value is their runtime representation. A C function cannot capture values from
the context where it is defined, so the runtime representation of a C function
value is just a pointer to the function in memory. A Swift function, however,
can capture values from the context, and thus contains a pointer to the
heap-allocated (or sometimes stack-allocated) context storing captured values.

<p align="center">
  <img src="assets/DifferentiableProgramming/convention-c-function-representation.png">
</p>

In differentiable programming, differentiable function types contain more
information than its non-differentiable counterparts. A differentiable function
contains the original function pointer so that it can be efficiently converted
to or called like the original function type. It also contains a derivative
function that will be called when this function is being differentiated. All of
these functions share the same context. A linear map, which is differentiable by
definition and whose differential at any point is itself, does not need to store
derivative functions but just a linear transpose function instead.

<p align="center">
  <img src="assets/DifferentiableProgramming/differentiable-function-representation.png">
</p>

#### The `@differentiable` function type attribute

A `@differentiable` attribute on a function type specifies the function's
differentiability, just like `@differentiable` on function declarations. The
attribute is able to represent linear map function types as well, i.e.
`@differentiable(linear)`. All linear maps are infinitely differentiable,
therefore `@differentiable(linear)` is a subtype of `@differentiable`.

The `@differentiable` attribute requires the function type it is attached to
have differentiable parameters and results. Each parameter and result must
conform to the `Differentiable` protocol (or `Differentiable &
AdditiveArithmetic` when the attribute is `@differentiable(linear)`) unless it
is marked with `@noDerivative`.

<p align="center">
  <img src="assets/DifferentiableProgramming/differentiable-function-subtyping.png">
</p>

#### Type conversion

The subtyping relation among `@differentiable(linear)`, `@differentiable`, and
non-`@differentiable` function types allow functions of different types to be
conditionally convertible to each other. Such conversions do not always succeed:
Conversion from a function declaration (`func`) to a `@differentiable` function
value succeeds if and only if the function can be differentiated. Conversion
from a `@differentiable` function value to a non-`@differentiable` function
value always succeeds. Conversion from a non-`@differentiable` function value to
a `@differentiable` function value always fails, because the function's body is
opaque to the compiler.

##### Coercing function declarations into `@differentiable` function values

A function declaration can be implicitly coerced into a `@differentiable`
function value, when there is a contextual `@differentiable` function type. Such
conversions succeed either if the function declaration has been marked with a
`@differentiable` declaration attribute, or if the function declaration is
defined in the same module and the function can be differentiated as if it were
marked with `@differentiable`. When neither of these conditions are met, the
function cannot be differentiated, and thus cannot be converted to a
`@differentiable` function value, in which case the compiler will produce an
error.

```swift
func addOne(_ x: Float) -> Float { x + 1 }
let _: @differentiable (Float) -> Float = addOne // Okay!
let _: @differentiable(linear) (Float) -> Float = addOne // Okay!

let _: @differentiable(linear) (Float) -> Float = coshf(_:)
// Error: `coshf(_:)` is from a different module and has not been marked with
// `@differentiable`.

func mySin(_ x: Float) -> Float { sin(x) * 2 }
let _: @differentiable (Float) -> Float = mySin // Okay!
let _: @differentiable(linear) (Float) -> Float = mySin
// Error: When differentiating `mySin(_:)` as a linear map, `sin` is not linear.

func addOneViaInt(_ x: Float) -> Float { Float(Int(x) + 1) }
let _: @differentiable (Float) -> Float = addOneViaInt
// Error: When differentiating `addOneViaInt(_:)`, `Int(x)` is not differentiable.
```

##### Upcasting to non-`@differentiable` functions

As shown in the
[function subtyping and runtime representation](#function-subtyping-and-runtime-representation)
subsection, a `@differentiable` function value's runtime representation contains
the original function along with extra information that allows the function to
be differentiated (or transposed, if it is `@differentiable(linear)`). A
@differentiable or `@differentiable(linear)` function value can be called like a
non-`@differentiable` function. A `@differentiable(linear)` function value can
be implicitly converted to a `@differentiable` one, which can be implicitly
converted to a non-`@differentiable` one.

```swift
func addOne(_ x: Float) -> Float { x + 1 }
let f0: @differentiable(linear) (Float) -> Float = addOne
let f1: @differentiable (Float) -> Float = f0
let f2: (Float) -> Float = f1
```

A `@differentiable` function can also be converted to a function which is
identical except that more of its parameters are marked with `@noDerivative`.

```swift
func addOne(_ x: Float) -> Float { x + 1 }
let f0: @differentiable (Float, Float, Float) -> Float = addOne
let f1: @differentiable (@noDerivative Float, Float, Float) -> Float = f0
let f2: @differentiable (@noDerivative Float, Float, @noDerivative Float) -> Float = f1
```

#### Implied generic constraints

In the declaration of a generic higher-order function, when a function type is
marked with `@differentiable` as a parameter or a result and uses generic
parameters from the parent function declaration, type inference will add
implicit generic constraints that make the `@differentiable` function type's
parameter types and result type conform to `Differentiable`.

```swift
// With all explicit generic constraints:
func foo<T: Differentiable, U: Differentiable, V: Differentiable>(
    _ f: @differentiable (T, U) -> V
) {
    ...
}

// With implied constraints:
//     where T: Differentiable, U: Differentiable, V: Differentiable
func foo<T, U, V>(_ f: @differentiable (T, U) -> V) {
    ...
}
```

Similarly, when such parameters or results are marked with
`@differentiable(linear)`, implicit generic constraints will add additional
constraints that make the `@differentiable(linear)` function type's parameter
types and result type conform to `Differentiable`.

```swift
// With all explicit generic constraints:
func foo<T: Differentiable & AdditiveArithmetic,
         U: Differentiable & AdditiveArithmetic,
         V: Differentiable & AdditiveArithmetic>(
    _ f: @differentiable(linear) (T, U) -> V
) {
    ...
}

// With implied constraints:
//     where T: Differentiable & AdditiveArithmetic,
//           U: Differentiable & AdditiveArithmetic,
//           V: Differentiable & AdditiveArithmetic
func foo<T, U, V>(_ f: @differentiable(linear) (T, U) -> V) {
    ...
}
```

By extending the type system with the ability to represent differentiable
functions as first-class values, users are able to define arbitrary algorithms
and data structures that deal with differentiable function values, including:

Arbitrary higher-order functions that require arguments to be differentiable
functions. Differential operators, e.g. `derivative(of:)`, described in the
[differential operators and differentiation APIs](differential-operators-and-differentiation-apis)
section. Differentiable higher-order functions for collections, e.g.
[`Array.differentiableReduce(_:_:)`](https://gist.github.com/rxwei/2739515f77a62d26add66947cb179911).
Data structures that store `@differentiable` functions as a property. Neural
network layers that store activation functions, e.g.
[`Dense`](https://github.com/tensorflow/swift-apis/blob/1b3f7c9231cac7d92b6ad79c2d6fd703e51f520a/Sources/TensorFlow/Layers/Core.swift#L149).
Neural network trainer objects that store loss functions, e.g.
[`Learner` in the fast.ai Swift notebooks](https://github.com/fastai/fastai_docs/blob/d3953390dde2349f3618977c717b2f5a8e84e04b/dev_swift/FastaiNotebook_04_callbacks/Sources/FastaiNotebook_04_callbacks/04_callbacks.swift#L97).

#### Non-differentiable parameters

Like function declarations with a `@differentiable` attribute, differentiable
function values can also be differentiable with respect to a subset of
parameters. This is expressed as part of type information, in `@differentiable`
and `@differentiable(linear)` function types, using a `@noDerivative` attribute at
each parameter that is not being differentiated with respect to.

By default, all parameters are being differentiated with respect to. When a
`@noDerivative` attribute is specified for a parameter in a `@differentiable`
function type, values of this function type are not differentiable (or linear)
with respect to the parameter.

```swift
let f0: @differentiable (Float, Float) -> Float = { $0 * $1 }
let f1: @differentiable(linear) (Float, Float) -> Float = { $0 + $1 }
let f2: @differentiable(linear) (Float, @noDerivative Float) -> Float = { $0 * $1 }
let f3: @differentiable (@noDerivative Int, Float, @noDerivative Int) -> Float = {
  $0 ? Float($1) + $2 : 0
}
```

Differentiability of parameters in a function type is important for type
conversions and is part of the subtyping rule: Any `@differentiable` or
`@differentiable(linear)` function type is a subtype of the same function type
with more `@noDerivative` parameters than there originally are.

```swift
let f0: @differentiable (Float, Float) -> Float = { $0 * $1 }
_ = f0 as @differentiable (Float, @noDerivative Float) -> Float
_ = f0 as @differentiable (@noDerivative Float, Float) -> Float
_ = f0 as @differentiable (@noDerivative Float, @noDerivative Float) -> Float
```

#### Higher-order functions and currying

As defined above, the `@differentiable` function type attributes requires all
non-`@noDerivative` arguments and results to conform to the `@differentiable`
attribute. However, there is one exception: when the type of an argument or
result is a function type, e.g. `@differentiable (T) -> @differentiable (U) ->
V`. This is because we need to differentiate higher-order funtions.

Mathematically, the differentiability of `@differentiable (T, U) -> V` is
similar to that of `@differentiable (T) -> @differentiable (U) -> V` in that
differentiating either one will provide derivatives with respect to parameters
`T` and `U`. Here are some examples of first-order function types and their
corresponding curried function types:

| First-order function type                   | Curried function type                             |
|---------------------------------------------|---------------------------------------------------|
| `@differentiable (T, U) -> V`               | `@differentiable (T) -> @differentiable (U) -> V` |
| `@differentiable (T, @noDerivative U) -> V` | `@differentiable (T) -> (U) -> V`                 |
| `@differentiable (@noDerivative T, U) -> V` | `(T) -> @differentiable (U) -> V`                 |

A curried differentiable function can be formed like any curried
non-differentiable function in Swift.

```swift
func curry<T, U, V>(
    _ f: @differentiable (T, U) -> V
) -> @differentiable (T) -> @differentiable (U) -> V {
    { x in { y in f(x, y) } }
}
```

The way this works is that the compiler internally assigns a tangent bundle to a
closure that captures variables. This tangent bundle is existentially typed,
because closure contexts are type-erased in Swift. The theory behind the typing
rules has been published as [The Differentiable
Curry](https://www.semanticscholar.org/paper/The-Differentiable-Curry-Plotkin-Brain/187078bfb159c78cc8c78c3bbe81a9176b3a6e02).

### Differential operators

The core differentiation APIs are the differential operators. Differential
operators are higher-order functions that take `@differentiable` functions as
inputs and return derivative functions or evaluate derivative values.

#### Differential-producing differential operators

Among these differential operators, two base APIs,
`valueWithDifferential(at:in:)` and `transpose(of:)`, are used for implementing
*all other differential operators and differentiation APIs*.

```swift
/// Returns `body(x)` and the differential of `body` at `x`.
func valueWithDifferential<T, R>(
    at x: T, in body: @differentiable (T) -> R
) -> (value: R,
      differential: @differentiable(linear) (T.TangentVector) -> R.TangentVector) {
    // Compiler built-in.
    Builtin.autodiffApply_jvp_arity1(body, x)
}


/// Returns the transpose of the linear map `body`.
func transpose<T, R>(
    of body: @escaping @differentiable(linear) (T) -> R
) -> @differentiable(linear) (R) -> T {
    // Compiler built-in.
    { x in Builtin.autodiffApply_transpose(body, x) }
}
```

The most common differential operators are the ones that compute directional
derivatives. These differential operators are defined to take a differentiable
function whose parameter is a real number.

```swift
func valueWithDerivative<T: FloatingPoint, R>(
    at x: T, in body: @differentiable (T) -> R
) -> (value: R, derivative: R.TangentVector) where T.TangentVector: FloatingPoint {
    let (value, df) = valueWithDifferential(at: x, in: body)
    return (value, df(T.TangentVector(1)))
}

func derivative<T: FloatingPoint, R>(
    at x: T, in body: @differentiable (T) -> R
) -> R.TangentVector where T.TangentVector: FloatingPoint {
    valueWithDerivative(at: x, in: body).derivative
}

func derivative<T: FloatingPoint, R>(
    of body: @escaping @differentiable (T) -> R
) -> (T) -> R.TangentVector where T.TangentVector: FloatingPoint {
    return { x in derivative(at: x, in: body) }
}
```

#### Pullback-producing differential operators

Unlike directional derivatives, gradients are computed by pullbacks. Based on
the differential-producing differential operator
`valueWithDifferential(at:in:)`, `valueWithPullback(at:in:)` is defined as
returning the original value and the transpose of the differential, and
`valueWithGradient(at:in:)` is defined as evaluating the pullback at `1` when
the function being differentiated returns a real number.

```swift
func valueWithPullback<T, R>(
    at x: T, in body: @differentiable (T) -> R
) -> (value: R,
      pullback: @differentiable(linear) (R.TangentVector) -> T.TangentVector) {
    let (value, df) = valueWithDifferential(at: x, in: body)
    return (value, transpose(of: df))
}

func valueWithGradient<T, R: FloatingPoint>(
    at x: T, in body: @differentiable (T) -> R
) -> (value: R, gradient: T.TangentVector) where R.TangentVector: FloatingPoint {
    let (value, pullback) = valueWithPullback(at: x, in: body)
    return (value, pullback(R.TangentVector(1)))
}

func gradient<T, R: FloatingPoint>(
    at x: T, in body: @differentiable (T) -> R
) -> T.TangentVector where R.TangentVector: FloatingPoint {
    return valueWithGradient(at: x, in: body).gradient
}

func gradient<T, R: FloatingPoint>(
    of body: @escaping @differentiable (T) -> R
) -> (T) -> T.TangentVector where R.TangentVector: FloatingPoint {
    return { x in gradient(at: x, in: body) }
}
```

#### Example usage

All of these APIs are designed to work nicely with Swift's trailing closure
syntax. Here is an example of training a simple deep learning model:

```swift
for _ in 0..<1000 {
    // Differentiate the loss with respect to the model `classifier` itself,
    // producing a tangent vector `𝛁model` that represents partial derivatives
    // with respect to all differentiable properties (trainable model parameters)
    // in the model
    let 𝛁model = gradient(at: classifier) { classifier -> Tensor<Float> in
        let ŷ = classifier(x)
        let loss = softmaxCrossEntropy(logits: ŷ, labels: y)
        print("Loss: \(loss)")
        return loss
    }
    optimizer.update(&classifier, along: 𝛁model)
}
```

#### List of differential operators

Differential operators                                                                                                                                                                                                                                                                                                         | Description
------------------------------------------------------------------------------------------------------------------------------------------------------------------------------------------------------------------------------------------------------------------------------------------------------------------------------ | -----------
[`transpose(of:)`](https://github.com/apple/swift/blob/9c95e27601e9623f5b53c9cc531d185e267a83d6/stdlib/public/core/AutoDiff.swift#L374)                                                                                                                                                                                        | Returns transpose of linear map.
[`valueWithDifferential(at:in:)`](https://github.com/apple/swift/blob/9c95e27601e9623f5b53c9cc531d185e267a83d6/stdlib/public/core/AutoDiff.swift#L383) <br> [`valueWithDifferential(at:_:in:)`](https://github.com/apple/swift/blob/9c95e27601e9623f5b53c9cc531d185e267a83d6/stdlib/public/core/AutoDiff.swift#L390) (arity 2) | Returns original result and differential function.
[`valueWithPullback(at:in:)`](https://github.com/apple/swift/blob/c1211a3f78992c89a3ab4d638c378c6f45ab8fe8/stdlib/public/core/AutoDiff.swift#L276) <br> [`valueWithPullback(at:_:in:)`](https://github.com/apple/swift/blob/c1211a3f78992c89a3ab4d638c378c6f45ab8fe8/stdlib/public/core/AutoDiff.swift#L283)                   | Returns original result and pullback function.
[`differential(at:in:)`](https://github.com/apple/swift/blob/9c95e27601e9623f5b53c9cc531d185e267a83d6/stdlib/public/core/AutoDiff.swift#L435) <br> [`differential(at:_:in:)`](https://github.com/apple/swift/blob/9c95e27601e9623f5b53c9cc531d185e267a83d6/stdlib/public/core/AutoDiff.swift#L442) (arity 2)                   | Returns differential function.
[`pullback(at:in:)`](https://github.com/apple/swift/blob/c1211a3f78992c89a3ab4d638c378c6f45ab8fe8/stdlib/public/core/AutoDiff.swift#L302) <br> [`pullback(at:_:in:)`](https://github.com/apple/swift/blob/c1211a3f78992c89a3ab4d638c378c6f45ab8fe8/stdlib/public/core/AutoDiff.swift#L309)                                     | Returns pullback function.
[`derivative(at:in:)`](https://github.com/apple/swift/blob/9c95e27601e9623f5b53c9cc531d185e267a83d6/stdlib/public/core/AutoDiff.swift#L483) <br> [`derivative(at:_:in:)`](https://github.com/apple/swift/blob/9c95e27601e9623f5b53c9cc531d185e267a83d6/stdlib/public/core/AutoDiff.swift#L491) (arity 2)                       | Returns partial derivatives with respect to arguments ("forward-mode").
[`gradient(at:in:)`](https://github.com/apple/swift/blob/c1211a3f78992c89a3ab4d638c378c6f45ab8fe8/stdlib/public/core/AutoDiff.swift#L384) <br> [`gradient(at:_:in:)`](https://github.com/apple/swift/blob/c1211a3f78992c89a3ab4d638c378c6f45ab8fe8/stdlib/public/core/AutoDiff.swift#L392)                                     | Returns partial derivatives with respect to arguments ("reverse-mode").
[`valueWithDerivative(at:in:)`](https://github.com/apple/swift/blob/9c95e27601e9623f5b53c9cc531d185e267a83d6/stdlib/public/core/AutoDiff.swift#L538) <br> [`valueWithDerivative(at:_:in:)`](https://github.com/apple/swift/blob/9c95e27601e9623f5b53c9cc531d185e267a83d6/stdlib/public/core/AutoDiff.swift#L547) (arity 2)     | Returns original result and partial derivatives with respect to arguments ("forward-mode").
[`valueWithGradient(at:in:)`](https://github.com/apple/swift/blob/c1211a3f78992c89a3ab4d638c378c6f45ab8fe8/stdlib/public/core/AutoDiff.swift#L327) <br> [`valueWithGradient(at:_:in:)`](https://github.com/apple/swift/blob/c1211a3f78992c89a3ab4d638c378c6f45ab8fe8/stdlib/public/core/AutoDiff.swift#L335)                   | Returns original result and partial derivatives with respect to arguments ("reverse-mode").
[`derivative(of:)`](https://github.com/apple/swift/blob/9c95e27601e9623f5b53c9cc531d185e267a83d6/stdlib/public/core/AutoDiff.swift#L601) <br> [`derivative(of:)`](https://github.com/apple/swift/blob/9c95e27601e9623f5b53c9cc531d185e267a83d6/stdlib/public/core/AutoDiff.swift#L609) (arity 2)                               | Returns derivative function, taking original arguments and returning and partial derivatives with respect to arguments ("forward-mode").
[`gradient(of:)`](https://github.com/apple/swift/blob/c1211a3f78992c89a3ab4d638c378c6f45ab8fe8/stdlib/public/core/AutoDiff.swift#L410) <br> [`gradient(of:)`](https://github.com/apple/swift/blob/c1211a3f78992c89a3ab4d638c378c6f45ab8fe8/stdlib/public/core/AutoDiff.swift#L418)                                             | Returns gradient function, taking original arguments and returning and partial derivatives with respect to arguments ("reverse-mode").
[`valueWithDerivative(of:)`](https://github.com/apple/swift/blob/9c95e27601e9623f5b53c9cc531d185e267a83d6/stdlib/public/core/AutoDiff.swift#L656) <br> [`valueWithDerivative(of:)`](https://github.com/apple/swift/blob/9c95e27601e9623f5b53c9cc531d185e267a83d6/stdlib/public/core/AutoDiff.swift#L664) (arity 2)             | Returns function taking original arguments and returning original result and partial derivatives with respect to arguments ("forward-mode").
[`valueWithGradient(of:)`](https://github.com/apple/swift/blob/c1211a3f78992c89a3ab4d638c378c6f45ab8fe8/stdlib/public/core/AutoDiff.swift#L356) <br> [`valueWithGradient(of:)`](https://github.com/apple/swift/blob/c1211a3f78992c89a3ab4d638c378c6f45ab8fe8/stdlib/public/core/AutoDiff.swift#L364)                           | Returns function taking original arguments and returning original result and partial derivatives with respect to arguments ("reverse-mode").

#### Static analysis

Differentiable programming in Swift aims to provide the best static compiler
diagnostics to help users catch mistakes. Beyond error diagnostics, the compiler
and the standard library are equipped with static analyses and marker APIs that
help the user write differentiable code with explicit annotations about
non-obvious non-differentiable cases.

##### Cross-module opacity

Swift libraries are distributed as
[modules](https://docs.swift.org/swift-book/LanguageGuide/AccessControl.html),
which provide an API interface and an opaque binary format for client code to
use. By importing a library, we can compute derivatives of functions that have
been marked with `@differentiable` or that have been provided with a linear
transpose function or a derivative function, but not of functions that have not
been marked this way without defining a custom derivative for it. For example,
if we try to differentiate
[`sinf(_:)`](https://en.cppreference.com/w/c/numeric/math/sin) with the
`derivative(at:in:)` API, the compiler will produce error messages at
compile-time instead of producing zero derivatives.

```swift
let y = derivative(at: 1.0) { x in
    sinf(x)
}
```

```console
test.swift:4:5: error: expression is not differentiable
    sinf(x)
    ^
test.swift:4:5: note: cannot differentiate functions that have not been marked '@differentiable' and that are defined in other modules
    sinf(x)
    ^
```

##### Non-differentiable type conversions

Calling functions that convert values to non-differentiable types and convert
them back makes the function no longer differentiable. The compiler is able to
detect these cases and provide error messages.

```swift
let d = derivative(at: 1.0) { x in
    Double(Int(x)) + 2
```

```console
test.swift:1:27: error: function is not differentiable
let y = derivative(at: 1.0) { x in
                            ^~~~~~
test.swift:2:12: note: cannot differentiate through a non-differentiable result; do you want to add 'withoutDerivative(at:)'?
    Double(Int(x)) + 2
           ^
```

##### Accidental data flow mistakes

Even when there are no obvious non-differentiable operations on the path from
parameters to the result (like non-differentiable type conversions), it is still
possible to mistype a variable and cause numerical computation to be incorrect.
As such, the compiler is able to leverage dependency analysis to determine
whether the derivative is always zero and warns the user.

```swift
let grad = gradient(at: 1.0) { x in
    Double(3).squareRoot()
}
```

```console
test.swift:4:18: warning: result does not depend on differentiation arguments and will always have a zero derivative; do you want to use 'withoutDerivative(at:)' to make it explicit?
    Double(3).squareRoot()
    ^
    withoutDerivative(at:)
```

## Examples of differentiable programming

### Linear regression

[Linear Regression](https://en.wikipedia.org/wiki/Linear_regression) attempts to
fit a line that best fits a set of data points. There are two different ways of
finding a solution: the iterative and closed form methods. In the iterative
method, we use gradient descent to slowly find better and better values for the
slope and y-intercept. For a basic set of data points consisting of `(x, y)`
value pairs, the model would look like the following:

```swift
struct Perceptron: @memberwise Differentiable {
    var weights: SIMD64<Float>
    var bias: Float

    @differentiable
    func callAsFunction(_ input: SIMD64<Float>) -> Float {
        weights.dot(input) + bias
    }
}
```

To train the model on a data set, it would look like the following:

```swift
let iterationCount = 160
let learningRate: Float = 0.00003

var model = Perceptron(weights: .zero, bias: 0)

for i in 0..<iterationCount {
    var (loss, 𝛁loss) = valueWithGradient(at: model) { model -> Float in
        var totalLoss: Float = 0
        for (x, y) in data {
            let pred = model(x)
            let diff = y - pred
            totalLoss = totalLoss + diff * diff / Float(data.count)
        }
        return totalLoss
    }
    𝛁loss.weight *= -learningRate
    𝛁loss.bias *= -learningRate
    model.move(along: 𝛁loss)
    if i.isMultiple(of: 10) {
        print("Iteration: \(iteration) Avg Loss: \(loss / Float(data.count))")
    }
}
```

### Deep learning

[Swift for TensorFlow](https://github.com/tensorflow/swift) is a numerics and
machine learning library that uses the proposed differentiable programming
feature. Swift for TensorFlow has been used to implement many machine learning
models, from simple image classification models like
[ResNet](https://arxiv.org/abs/1512.03385) to advanced models using Monte Carlo
tree search to power a [Go](https://en.wikipedia.org/wiki/Go_\(game\)) game
engine.

#### Feed-forward neural networks (FFNN)

A neural networks is a "parameterized function approximator": it takes some
input, produces some output, and is parameterized by weights. Neural networks
are composed of *layers*, which are smaller "building block" parameterized
functions. A loss function (or cost function) measures the difference between
the output of a neural network versus the expected output. Neural networks can
improve via training: networks are applied to "training data" (input/output
pairs) and parameters are updated with their derivatives with respect to the
loss function.

A feed-forward neural network is a simple neural network in which the output of
each layer is fed as the input to the next layer. A multi-layer perceptron is an
example of a feed-forward neural network: it is composed of multiple dense
layers, each of which performs `output = activation(matmul(weight, input) +
bias)`.

```swift
import TensorFlow

struct MultiLayerPerception: Layer, @memberwise Differentiable {
    var dense1 = Dense<Float>(inputSize: 784, outputSize: 100, activation: relu)
    var dense2 = Dense<Float>(inputSize: 100, outputSize: 30, activation: relu)
    var dense3 = Dense<Float>(inputSize: 30, outputSize: 10, activation: softmax)

    @differentiable
    func callAsFunction(_ input: Tensor<Float>) -> Tensor<Float> {
        dense3(dense2(dense1(input)))
    }
}
```

#### Convolutional neural networks (CNN)

A convolution neural network is a feed-forward neural network that performs a
[cross-correlation operation](https://en.wikipedia.org/wiki/Cross-correlation),
which is a "sliding dot product" over the input. The cross-correlation operation
encodes spatial locality and translation invariance, making CNNs suited for
applications like image recognition.

Here is a simple script that implements
[LeNet-5](http://yann.lecun.com/exdb/lenet/), a convolutional neural network for
classifying handwritten digits.

```swift
import TensorFlow

// Original Paper:
// "Gradient-Based Learning Applied to Document Recognition"
// Yann LeCun, Léon Bottou, Yoshua Bengio, and Patrick Haffner
// http://yann.lecun.com/exdb/publis/pdf/lecun-01a.pdf
//
// Note: this implementation connects all the feature maps in the second convolutional layer.
// Additionally, ReLU is used instead of sigmoid activations.
struct LeNet: Layer, @memberwise Differentiable {
    var conv1 = Conv2D<Float>(filterShape: (5, 5, 1, 6), padding: .same, activation: relu)
    var pool1 = AvgPool2D<Float>(poolSize: (2, 2), strides: (2, 2))
    var conv2 = Conv2D<Float>(filterShape: (5, 5, 6, 16), activation: relu)
    var pool2 = AvgPool2D<Float>(poolSize: (2, 2), strides: (2, 2))
    var flatten = Flatten<Float>()
    var fc1 = Dense<Float>(inputSize: 400, outputSize: 120, activation: relu)
    var fc2 = Dense<Float>(inputSize: 120, outputSize: 84, activation: relu)
    var fc3 = Dense<Float>(inputSize: 84, outputSize: 10, activation: softmax)

    @differentiable
    func callAsFunction(_ input: Tensor<Float>) -> Tensor<Float> {
        let convolved = pool2(conv2(pool1(conv1(input))))
        return fc3(fc2(fc1(flatten(convolved))))
    }
}
```

#### Recurrent neural networks (RNN)

A recurrent neural network is a feed-forward neural network wrapped in a loop
over a sequence of inputs. The feed-forward neural network within the loop is
usually referred to as the "cell" of the RNN. An RNN cell, like other neural
network layers, has a `callAsFunction(_:)` method that is differentiable with
respect to `self` and `input`, where `input` is an element of the sequence that
is the input to the RNN.

```swift
/// A recurrent neural network cell.
protocol RNNCell: Layer
where Input == RNNCellInput<TimeStepInput, State>,
      Output == RNNCellOutput<TimeStepOutput, State> {
    /// The input at a time step.
    associatedtype TimeStepInput: Differentiable
    /// The output at a time step.
    associatedtype TimeStepOutput: Differentiable
    /// The state that may be preserved across time steps.
    associatedtype State: Differentiable
    /// The zero state.
    var zeroState: State { get }
}
```

Below is the cell of a
[long short-term memory (LSTM)](https://en.wikipedia.org/wiki/Long_short-term_memory)
network, which is used widely in natural language processing and speech
processing.

```swift
/// An LSTM cell.
struct LSTMCell<Scalar: TensorFlowFloatingPoint>: RNNCell, @memberwise Differentiable {
    var fusedWeight: Tensor<Scalar>
    var fusedBias: Tensor<Scalar>

    @noDerivative var stateShape: TensorShape { [1, fusedWeight.shape[1] / 4] }

    var zeroState: State {
        State(cell: Tensor(zeros: stateShape), hidden: Tensor(zeros: stateShape))
    }

    typealias TimeStepInput = Tensor<Scalar>
    typealias TimeStepOutput = State
    typealias Input = RNNCellInput<TimeStepInput, State>
    typealias Output = RNNCellOutput<TimeStepOutput, State>

    struct State: @memberwise Differentiable {
        var cell: Tensor<Scalar>
        var hidden: Tensor<Scalar>
    }

    @differentiable
    func callAsFunction(_ input: Input) -> Output {
        let gateInput = input.input.concatenated(with: input.state.hidden, alongAxis: 1)
        let fused = matmul(gateInput, fusedWeight) + fusedBias
        let (batchSize, hiddenSize) = (fused.shape[0], fused.shape[1] / 4)
        let fusedParts = fused.split(count: 4, alongAxis: 1)
        let (inputGate, updateGate, forgetGate, outputGate) = (
            sigmoid(fusedParts[0]),
            tanh(fusedParts[1]),
            sigmoid(fusedParts[2]),
            sigmoid(fusedParts[3])
        )
        let newCellState = input.state.cell * forgetGate + inputGate * updateGate
        let newHiddenState = tanh(newCellState) * outputGate
        let newState = State(cell: newCellState, hidden: newHiddenState)
        return Output(output: newState, state: newState)
    }
}
```

Since an RNN is a loop wrapped around the cell, it can be implemented as a
generic struct with a `Cell` generic parameter that conforms to `RNNCell`.

```swift
struct RNN<Cell: RNNCell>: Layer {
    typealias Input = [Cell.TimeStepInput]
    typealias Output = [Cell.TimeStepOutput]

    var cell: Cell

    init(_ cell: @autoclosure () -> Cell) {
        self.cell = cell()
    }

    @differentiable(wrt: (self, input))
    func callAsFunction(_ input: [Cell.TimeStepInput]) -> [Cell.TimeStepOutput] {
        var currentHiddenState = zeroState
        var timeStepOutputs: [Cell.TimeStepOutput] = []
        for timeStep in input {
            let output = cell(input: timeStep, state: currentHiddenState)
            currentHiddenState = output.state
            timeStepOutputs.append(output.output)
        }
        return timeStepOutputs
    }
}
```

Using generics, one can compose `RNN` with different RNN cell types. Different
RNN types can be defined in a library simply by creating a type alias.

```swift
typealias SimpleRNN<Scalar: TensorFlowFloatingPoint> = RNN<SimpleRNNCell<Scalar>>
typealias LSTM<Scalar: TensorFlowFloatingPoint> = RNN<LSTMCell<Scalar>>
```

## Future directions

### Higher-order differentiation

Distinct from differentiation of higher-order functions, higher-order
differentiation refers to taking the derivative of a derivative of a function.
As a natural next step after the first-order differentiation capability proposed
here, higher-order differentiation can be designed and implemented in various
different ways with trade-offs in performance, usability, and complexity.

Intuitively, higher-order differentiation will enable calling a differential
operator on the result of a differential operator, e.g.

```swift
let f = derivative(of: derivative(of: derivative(of: { x in pow(x, 3.0) })))
```

This will require the differential operator `derivative(of:)` to return a
`@differentiable` function, hence semantically changing `@differentiable` to
mean infinite differentiability.

```swift
func derivative<T: FloatingPoint, U: Differentiable>(
    _ f: @differentiable (T) -> U
) -> @differentiable (T) -> U where T: FloatingPoint, T == T.TangentVector {
    { x in differential(at: x, in: f) }
}
```

Since `derivative(of:)` is implemented in term of `derivative(at:in:)`, which is
implemented in terms of `valueWithDifferential(at:in:)`, both
`derivative(at:in:)` and `valueWithDifferential(at:in:)` would need to be marked
with `@differentiatiable` with respect to its `x` argument.

```swift
@differentiable(wrt: x)
func derivative<T: FloatingPoint, U: Differentiable>(
    at x: T, in body: @differentiable (T) -> U) -> U
) -> U.TangentVector where T: FloatingPoint, T == T.TangentVector {
    valueWithDifferential(at: x, in: body).differential(T(1))
}

@differentiable(wrt: x)
func valueWithDifferential<T: FloatingPoint, U: Differentiable>(
    at x: T, in body: @differentiable (T) -> U) -> U
) -> (value: U, differential: @differentiable(linear) (T.TangentVector) -> U.TangentVector)
```

To differentiate `valueWithDifferential`, we need to be able to differentiate
its return value, a tuple of the original value and the differential, with
respect to its `x` argument.

A kneejerk solution is to differentiate derivative functions generated by the
differentiation transform at compile-time, but this leads to problems. For
example, how do we repeatedly differentiate a function whose body is
unavailable? Should a `@differentiable` function contain derivative functions
for dynamically many orders? Would it require serializing SIL code as part of a
`@differentiable` function and running the differentiation transform at runtime?
Alternatively, is there a single closed-form formula that the compiler can
generate once in the differentiation transform, without performing any runtime
compilation or using large function representations? These questions are
difficult to answer, due to the complexity in both mathematical formulae (e.g.
[Faà di Bruno's formula](https://en.wikipedia.org/wiki/Faà_di_Bruno%27s_formula))
and static compilation. Currently, we are exploring different theoretical and
practical approaches to find a beautiful design that would help us deliver the
best differentiable programming language.

### Naming conventions for numerical computing

The
[API Design Guidelines](https://swift.org/documentation/api-design-guidelines)
encourages naming that is both easy-to-learn for beginners and unsurprising for
experts.

Numerical computing is full of math terminology and notation; finding good names
for math concepts is not always easy. Consider the formulas for gated recurrent
neural networks:

<p align="center">
  <img src="assets/DifferentiableProgramming/gated-recurrent-neural-network.png" height=250px>
</p>

Each of these mathematical variables needs a name in code. Consider the
following names for the `W_ih` variable:

-   `var W_ih`: the abbreviated name. May be difficult to learn for beginners.
-   `var inputHiddenWeight`: the descriptive name. May be unfamiliar for
    experts, who are accustomed to the math notation.

Which name is the best? It is hard to say, as no naming precedent exists.
Standardizing naming conventions for math terminology will be important as
numerical computing becomes more prominent in Swift.

## Source compatibility

This feature does not change any existing APIs. New implicit function
conversions are added to the type system, which slightly increases type checking
complexity. We have not observed source compatibility breakages so far. Effect
on ABI stability This feature has additions to the ABI. Specifically, the
`@differentiable` function representation will be added and must be kept stable.
Effect on API resilience This feature adds the
[`Differentiable` protocol](#differentiable-protocol) and
[differential operators](#differential-operators) to the standard library as
public APIs. They introduce additions to the standard library.

### `Differentiable` protocol

The `Differentiable` protocol contains all necessary requirements for a type to
be differentiated. Without breaking API, it will be possible to add extensions
to the `Differentiable` protocol and add new requirements with default
implementations.

### Differential operators

Differential operators (e.g. `derivative(of:)` and `gradient(of:)`) are added to
the standard library as lightweight top-level higher-order functions. These APIs
can be renamed or moved under some namespace without breaking ABI.

## Alternatives considered

### Not support differentiable programming

We believe first-class differentiable programming is a big step towards making
Swift a real contender in the numerical computing and machine learning
landscape. Differentiable programming will enable intelligent applications,
machine learning models, scientific experiments, physical simulations, and more.

### Use another language or framework for differentiable programming

Dynamic languages, like Python and Julia, have established library support for
differentiable programming. While it is possible to interoperate with these
libraries via Swift, we feel that first-class differentiable programming in
Swift is leaps ahead in expressivity, usability, and safety.

### Other approaches to differentiable programming

See
["Approaches to automatic differentiation"](#approaches-to-automatic-differentiation)
above for an overview and comparison of automatic differentiation approaches.
First-class language support for differentiation will enable convenient,
extensible, and performant differentiable programming in Swift - more so than
library-based approaches.

## Acknowledgements

Many people have influenced the design and the implementation of the
differentiable programming feature. The authors would like to thank these people
(sorted alphabetically by last name) for their contributions in any form
(inspirations, ideas, discussions, code, or bikeshedding): Gogul Balakrishnan,
James Bradbury, Steve Canon, Casey Chu, Conal Elliott, Roy Frostig, Doug Gregor,
Dominik Grewe, Dmitri Gribenko, Joe Groff, Sylvain Gugger, Tim Harley, Matthew
Johnson, Chris Lattner, Dougal Maclaurin, John McCall, Bart van Merriënboer,
Slava Pestov, Anthony Platanios, Gordon Plotkin, Alexey Radul, Brennan Saeta,
Parker Schuh, and Dimitrios Vytiniotis.

<!-- Links -->

[Richard Wei]: https://github.com/rxwei
[Dan Zheng]: https://github.com/dan-zheng
[Marc Rasi]: https://github.com/marcrasi
[Bart Chrzaszcz]: https://github.com/bartchr808

[swift-numerics]: https://github.com/apple/swift-numerics
[SE-0229]: https://github.com/apple/swift-evolution/blob/master/proposals/0229-simd.md
[SE-0233]: https://github.com/apple/swift-evolution/blob/master/proposals/0233-additive-arithmetic-protocol.md
[SE-0246]: https://github.com/apple/swift-evolution/blob/master/proposals/0246-mathable.md
[SE-0251]: https://github.com/apple/swift-evolution/blob/master/proposals/0251-simd-additions.md<|MERGE_RESOLUTION|>--- conflicted
+++ resolved
@@ -1735,13 +1735,8 @@
 
     @inlinable
     @derivative(of: log)
-<<<<<<< HEAD
-    func _(_ x: Self) -> (value: Self, differential: @differential(linear) (Self) -> Self) {
+    static func _(_ x: Self) -> (value: Self, differential: @differential(linear) (Self) -> Self) {
         (log(x), { dx in 1 / x * dx })
-=======
-    static func _(_ x: Self) -> (value: Self, differential: @differentiable(linear) (Self) -> Self) { dx in
-        (log(x), { 1 / x * dx })
->>>>>>> b5985e09
     }
 
     @inlinable
