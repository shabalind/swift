//===--- SILDeclRef.h - Defines the SILDeclRef struct -----------*- C++ -*-===//
//
// This source file is part of the Swift.org open source project
//
// Copyright (c) 2014 - 2017 Apple Inc. and the Swift project authors
// Licensed under Apache License v2.0 with Runtime Library Exception
//
// See https://swift.org/LICENSE.txt for license information
// See https://swift.org/CONTRIBUTORS.txt for the list of Swift project authors
//
//===----------------------------------------------------------------------===//
//
// This file defines the SILDeclRef struct, which is used to identify a SIL
// global identifier that can be used as the operand of a FunctionRefInst
// instruction or that can have a SIL Function associated with it.
//
//===----------------------------------------------------------------------===//

#ifndef SWIFT_SIL_SILDeclRef_H
#define SWIFT_SIL_SILDeclRef_H

#include "swift/AST/ClangNode.h"
#include "swift/AST/TypeAlignments.h"
#include "llvm/ADT/Hashing.h"
#include "llvm/ADT/DenseMap.h"
#include "llvm/ADT/PointerUnion.h"
#include "llvm/Support/PrettyStackTrace.h"

namespace llvm {
  class raw_ostream;
}

namespace swift {
  enum class EffectsKind : uint8_t;
  class AbstractFunctionDecl;
  class AbstractClosureExpr;
<<<<<<< HEAD
  // SWIFT_ENABLE_TENSORFLOW
=======
>>>>>>> aab622e9
  class AutoDiffDerivativeFunctionIdentifier;
  class ValueDecl;
  class FuncDecl;
  class ClosureExpr;
  class AutoClosureExpr;
  class ASTContext;
  class ClassDecl;
  class SILFunctionType;
  enum class SILLinkage : unsigned char;
  enum IsSerialized_t : unsigned char;
  enum class SubclassScope : unsigned char;
  class SILModule;
  class SILLocation;
  class AnyFunctionRef;

/// How a method is dispatched.
enum class MethodDispatch {
  // The method implementation can be referenced statically.
  Static,
  // The method implementation uses class_method dispatch.
  Class,
};

/// Get the method dispatch mechanism for a method.
MethodDispatch getMethodDispatch(AbstractFunctionDecl *method);

/// True if calling the given method or property should use ObjC dispatch.
bool requiresForeignEntryPoint(ValueDecl *vd);

/// True if the entry point is natively foreign.
bool requiresForeignToNativeThunk(ValueDecl *vd);

enum ForDefinition_t : bool {
  NotForDefinition = false,
  ForDefinition = true
};

/// A key for referencing a Swift declaration in SIL.
///
/// This can currently be either a reference to a ValueDecl for functions,
/// methods, constructors, and other named entities, or a reference to a
/// AbstractClosureExpr for an anonymous function.  In addition to the AST
/// reference, there are discriminators for referencing different
/// implementation-level entities associated with a single language-level
/// declaration, such as uncurry levels of a function, the allocating and
/// initializing entry points of a constructor, etc.
struct SILDeclRef {
  using Loc = llvm::PointerUnion<ValueDecl *, AbstractClosureExpr *>;

  /// Represents the "kind" of the SILDeclRef. For some Swift decls there
  /// are multiple SIL entry points, and the kind is used to distinguish them.
  enum class Kind : unsigned {
    /// This constant references the FuncDecl or AbstractClosureExpr
    /// in loc.
    Func,

    /// Allocator - this constant references the allocating constructor
    /// entry point of a class ConstructorDecl or the constructor of a value
    /// ConstructorDecl.
    Allocator,
    /// Initializer - this constant references the initializing constructor
    /// entry point of the class ConstructorDecl in loc.
    Initializer,
    
    /// EnumElement - this constant references the injection function for
    /// an EnumElementDecl.
    EnumElement,
    
    /// Destroyer - this constant references the destroying destructor for the
    /// DestructorDecl in loc.
    Destroyer,

    /// Deallocator - this constant references the deallocating
    /// destructor for the DestructorDecl in loc.
    Deallocator,
    
    /// GlobalAccessor - this constant references the lazy-initializing
    /// accessor for the global VarDecl in loc.
    GlobalAccessor,

    /// References the generator for a default argument of a function.
    DefaultArgGenerator,

    /// References the initializer expression for a stored property
    /// of a nominal type.
    StoredPropertyInitializer,

    /// References the ivar initializer for the ClassDecl in loc.
    ///
    /// Only classes that are allocated using Objective-C's allocation
    /// routines have an ivar initializer, which is emitted as
    /// .cxx_construct.
    IVarInitializer,

    /// References the ivar destroyer for the ClassDecl in loc.
    ///
    /// Only classes that are allocated using Objective-C's allocation
    /// routines have an ivar destroyer, which is emitted as
    /// .cxx_destruct.
    IVarDestroyer,

    /// References the wrapped value injection function used to initialize
    /// the backing storage property from a wrapped value.
    PropertyWrapperBackingInitializer,
  };
  
  /// The ValueDecl or AbstractClosureExpr represented by this SILDeclRef.
  Loc loc;
  /// The Kind of this SILDeclRef.
  Kind kind : 4;
  /// True if this references a foreign entry point for the referenced decl.
  unsigned isForeign : 1;
  /// The default argument index for a default argument getter.
  unsigned defaultArgIndex : 10;
  /// The derivative function identifier.
  AutoDiffDerivativeFunctionIdentifier *derivativeFunctionIdentifier = nullptr;
  
  // SWIFT_ENABLE_TENSORFLOW
  /// When this is non-null, it modifies the SILDeclRef to refer to the
  /// corresponding autodiff derivative function.
  AutoDiffDerivativeFunctionIdentifier *autoDiffDerivativeFunctionIdentifier;
  // SWIFT_ENABLE_TENSORFLOW END

  /// Produces a null SILDeclRef.
  SILDeclRef() : loc(), kind(Kind::Func), isForeign(0), defaultArgIndex(0),
<<<<<<< HEAD
                 // SWIFT_ENABLE_TENSORFLOW
                 autoDiffDerivativeFunctionIdentifier(nullptr) {}
                 // SWIFT_ENABLE_TENSORFLOW END
=======
                 derivativeFunctionIdentifier(nullptr) {}
>>>>>>> aab622e9
  
  /// Produces a SILDeclRef of the given kind for the given decl.
  explicit SILDeclRef(ValueDecl *decl, Kind kind,
                      bool isForeign = false,
<<<<<<< HEAD
                      // SWIFT_ENABLE_TENSORFLOW
                      AutoDiffDerivativeFunctionIdentifier *autoDiffFuncId =
                          nullptr);
                      // SWIFT_ENABLE_TENSORFLOW END
=======
                      AutoDiffDerivativeFunctionIdentifier *derivativeId = nullptr);
>>>>>>> aab622e9
  
  /// Produces a SILDeclRef for the given ValueDecl or
  /// AbstractClosureExpr:
  /// - If 'loc' is a func or closure, this returns a Func SILDeclRef.
  /// - If 'loc' is a ConstructorDecl, this returns the Allocator SILDeclRef
  ///   for the constructor.
  /// - If 'loc' is an EnumElementDecl, this returns the EnumElement
  ///   SILDeclRef for the enum element.
  /// - If 'loc' is a DestructorDecl, this returns the Destructor SILDeclRef
  ///   for the containing ClassDecl.
  /// - If 'loc' is a global VarDecl, this returns its GlobalAccessor
  ///   SILDeclRef.
  explicit SILDeclRef(Loc loc, bool isForeign = false);

  /// Produce a SIL constant for a default argument generator.
  static SILDeclRef getDefaultArgGenerator(Loc loc, unsigned defaultArgIndex);

  bool isNull() const { return loc.isNull(); }
  explicit operator bool() const { return !isNull(); }
  
  bool hasDecl() const { return loc.is<ValueDecl *>(); }
  bool hasClosureExpr() const;
  bool hasAutoClosureExpr() const;
  bool hasFuncDecl() const;

  ValueDecl *getDecl() const { return loc.get<ValueDecl *>(); }
  AbstractClosureExpr *getAbstractClosureExpr() const {
    return loc.dyn_cast<AbstractClosureExpr *>();
  }
  ClosureExpr *getClosureExpr() const;
  AutoClosureExpr *getAutoClosureExpr() const;
  FuncDecl *getFuncDecl() const;
  AbstractFunctionDecl *getAbstractFunctionDecl() const;
  
  llvm::Optional<AnyFunctionRef> getAnyFunctionRef() const;
  
  SILLocation getAsRegularLocation() const;

  enum class ManglingKind {
    Default,
    DynamicThunk,
  };

  /// Produce a mangled form of this constant.
  std::string mangle(ManglingKind MKind = ManglingKind::Default) const;

  /// True if the SILDeclRef references a function.
  bool isFunc() const {
    return kind == Kind::Func;
  }

  /// True if the SILDeclRef references a setter function.
  bool isSetter() const;

  /// True if the SILDeclRef references a constructor entry point.
  bool isConstructor() const {
    return kind == Kind::Allocator || kind == Kind::Initializer;
  }
  /// True if the SILDeclRef references a destructor entry point.
  bool isDestructor() const {
    return kind == Kind::Destroyer || kind == Kind::Deallocator;
  }
  /// True if the SILDeclRef references an enum entry point.
  bool isEnumElement() const {
    return kind == Kind::EnumElement;
  }
  /// True if the SILDeclRef references a global variable accessor.
  bool isGlobal() const {
    return kind == Kind::GlobalAccessor;
  }
  /// True if the SILDeclRef references the generator for a default argument of
  /// a function.
  bool isDefaultArgGenerator() const {
    return kind == Kind::DefaultArgGenerator;
  }
  /// True if the SILDeclRef references the initializer for a stored property
  /// of a nominal type.
  bool isStoredPropertyInitializer() const {
    return kind == Kind::StoredPropertyInitializer;
  }
  /// True if the SILDeclRef references the initializer for the backing storage
  /// of a property wrapper.
  bool isPropertyWrapperBackingInitializer() const {
    return kind == Kind::PropertyWrapperBackingInitializer;
  }

  /// True if the SILDeclRef references the ivar initializer or deinitializer of
  /// a class.
  bool isIVarInitializerOrDestroyer() const {
    return kind == Kind::IVarInitializer || kind == Kind::IVarDestroyer;
  }

  /// True if the SILDeclRef references an allocating or deallocating entry
  /// point.
  bool isInitializerOrDestroyer() const {
    return kind == Kind::Initializer || kind == Kind::Destroyer;
  }

  /// True if the function should be treated as transparent.
  bool isTransparent() const;
  /// True if the function should have its body serialized.
  IsSerialized_t isSerialized() const;
  /// True if the function has noinline attribute.
  bool isNoinline() const;
  /// True if the function has __always inline attribute.
  bool isAlwaysInline() const;
  
  /// \return True if the function has an effects attribute.
  bool hasEffectsAttribute() const;

  /// \return the effects kind of the function.
  EffectsKind getEffectsAttribute() const;

  /// Return the expected linkage of this declaration.
  SILLinkage getLinkage(ForDefinition_t forDefinition) const;

  /// Return the hash code for the SIL declaration.
  llvm::hash_code getHashCode() const {
    return llvm::hash_combine(loc.getOpaqueValue(),
                              static_cast<int>(kind),
                              isForeign, defaultArgIndex);
  }

  bool operator==(SILDeclRef rhs) const {
    return loc.getOpaqueValue() == rhs.loc.getOpaqueValue()
      && kind == rhs.kind
      && isForeign == rhs.isForeign
      && defaultArgIndex == rhs.defaultArgIndex
<<<<<<< HEAD
      // SWIFT_ENABLE_TENSORFLOW
      && autoDiffDerivativeFunctionIdentifier ==
             rhs.autoDiffDerivativeFunctionIdentifier;
      // SWIFT_ENABLE_TENSORFLOW END
=======
      && derivativeFunctionIdentifier == rhs.derivativeFunctionIdentifier;
>>>>>>> aab622e9
  }
  bool operator!=(SILDeclRef rhs) const {
    return !(*this == rhs);
  }
  
  void print(llvm::raw_ostream &os) const;
  void dump() const;

  unsigned getParameterListCount() const;

  /// Returns the foreign (or native) entry point corresponding to the same
  /// decl.
  SILDeclRef asForeign(bool foreign = true) const {
    return SILDeclRef(loc.getOpaqueValue(), kind,
<<<<<<< HEAD
                      foreign, defaultArgIndex,
                      // SWIFT_ENABLE_TENSORFLOW
                      autoDiffDerivativeFunctionIdentifier);
                      // SWIFT_ENABLE_TENSORFLOW END
  }

  // SWIFT_ENABLE_TENSORFLOW
  /// Returns the entry point for the corresponding autodiff associated
  /// function.
  SILDeclRef asAutoDiffDerivativeFunction(
      AutoDiffDerivativeFunctionIdentifier *id) const {
    assert(!autoDiffDerivativeFunctionIdentifier);
    SILDeclRef r = *this;
    r.autoDiffDerivativeFunctionIdentifier = id;
    return r;
=======
                      foreign, defaultArgIndex, derivativeFunctionIdentifier);
  }

  /// Returns the entry point for the corresponding autodiff derivative
  /// function.
  SILDeclRef asAutoDiffDerivativeFunction(
      AutoDiffDerivativeFunctionIdentifier *derivativeId) const {
    assert(!derivativeFunctionIdentifier);
    SILDeclRef declRef = *this;
    declRef.derivativeFunctionIdentifier = derivativeId;
    return declRef;
>>>>>>> aab622e9
  }

  /// Returns the entry point for the original function corresponding to an
  /// autodiff derivative function.
  SILDeclRef asAutoDiffOriginalFunction() const {
<<<<<<< HEAD
    assert(autoDiffDerivativeFunctionIdentifier);
    SILDeclRef r = *this;
    r.autoDiffDerivativeFunctionIdentifier = nullptr;
    return r;
  }

  /// Returns this `SILDeclRef` with the `loc` replaced with `decl`.
  SILDeclRef withDecl(ValueDecl *decl) const {
    SILDeclRef result = *this;
    result.loc = decl;
    return result;
=======
    assert(derivativeFunctionIdentifier);
    SILDeclRef declRef = *this;
    declRef.derivativeFunctionIdentifier = nullptr;
    return declRef;
>>>>>>> aab622e9
  }

  /// True if the decl ref references a thunk from a natively foreign
  /// declaration to Swift calling convention.
  bool isForeignToNativeThunk() const;
  
  /// True if the decl ref references a thunk from a natively Swift declaration
  /// to foreign C or ObjC calling convention.
  bool isNativeToForeignThunk() const;

  /// True if the decl ref references a method which introduces a new vtable
  /// entry.
  bool requiresNewVTableEntry() const;

  /// True if the decl ref references a method which introduces a new witness
  /// table entry.
  bool requiresNewWitnessTableEntry() const;

  /// True if the decl is a method which introduces a new witness table entry.
  static bool requiresNewWitnessTableEntry(AbstractFunctionDecl *func);

  /// Return a SILDeclRef to the declaration overridden by this one, or
  /// a null SILDeclRef if there is no override.
  SILDeclRef getOverridden() const;
  
  /// Return a SILDeclRef to the declaration whose vtable entry this declaration
  /// overrides. This may be different from "getOverridden" because some
  /// declarations do not always have vtable entries.
  SILDeclRef getNextOverriddenVTableEntry() const;

  /// Return the most derived override which requires a new vtable entry.
  /// If the method does not override anything or no override is vtable
  /// dispatched, will return the least derived method.
  SILDeclRef getOverriddenVTableEntry() const;

  /// Return the original protocol requirement that introduced the witness table
  /// entry overridden by this method.
  SILDeclRef getOverriddenWitnessTableEntry() const;

  /// Return the original protocol requirement that introduced the witness table
  /// entry overridden by this method.
  static AbstractFunctionDecl *getOverriddenWitnessTableEntry(
                                                    AbstractFunctionDecl *func);

  /// True if the referenced entity is some kind of thunk.
  bool isThunk() const;

  /// True if the referenced entity is emitted by Swift on behalf of the Clang
  /// importer.
  bool isClangImported() const;

  /// True if the referenced entity is emitted by Clang on behalf of the Clang
  /// importer.
  bool isClangGenerated() const;
  static bool isClangGenerated(ClangNode node);

  bool isImplicit() const;

  /// Return the scope in which the parent class of a method (i.e. class
  /// containing this declaration) can be subclassed, returning NotApplicable if
  /// this is not a method, there is no such class, or the class cannot be
  /// subclassed.
  SubclassScope getSubclassScope() const;

  bool isDynamicallyReplaceable() const;

  bool canBeDynamicReplacement() const;

private:
  friend struct llvm::DenseMapInfo<swift::SILDeclRef>;
  /// Produces a SILDeclRef from an opaque value.
  explicit SILDeclRef(void *opaqueLoc,
                      Kind kind,
                      bool isForeign,
                      unsigned defaultArgIndex,
<<<<<<< HEAD
                      AutoDiffDerivativeFunctionIdentifier *autoDiffFuncId)
    : loc(Loc::getFromOpaqueValue(opaqueLoc)), kind(kind),
      isForeign(isForeign), defaultArgIndex(defaultArgIndex),
      // SWIFT_ENABLE_TENSORFLOW
      autoDiffDerivativeFunctionIdentifier(autoDiffFuncId)
      // SWIFT_ENABLE_TENSORFLOW END
=======
                      AutoDiffDerivativeFunctionIdentifier *derivativeId)
    : loc(Loc::getFromOpaqueValue(opaqueLoc)), kind(kind),
      isForeign(isForeign), defaultArgIndex(defaultArgIndex),
      derivativeFunctionIdentifier(derivativeId)
>>>>>>> aab622e9
  {}

};

inline llvm::raw_ostream &operator<<(llvm::raw_ostream &OS, SILDeclRef C) {
  C.print(OS);
  return OS;
}

} // end swift namespace

namespace llvm {

// DenseMap key support for SILDeclRef.
template<> struct DenseMapInfo<swift::SILDeclRef> {
  using SILDeclRef = swift::SILDeclRef;
  using Kind = SILDeclRef::Kind;
  using Loc = SILDeclRef::Loc;
  using PointerInfo = DenseMapInfo<void*>;
  using UnsignedInfo = DenseMapInfo<unsigned>;

  static SILDeclRef getEmptyKey() {
    return SILDeclRef(PointerInfo::getEmptyKey(), Kind::Func,
<<<<<<< HEAD
                      // SWIFT_ENABLE_TENSORFLOW
                      false, 0, nullptr);
                      // SWIFT_ENABLE_TENSORFLOW END
  }
  static SILDeclRef getTombstoneKey() {
    return SILDeclRef(PointerInfo::getTombstoneKey(), Kind::Func,
                      // SWIFT_ENABLE_TENSORFLOW
                      false, 0, nullptr);
                      // SWIFT_ENABLE_TENSORFLOW END
=======
                      false, 0, nullptr);
  }
  static SILDeclRef getTombstoneKey() {
    return SILDeclRef(PointerInfo::getTombstoneKey(), Kind::Func,
                      false, 0, nullptr);
>>>>>>> aab622e9
  }
  static unsigned getHashValue(swift::SILDeclRef Val) {
    unsigned h1 = PointerInfo::getHashValue(Val.loc.getOpaqueValue());
    unsigned h2 = UnsignedInfo::getHashValue(unsigned(Val.kind));
    unsigned h3 = (Val.kind == Kind::DefaultArgGenerator)
                    ? UnsignedInfo::getHashValue(Val.defaultArgIndex)
                    : 0;
    unsigned h4 = UnsignedInfo::getHashValue(Val.isForeign);
<<<<<<< HEAD
    // SWIFT_ENABLE_TENSORFLOW
    unsigned h5 =
        PointerInfo::getHashValue(Val.autoDiffDerivativeFunctionIdentifier);
    return h1 ^ (h2 << 4) ^ (h3 << 9) ^ (h4 << 7) ^ (h5 << 11);
    // SWIFT_ENABLE_TENSORFLOW END
=======
    unsigned h5 =
        PointerInfo::getHashValue(Val.derivativeFunctionIdentifier);
    return h1 ^ (h2 << 4) ^ (h3 << 9) ^ (h4 << 7) ^ (h5 << 11);
>>>>>>> aab622e9
  }
  static bool isEqual(swift::SILDeclRef const &LHS,
                      swift::SILDeclRef const &RHS) {
    return LHS == RHS;
  }
};

} // end llvm namespace

#endif<|MERGE_RESOLUTION|>--- conflicted
+++ resolved
@@ -34,10 +34,6 @@
   enum class EffectsKind : uint8_t;
   class AbstractFunctionDecl;
   class AbstractClosureExpr;
-<<<<<<< HEAD
-  // SWIFT_ENABLE_TENSORFLOW
-=======
->>>>>>> aab622e9
   class AutoDiffDerivativeFunctionIdentifier;
   class ValueDecl;
   class FuncDecl;
@@ -154,34 +150,16 @@
   unsigned defaultArgIndex : 10;
   /// The derivative function identifier.
   AutoDiffDerivativeFunctionIdentifier *derivativeFunctionIdentifier = nullptr;
-  
-  // SWIFT_ENABLE_TENSORFLOW
-  /// When this is non-null, it modifies the SILDeclRef to refer to the
-  /// corresponding autodiff derivative function.
-  AutoDiffDerivativeFunctionIdentifier *autoDiffDerivativeFunctionIdentifier;
-  // SWIFT_ENABLE_TENSORFLOW END
 
   /// Produces a null SILDeclRef.
   SILDeclRef() : loc(), kind(Kind::Func), isForeign(0), defaultArgIndex(0),
-<<<<<<< HEAD
-                 // SWIFT_ENABLE_TENSORFLOW
-                 autoDiffDerivativeFunctionIdentifier(nullptr) {}
-                 // SWIFT_ENABLE_TENSORFLOW END
-=======
                  derivativeFunctionIdentifier(nullptr) {}
->>>>>>> aab622e9
   
   /// Produces a SILDeclRef of the given kind for the given decl.
   explicit SILDeclRef(ValueDecl *decl, Kind kind,
                       bool isForeign = false,
-<<<<<<< HEAD
-                      // SWIFT_ENABLE_TENSORFLOW
-                      AutoDiffDerivativeFunctionIdentifier *autoDiffFuncId =
+                      AutoDiffDerivativeFunctionIdentifier *derivativeId =
                           nullptr);
-                      // SWIFT_ENABLE_TENSORFLOW END
-=======
-                      AutoDiffDerivativeFunctionIdentifier *derivativeId = nullptr);
->>>>>>> aab622e9
   
   /// Produces a SILDeclRef for the given ValueDecl or
   /// AbstractClosureExpr:
@@ -310,14 +288,7 @@
       && kind == rhs.kind
       && isForeign == rhs.isForeign
       && defaultArgIndex == rhs.defaultArgIndex
-<<<<<<< HEAD
-      // SWIFT_ENABLE_TENSORFLOW
-      && autoDiffDerivativeFunctionIdentifier ==
-             rhs.autoDiffDerivativeFunctionIdentifier;
-      // SWIFT_ENABLE_TENSORFLOW END
-=======
       && derivativeFunctionIdentifier == rhs.derivativeFunctionIdentifier;
->>>>>>> aab622e9
   }
   bool operator!=(SILDeclRef rhs) const {
     return !(*this == rhs);
@@ -332,23 +303,6 @@
   /// decl.
   SILDeclRef asForeign(bool foreign = true) const {
     return SILDeclRef(loc.getOpaqueValue(), kind,
-<<<<<<< HEAD
-                      foreign, defaultArgIndex,
-                      // SWIFT_ENABLE_TENSORFLOW
-                      autoDiffDerivativeFunctionIdentifier);
-                      // SWIFT_ENABLE_TENSORFLOW END
-  }
-
-  // SWIFT_ENABLE_TENSORFLOW
-  /// Returns the entry point for the corresponding autodiff associated
-  /// function.
-  SILDeclRef asAutoDiffDerivativeFunction(
-      AutoDiffDerivativeFunctionIdentifier *id) const {
-    assert(!autoDiffDerivativeFunctionIdentifier);
-    SILDeclRef r = *this;
-    r.autoDiffDerivativeFunctionIdentifier = id;
-    return r;
-=======
                       foreign, defaultArgIndex, derivativeFunctionIdentifier);
   }
 
@@ -360,30 +314,21 @@
     SILDeclRef declRef = *this;
     declRef.derivativeFunctionIdentifier = derivativeId;
     return declRef;
->>>>>>> aab622e9
   }
 
   /// Returns the entry point for the original function corresponding to an
   /// autodiff derivative function.
   SILDeclRef asAutoDiffOriginalFunction() const {
-<<<<<<< HEAD
-    assert(autoDiffDerivativeFunctionIdentifier);
-    SILDeclRef r = *this;
-    r.autoDiffDerivativeFunctionIdentifier = nullptr;
-    return r;
-  }
-
-  /// Returns this `SILDeclRef` with the `loc` replaced with `decl`.
+    SILDeclRef declRef = *this;
+    declRef.derivativeFunctionIdentifier = nullptr;
+    return declRef;
+  }
+
+  /// Returns this `SILDeclRef` replacing `loc` with `decl`.
   SILDeclRef withDecl(ValueDecl *decl) const {
     SILDeclRef result = *this;
     result.loc = decl;
     return result;
-=======
-    assert(derivativeFunctionIdentifier);
-    SILDeclRef declRef = *this;
-    declRef.derivativeFunctionIdentifier = nullptr;
-    return declRef;
->>>>>>> aab622e9
   }
 
   /// True if the decl ref references a thunk from a natively foreign
@@ -459,19 +404,10 @@
                       Kind kind,
                       bool isForeign,
                       unsigned defaultArgIndex,
-<<<<<<< HEAD
-                      AutoDiffDerivativeFunctionIdentifier *autoDiffFuncId)
-    : loc(Loc::getFromOpaqueValue(opaqueLoc)), kind(kind),
-      isForeign(isForeign), defaultArgIndex(defaultArgIndex),
-      // SWIFT_ENABLE_TENSORFLOW
-      autoDiffDerivativeFunctionIdentifier(autoDiffFuncId)
-      // SWIFT_ENABLE_TENSORFLOW END
-=======
                       AutoDiffDerivativeFunctionIdentifier *derivativeId)
     : loc(Loc::getFromOpaqueValue(opaqueLoc)), kind(kind),
       isForeign(isForeign), defaultArgIndex(defaultArgIndex),
       derivativeFunctionIdentifier(derivativeId)
->>>>>>> aab622e9
   {}
 
 };
@@ -495,23 +431,11 @@
 
   static SILDeclRef getEmptyKey() {
     return SILDeclRef(PointerInfo::getEmptyKey(), Kind::Func,
-<<<<<<< HEAD
-                      // SWIFT_ENABLE_TENSORFLOW
-                      false, 0, nullptr);
-                      // SWIFT_ENABLE_TENSORFLOW END
-  }
-  static SILDeclRef getTombstoneKey() {
-    return SILDeclRef(PointerInfo::getTombstoneKey(), Kind::Func,
-                      // SWIFT_ENABLE_TENSORFLOW
-                      false, 0, nullptr);
-                      // SWIFT_ENABLE_TENSORFLOW END
-=======
                       false, 0, nullptr);
   }
   static SILDeclRef getTombstoneKey() {
     return SILDeclRef(PointerInfo::getTombstoneKey(), Kind::Func,
                       false, 0, nullptr);
->>>>>>> aab622e9
   }
   static unsigned getHashValue(swift::SILDeclRef Val) {
     unsigned h1 = PointerInfo::getHashValue(Val.loc.getOpaqueValue());
@@ -520,17 +444,9 @@
                     ? UnsignedInfo::getHashValue(Val.defaultArgIndex)
                     : 0;
     unsigned h4 = UnsignedInfo::getHashValue(Val.isForeign);
-<<<<<<< HEAD
-    // SWIFT_ENABLE_TENSORFLOW
-    unsigned h5 =
-        PointerInfo::getHashValue(Val.autoDiffDerivativeFunctionIdentifier);
-    return h1 ^ (h2 << 4) ^ (h3 << 9) ^ (h4 << 7) ^ (h5 << 11);
-    // SWIFT_ENABLE_TENSORFLOW END
-=======
     unsigned h5 =
         PointerInfo::getHashValue(Val.derivativeFunctionIdentifier);
     return h1 ^ (h2 << 4) ^ (h3 << 9) ^ (h4 << 7) ^ (h5 << 11);
->>>>>>> aab622e9
   }
   static bool isEqual(swift::SILDeclRef const &LHS,
                       swift::SILDeclRef const &RHS) {
