--- conflicted
+++ resolved
@@ -313,10 +313,6 @@
     super::visitDestroyValueInst(Destroy);
   }
 
-<<<<<<< HEAD
-  // SWIFT_ENABLE_TENSORFLOW
-=======
->>>>>>> 15f512b8
   void visitDifferentiableFunctionExtractInst(
       DifferentiableFunctionExtractInst *dfei) {
     // If the extractee is the original function, do regular cloning.
@@ -373,10 +369,6 @@
             getOpLocation(dfei->getLoc()), dfei->getExtractee(),
             getOpValue(dfei->getOperand()), remappedDerivativeFnType));
   }
-<<<<<<< HEAD
-  // SWIFT_ENABLE_TENSORFLOW END
-=======
->>>>>>> 15f512b8
 
   /// One abstract function in the debug info can only have one set of variables
   /// and types. This function determines whether applying the substitutions in
