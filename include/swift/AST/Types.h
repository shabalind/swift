//===--- Types.h - Swift Language Type ASTs ---------------------*- C++ -*-===//
//
// This source file is part of the Swift.org open source project
//
// Copyright (c) 2014 - 2018 Apple Inc. and the Swift project authors
// Licensed under Apache License v2.0 with Runtime Library Exception
//
// See https://swift.org/LICENSE.txt for license information
// See https://swift.org/CONTRIBUTORS.txt for the list of Swift project authors
//
//===----------------------------------------------------------------------===//
//
// This file defines the TypeBase class and subclasses.
//
//===----------------------------------------------------------------------===//

#ifndef SWIFT_TYPES_H
#define SWIFT_TYPES_H

// SWIFT_ENABLE_TENSORFLOW
#include "swift/AST/AutoDiff.h"
#include "swift/AST/Attr.h"
#include "swift/AST/DeclContext.h"
#include "swift/AST/GenericParamKey.h"
#include "swift/AST/Identifier.h"
#include "swift/AST/Ownership.h"
#include "swift/AST/ProtocolConformanceRef.h"
#include "swift/AST/Requirement.h"
#include "swift/AST/SILLayout.h"
#include "swift/AST/SubstitutionMap.h"
#include "swift/AST/Type.h"
#include "swift/AST/TypeAlignments.h"
#include "swift/Basic/ArrayRefView.h"
#include "swift/Basic/InlineBitfield.h"
#include "swift/Basic/UUID.h"
#include "llvm/ADT/ArrayRef.h"
#include "llvm/ADT/DenseMapInfo.h"
#include "llvm/ADT/FoldingSet.h"
#include "llvm/ADT/PointerEmbeddedInt.h"
#include "llvm/ADT/PointerUnion.h"
#include "llvm/ADT/SmallBitVector.h"
#include "llvm/Support/ErrorHandling.h"
#include "llvm/Support/TrailingObjects.h"

namespace llvm {
struct fltSemantics;
} // namespace llvm

namespace swift {

enum class AllocationArena;
class ArchetypeType;
class AssociatedTypeDecl;
class ASTContext;
enum BufferPointerTypeKind : unsigned;
class ClassDecl;
class DependentMemberType;
class GenericTypeParamDecl;
class GenericTypeParamType;
class GenericParamList;
class GenericSignature;
class GenericSignatureBuilder;
class Identifier;
class InOutType;
class OpaqueTypeDecl;
class OpenedArchetypeType;
enum class ReferenceCounting : uint8_t;
enum class ResilienceExpansion : unsigned;
class SILModule;
class SILType;
class TypeAliasDecl;
class TypeDecl;
class NominalTypeDecl;
class GenericTypeDecl;
class EnumDecl;
class EnumElementDecl;
class SILFunctionType;
class StructDecl;
class ProtocolDecl;
class TypeVariableType;
class ValueDecl;
class ModuleDecl;
class ModuleType;
class ProtocolConformance;
enum PointerTypeKind : unsigned;
struct ValueOwnershipKind;
// SWIFT_ENABLE_TENSORFLOW
struct SILAutoDiffConfig;

namespace Lowering {
class TypeConverter;
} // namespace Lowering
// SWIFT_ENABLE_TENSORFLOW END

typedef CanTypeWrapper<SILFunctionType> CanSILFunctionType;

enum class TypeKind : uint8_t {
#define TYPE(id, parent) id,
#define LAST_TYPE(id) Last_Type = id,
#define TYPE_RANGE(Id, FirstId, LastId) \
  First_##Id##Type = FirstId, Last_##Id##Type = LastId,
#include "swift/AST/TypeNodes.def"
};

enum : unsigned {
  NumTypeKindBits = countBitsUsed(static_cast<unsigned>(TypeKind::Last_Type))
};

enum class BuiltinTypeKind : std::underlying_type<TypeKind>::type;

/// Various properties of types that are primarily defined recursively
/// on structural types.
class RecursiveTypeProperties {
public:
  /// A single property.
  ///
  /// Note that the property polarities should be chosen so that 0 is
  /// the correct default value and bitwise-or correctly merges things.
  enum Property : unsigned {
    /// This type expression contains a TypeVariableType.
    HasTypeVariable      = 0x01,

    /// This type expression contains a context-dependent archetype, either a
    /// PrimaryArchetypeType or OpenedArchetypeType.
    HasArchetype         = 0x02,

    /// This type expression contains a GenericTypeParamType.
    HasTypeParameter     = 0x04,

    /// This type expression contains an UnresolvedType.
    HasUnresolvedType    = 0x08,
    
    /// Whether this type expression contains an unbound generic type.
    HasUnboundGeneric    = 0x10,

    /// This type expression contains an LValueType other than as a
    /// function input, and can be loaded to convert to an rvalue.
    IsLValue             = 0x20,

    /// This type expression contains an opened existential ArchetypeType.
    HasOpenedExistential = 0x40,

    /// This type expression contains a DynamicSelf type.
    HasDynamicSelf       = 0x80,

    /// This type contains an Error type.
    HasError             = 0x100,

    /// This type contains a DependentMemberType.
    HasDependentMember   = 0x200,
    
    /// This type contains an OpaqueTypeArchetype.
    HasOpaqueArchetype   = 0x400,

    Last_Property = HasOpaqueArchetype
  };
  enum { BitWidth = countBitsUsed(Property::Last_Property) };

private:
  unsigned Bits;

public:
  RecursiveTypeProperties() : Bits(0) {}
  RecursiveTypeProperties(Property prop) : Bits(prop) {}
  explicit RecursiveTypeProperties(unsigned bits) : Bits(bits) {}

  /// Return these properties as a bitfield.
  unsigned getBits() const { return Bits; }

  /// Does a type with these properties structurally contain a type
  /// variable?
  bool hasTypeVariable() const { return Bits & HasTypeVariable; }

  /// Does a type with these properties structurally contain a
  /// context-dependent archetype (that is, a Primary- or OpenedArchetype)?
  bool hasArchetype() const { return Bits & HasArchetype; }

  /// Does a type with these properties structurally contain an
  /// archetype from an opaque type declaration?
  bool hasOpaqueArchetype() const { return Bits & HasOpaqueArchetype; }
  
  /// Does a type with these properties have a type parameter somewhere in it?
  bool hasTypeParameter() const { return Bits & HasTypeParameter; }

  /// Does a type with these properties have an unresolved type somewhere in it?
  bool hasUnresolvedType() const { return Bits & HasUnresolvedType; }
  
  /// Is a type with these properties an lvalue?
  bool isLValue() const { return Bits & IsLValue; }

  /// Does this type contain an error?
  bool hasError() const { return Bits & HasError; }

  /// Does this type contain a dependent member type, possibly with a
  /// non-type parameter base, such as a type variable or concrete type?
  bool hasDependentMember() const { return Bits & HasDependentMember; }

  /// Does a type with these properties structurally contain an
  /// archetype?
  bool hasOpenedExistential() const { return Bits & HasOpenedExistential; }

  /// Does a type with these properties structurally contain a
  /// reference to DynamicSelf?
  bool hasDynamicSelf() const { return Bits & HasDynamicSelf; }

  /// Does a type with these properties structurally contain an unbound
  /// generic type?
  bool hasUnboundGeneric() const { return Bits & HasUnboundGeneric; }

  /// Returns the set of properties present in either set.
  friend RecursiveTypeProperties operator|(Property lhs, Property rhs) {
    return RecursiveTypeProperties(unsigned(lhs) | unsigned(rhs));
  }
  friend RecursiveTypeProperties operator|(RecursiveTypeProperties lhs,
                                           RecursiveTypeProperties rhs) {
    return RecursiveTypeProperties(lhs.Bits | rhs.Bits);
  }

  /// Add any properties in the right-hand set to this set.
  RecursiveTypeProperties &operator|=(RecursiveTypeProperties other) {
    Bits |= other.Bits;
    return *this;
  }
  /// Restrict this to only the properties in the right-hand set.
  RecursiveTypeProperties &operator&=(RecursiveTypeProperties other) {
    Bits &= other.Bits;
    return *this;
  }

  /// Remove the HasTypeParameter property from this set.
  void removeHasTypeParameter() {
    Bits &= ~HasTypeParameter;
  }

  /// Remove the HasDependentMember property from this set.
  void removeHasDependentMember() {
    Bits &= ~HasDependentMember;
  }

  /// Test for a particular property in this set.
  bool operator&(Property prop) const {
    return Bits & prop;
  }
};

inline RecursiveTypeProperties operator~(RecursiveTypeProperties::Property P) {
  return RecursiveTypeProperties(~unsigned(P));
}
  
/// The result of a type trait check.
enum class TypeTraitResult {
  /// The type cannot have the trait.
  IsNot,
  /// The generic type can be bound to a type that has the trait.
  CanBe,
  /// The type has the trait irrespective of generic substitutions.
  Is,
};

/// Specifies which normally-unsafe type mismatches should be accepted when
/// checking overrides.
enum class TypeMatchFlags {
  /// Allow properly-covariant overrides.
  AllowOverride = 1 << 0,
  /// Allow a parameter with IUO type to be overridden by a parameter with non-
  /// optional type.
  AllowNonOptionalForIUOParam = 1 << 1,
  /// Allow any mismatches of Optional or ImplicitlyUnwrappedOptional at the
  /// top level of a type.
  ///
  /// This includes function parameters and result types as well as tuple
  /// elements, but excludes generic parameters.
  AllowTopLevelOptionalMismatch = 1 << 2,
  /// Allow any ABI-compatible types to be considered matching.
  AllowABICompatible = 1 << 3,
  /// Allow escaping function parameters to override optional non-escaping ones.
  ///
  /// This is necessary because Objective-C allows optional function paramaters
  /// to be non-escaping, but Swift currently does not.
  IgnoreNonEscapingForOptionalFunctionParam = 1 << 4,
  /// Allow compatible opaque archetypes.
  AllowCompatibleOpaqueTypeArchetypes = 1 << 5
};
using TypeMatchOptions = OptionSet<TypeMatchFlags>;

/// TypeBase - Base class for all types in Swift.
class alignas(1 << TypeAlignInBits) TypeBase {
  
  friend class ASTContext;
  TypeBase(const TypeBase&) = delete;
  void operator=(const TypeBase&) = delete;
  
  /// This union contains the ASTContext for canonical types, and is
  /// otherwise lazily populated by ASTContext when the canonical form of a
  /// non-canonical type is requested. The disposition of the union is stored
  /// outside of the union for performance. See Bits.TypeBase.IsCanonical.
  union {
    CanType CanonicalType;
    const ASTContext *Context;
  };

  /// Returns true if the given type is a sugared type.
  ///
  /// Only intended for use in compile-time assertions.
  // Specializations of this are at the end of the file.
  template <typename T>
  static constexpr bool isSugaredType() {
    return false;
  }

protected:
  // SWIFT_ENABLE_TENSORFLOW
  enum { NumAFTExtInfoBits = 8 };
  enum { NumSILExtInfoBits = 8 };
  union { uint64_t OpaqueBits;

  SWIFT_INLINE_BITFIELD_BASE(TypeBase, bitmax(NumTypeKindBits,8) +
                             RecursiveTypeProperties::BitWidth + 1,
    /// Kind - The discriminator that indicates what subclass of type this is.
    Kind : bitmax(NumTypeKindBits,8),

    Properties : RecursiveTypeProperties::BitWidth,

    /// Whether this type is canonical or not.
    IsCanonical : 1
  );

  SWIFT_INLINE_BITFIELD(ErrorType, TypeBase, 1,
    /// Whether there is an original type.
    HasOriginalType : 1
  );

  SWIFT_INLINE_BITFIELD(SugarType, TypeBase, 1,
    HasCachedType : 1
  );

  enum { NumFlagBits = 8 };
  SWIFT_INLINE_BITFIELD(ParenType, SugarType, NumFlagBits,
    /// Whether there is an original type.
    Flags : NumFlagBits
  );

  SWIFT_INLINE_BITFIELD_FULL(AnyFunctionType, TypeBase, NumAFTExtInfoBits+16,
    /// Extra information which affects how the function is called, like
    /// regparm and the calling convention.
    ExtInfo : NumAFTExtInfoBits,

    : NumPadBits,
    NumParams : 16
  );

  SWIFT_INLINE_BITFIELD_FULL(ArchetypeType, TypeBase, 1+1+1+16,
    ExpandedNestedTypes : 1,
    HasSuperclass : 1,
    HasLayoutConstraint : 1,
    : NumPadBits,
    NumProtocols : 16
  );

  SWIFT_INLINE_BITFIELD_FULL(TypeVariableType, TypeBase, 4+32,
    : NumPadBits,

    /// Type variable options.
    Options : 4,

    /// The unique number assigned to this type variable.
    ID : 32
  );

  SWIFT_INLINE_BITFIELD(SILFunctionType, TypeBase, NumSILExtInfoBits+3+1+2,
    ExtInfo : NumSILExtInfoBits,
    CalleeConvention : 3,
    HasErrorResult : 1,
    CoroutineKind : 2
  );

  SWIFT_INLINE_BITFIELD(AnyMetatypeType, TypeBase, 2,
    /// The representation of the metatype.
    ///
    /// Zero indicates that no representation has been set; otherwise,
    /// the value is the representation + 1
    Representation : 2
  );

  SWIFT_INLINE_BITFIELD_FULL(ProtocolCompositionType, TypeBase, 1+32,
    /// Whether we have an explicitly-stated class constraint not
    /// implied by any of our members.
    HasExplicitAnyObject : 1,

    : NumPadBits,

    /// The number of protocols being composed.
    Count : 32
  );

  SWIFT_INLINE_BITFIELD_FULL(TupleType, TypeBase, 1+32,
    /// Whether an element of the tuple is inout, __shared or __owned.
    /// Values cannot have such tuple types in the language.
    HasElementWithOwnership : 1,

    : NumPadBits,

    /// The number of elements of the tuple.
    Count : 32
  );

  SWIFT_INLINE_BITFIELD_FULL(BoundGenericType, TypeBase, 32,
    : NumPadBits,

    /// The number of generic arguments.
    GenericArgCount : 32
  );

  SWIFT_INLINE_BITFIELD_FULL(TypeAliasType, SugarType, 1+1,
    : NumPadBits,

    /// Whether we have a parent type.
    HasParent : 1,

    /// Whether we have a substitution map.
    HasSubstitutionMap : 1
  );

  } Bits;

protected:
  TypeBase(TypeKind kind, const ASTContext *CanTypeCtx,
           RecursiveTypeProperties properties)
    : Context(nullptr) {
    Bits.OpaqueBits = 0;
    Bits.TypeBase.Kind = static_cast<unsigned>(kind);
    Bits.TypeBase.IsCanonical = false;
    // If this type is canonical, switch the CanonicalType union to ASTContext.
    if (CanTypeCtx) {
      Bits.TypeBase.IsCanonical = true;
      Context = CanTypeCtx;
    }
    setRecursiveProperties(properties);
  }

  void setRecursiveProperties(RecursiveTypeProperties properties) {
    Bits.TypeBase.Properties = properties.getBits();
    assert(Bits.TypeBase.Properties == properties.getBits() && "Bits dropped!");
  }

public:
  /// getKind - Return what kind of type this is.
  TypeKind getKind() const { return static_cast<TypeKind>(Bits.TypeBase.Kind); }

  /// isCanonical - Return true if this is a canonical type.
  bool isCanonical() const { return Bits.TypeBase.IsCanonical; }
  
  /// hasCanonicalTypeComputed - Return true if we've already computed a
  /// canonical version of this type.
  bool hasCanonicalTypeComputed() const { return !CanonicalType.isNull(); }

private:
  CanType computeCanonicalType();

public:
  /// getCanonicalType - Return the canonical version of this type, which has
  /// sugar from all levels stripped off.
  CanType getCanonicalType() const {
    if (isCanonical())
      return CanType(const_cast<TypeBase*>(this));
    if (hasCanonicalTypeComputed())
      return CanonicalType;
    return const_cast<TypeBase*>(this)->computeCanonicalType();
  }

  /// getCanonicalType - Stronger canonicalization which folds away equivalent
  /// associated types, or type parameters that have been made concrete.
  CanType getCanonicalType(GenericSignature sig);

  /// Reconstitute type sugar, e.g., for array types, dictionary
  /// types, optionals, etc.
  TypeBase *reconstituteSugar(bool Recursive);

  // If this type is a syntax sugar type, desugar it. Also desugar any nested
  // syntax sugar types.
  TypeBase *getWithoutSyntaxSugar();

  /// getASTContext - Return the ASTContext that this type belongs to.
  ASTContext &getASTContext() {
    // If this type is canonical, it has the ASTContext in it.
    if (isCanonical())
      return *const_cast<ASTContext*>(Context);
    // If not, canonicalize it to get the Context.
    return *const_cast<ASTContext*>(getCanonicalType()->Context);
  }
  
  /// isEqual - Return true if these two types are equal, ignoring sugar.
  ///
  /// To compare sugar, check for pointer equality of the underlying TypeBase *
  /// values, obtained by calling getPointer().
  bool isEqual(Type Other);
  
  /// getDesugaredType - If this type is a sugared type, remove all levels of
  /// sugar until we get down to a non-sugar type.
  TypeBase *getDesugaredType();
  
  /// If this type is a (potentially sugared) type of the specified kind, remove
  /// the minimal amount of sugar required to get a pointer to the type.
  template <typename T>
  T *getAs() {
    static_assert(!isSugaredType<T>(), "getAs desugars types");
    auto Ty = getDesugaredType();
    SWIFT_ASSUME(Ty != nullptr);
    return dyn_cast<T>(Ty);
  }

  template <typename T>
  bool is() {
    static_assert(!isSugaredType<T>(), "isa desugars types");
    return isa<T>(getDesugaredType());
  }
  
  template <typename T>
  T *castTo() {
    static_assert(!isSugaredType<T>(), "castTo desugars types");
    return cast<T>(getDesugaredType());
  }

  /// getRecursiveProperties - Returns the properties defined on the
  /// structure of this type.
  RecursiveTypeProperties getRecursiveProperties() const {
    return RecursiveTypeProperties(Bits.TypeBase.Properties);
  }

  /// hasReferenceSemantics() - Do objects of this type have reference
  /// semantics?
  bool hasReferenceSemantics();

  /// Is this a nominally uninhabited type, such as 'Never'?
  bool isUninhabited();

  /// Is this an uninhabited type, such as 'Never' or '(Never, Int)'?
  bool isStructurallyUninhabited();
  
  /// Is this the 'Any' type?
  bool isAny();

  /// Does the type have outer parenthesis?
  bool hasParenSugar() const { return getKind() == TypeKind::Paren; }

  /// Are values of this type essentially just class references,
  /// possibly with some sort of additional information?
  ///
  ///   - any of the builtin reference types
  ///   - a class type
  ///   - a bound generic class type
  ///   - a class-bounded archetype type
  ///   - a class-bounded existential type
  ///   - a dynamic Self type
  bool isAnyClassReferenceType();
  
  /// allowsOwnership() - Are variables of this type permitted to have
  /// ownership attributes?
  bool allowsOwnership(GenericSignatureImpl *sig = nullptr);

  /// Determine whether this type involves a type variable.
  bool hasTypeVariable() const {
    return getRecursiveProperties().hasTypeVariable();
  }

  /// Determine where this type is a type variable or a dependent
  /// member root in a type variable.
  bool isTypeVariableOrMember();

  /// Determine whether this type involves a UnresolvedType.
  bool hasUnresolvedType() const {
    return getRecursiveProperties().hasUnresolvedType();
  }
  
  /// Determine whether the type involves a context-dependent archetype.
  bool hasArchetype() const {
    return getRecursiveProperties().hasArchetype();
  }
  
  /// Determine whether the type involves an opened existential archetype.
  bool hasOpenedExistential() const {
    return getRecursiveProperties().hasOpenedExistential();
  }

  /// Determine whether the type involves the given opened existential
  /// archetype.
  bool hasOpenedExistential(OpenedArchetypeType *opened);

  /// Determine whether the type involves an opaque type.
  bool hasOpaqueArchetype() const {
    return getRecursiveProperties().hasOpaqueArchetype();
  }
  
  /// Determine whether the type is an opened existential type.
  ///
  /// To determine whether there is an opened existential type
  /// anywhere in the type, use \c hasOpenedExistential.
  bool isOpenedExistential() const;

  /// Determine whether the type is an opened existential type with Error inside
  bool isOpenedExistentialWithError();

  /// Retrieve the set of opened existential archetypes that occur
  /// within this type.
  void getOpenedExistentials(SmallVectorImpl<OpenedArchetypeType *> &opened);

  /// Erase the given opened existential type by replacing it with its
  /// existential type throughout the given type.
  Type eraseOpenedExistential(OpenedArchetypeType *opened);

  /// Given a declaration context, returns a function type with the 'self'
  /// type curried as the input if the declaration context describes a type.
  /// Otherwise, returns the type itself.
  Type addCurriedSelfType(const DeclContext *dc);

  /// Map a contextual type to an interface type.
  Type mapTypeOutOfContext();

  /// Compute and return the set of type variables that occur within this
  /// type.
  ///
  /// \param typeVariables This vector is populated with the set of
  /// type variables referenced by this type.
  void getTypeVariables(SmallVectorImpl<TypeVariableType *> &typeVariables);

  /// Determine whether this type is a type parameter, which is either a
  /// GenericTypeParamType or a DependentMemberType.
  ///
  /// Note that this routine will return \c false for types that include type
  /// parameters in nested positions, e.g, \c T is a type parameter but
  /// \c X<T> is not a type parameter. Use \c hasTypeParameter to determine
  /// whether a type parameter exists at any position.
  bool isTypeParameter();

  /// Determine whether this type can dynamically be an optional type.
  ///
  /// \param includeExistential Whether an existential type should be considered
  /// such a type.
  bool canDynamicallyBeOptionalType(bool includeExistential);

  /// Determine whether this type contains a type parameter somewhere in it.
  bool hasTypeParameter() {
    return getRecursiveProperties().hasTypeParameter();
  }

  /// Find any unresolved dependent member type within this type.
  ///
  /// "Unresolved" dependent member types have no known associated type,
  /// and are only used transiently in the type checker.
  const DependentMemberType *findUnresolvedDependentMemberType();

  /// Return the root generic parameter of this type parameter type.
  GenericTypeParamType *getRootGenericParam();

  /// Determines whether this type is an lvalue. This includes both straight
  /// lvalue types as well as tuples or optionals of lvalues.
  bool hasLValueType() {
    return getRecursiveProperties().isLValue();
  }
  
  /// Is this a first-class value type, meaning it is not an InOutType or a
  /// tuple type containing an InOutType?
  bool isMaterializable();

  /// Is this a non-escaping type, that is, a non-escaping function type or a
  /// tuple type containing a non-escaping type?
  bool isNoEscape() const;

  /// Determine whether the type is dependent on DynamicSelf.
  bool hasDynamicSelfType() const {
    return getRecursiveProperties().hasDynamicSelf();
  }

  /// Determine whether the type contains an unbound generic type.
  bool hasUnboundGenericType() const {
    return getRecursiveProperties().hasUnboundGeneric();
  }

  /// Determine whether this type contains an error type.
  bool hasError() const {
    return getRecursiveProperties().hasError();
  }

  /// Does this type contain a dependent member type, possibly with a
  /// non-type parameter base, such as a type variable or concrete type?
  bool hasDependentMember() const {
    return getRecursiveProperties().hasDependentMember();
  }

  /// isExistentialType - Determines whether this type is an existential type,
  /// whose real (runtime) type is unknown but which is known to conform to
  /// some set of protocols. Protocol and protocol-conformance types are
  /// existential types.
  bool isExistentialType();

  /// isAnyExistentialType - Determines whether this type is any kind of
  /// existential type: a protocol type, a protocol composition type, or
  /// an existential metatype.
  bool isAnyExistentialType();

  /// isObjCExistentialType - Determines whether this type is an
  /// class-bounded existential type whose required conformances are
  /// all @objc.  Such types are compatible with ObjC.
  bool isObjCExistentialType();
  
  /// Determines whether this type is an existential type with a class protocol
  /// bound.
  bool isClassExistentialType();

  /// Opens an existential instance or meta-type and returns the opened type.
  Type openAnyExistentialType(OpenedArchetypeType *&opened);

  /// Break an existential down into a set of constraints.
  ExistentialLayout getExistentialLayout();

  /// Determines the element type of a known
  /// [Autoreleasing]Unsafe[Mutable][Raw]Pointer variant, or returns null if the
  /// type is not a pointer.
  Type getAnyPointerElementType(PointerTypeKind &PTK);
  Type getAnyPointerElementType() {
    PointerTypeKind Ignore;
    return getAnyPointerElementType(Ignore);
  }

  /// Returns a type representing a pointer to \c this.
  ///
  /// \p kind must not be a raw pointer kind, since that would discard the
  /// current type.
  Type wrapInPointer(PointerTypeKind kind);
  
  /// Determines the element type of a known Unsafe[Mutable][Raw]BufferPointer
  /// variant, or returns null if the type is not a buffer pointer.
  Type getAnyBufferPointerElementType(BufferPointerTypeKind &BPTK);
  Type getAnyBufferPointerElementType() {
    BufferPointerTypeKind Ignore;
    return getAnyBufferPointerElementType(Ignore);
  }

  /// Determine whether the given type is "specialized", meaning that
  /// it involves generic types for which generic arguments have been provided.
  /// For example, the types Vector<Int> and Vector<Int>.Element are both
  /// specialized, but the type Vector is not.
  bool isSpecialized();

  /// Determine whether this type is a legal, lowered SIL type.
  ///
  /// A type is SIL-illegal if it is:
  ///   - an l-value type,
  ///   - a metatype without a representation,
  ///   - an AST function type (i.e. subclasses of AnyFunctionType),
  ///   - an optional whose object type is SIL-illegal, or
  ///   - a tuple type with a SIL-illegal element type.
  bool isLegalSILType();

  /// Determine whether this type is a legal formal type.
  ///
  /// A type is illegal as a formal type if it is:
  ///   - an l-value type,
  ///   - a reference storage type,
  ///   - a metatype with a representation,
  ///   - a lowered function type (i.e. SILFunctionType),
  ///   - an optional whose object type is not a formal type, or
  ///   - a tuple type with an element that is not a formal type.
  ///
  /// These are the types of the Swift type system.
  bool isLegalFormalType();

  /// Check if this type is equal to the empty tuple type.
  bool isVoid();

  /// Check if this type is equal to Swift.Bool.
  bool isBool();

  /// Check if this type is equal to Builtin.IntN.
  bool isBuiltinIntegerType(unsigned bitWidth);

  /// If this is a class type or a bound generic class type, returns the
  /// (possibly generic) class.
  ClassDecl *getClassOrBoundGenericClass();
  
  /// If this is a struct type or a bound generic struct type, returns
  /// the (possibly generic) class.
  StructDecl *getStructOrBoundGenericStruct();
  
  /// If this is an enum or a bound generic enum type, returns the
  /// (possibly generic) enum.
  EnumDecl *getEnumOrBoundGenericEnum();
  
  /// Determine whether this type may have a superclass, which holds for
  /// classes, bound generic classes, and archetypes that are only instantiable
  /// with a class type.
  bool mayHaveSuperclass();

  /// Determine whether this type satisfies a class layout constraint, written
  /// `T: AnyObject` in the source.
  ///
  /// A class layout constraint is satisfied when we have a single retainable
  /// pointer as the representation, which includes:
  /// - @objc existentials
  /// - class constrained archetypes
  /// - classes
  bool satisfiesClassConstraint();

  /// Determine whether this type can be used as a base type for AST
  /// name lookup, which is the case for nominal types, protocol compositions
  /// and archetypes.
  ///
  /// Generally, the static vs instance and mutating vs nonmutating distinction
  /// is handled elsewhere, so metatypes, lvalue types and inout types are not
  /// allowed here.
  ///
  /// Similarly, tuples formally have members, but this does not go through
  /// name lookup.
  bool mayHaveMembers() {
    return (is<ArchetypeType>() ||
            is<ModuleType>() ||
            isExistentialType() ||
            getAnyNominal());
  }

  /// Retrieve the superclass of this type.
  ///
  /// \param useArchetypes Whether to use context archetypes for outer generic
  /// parameters if the class is nested inside a generic function.
  ///
  /// \returns The superclass of this type, or a null type if it has no
  ///          superclass.
  Type getSuperclass(bool useArchetypes = true);
  
  /// True if this type is the exact superclass of another type.
  ///
  /// \param ty       The potential subclass.
  ///
  /// \returns True if this type is \c ty or a superclass of \c ty.
  ///
  /// If this type is a bound generic class \c Foo<T>, the method only
  /// returns true if the generic parameters of \c ty exactly match the
  /// superclass of \c ty. For instance, if \c ty is a
  /// class DerivedClass: Base<Int>, then \c Base<T> (where T is an archetype)
  /// will return false. `isBindableToSuperclassOf` should be used
  /// for queries that care whether a generic class type can be substituted into
  /// a type's subclass.
  bool isExactSuperclassOf(Type ty);

  /// Get the substituted base class type, starting from a base class
  /// declaration and a substituted derived class type.
  ///
  /// For example, given the following declarations:
  ///
  /// class A<T, U> {}
  /// class B<V> : A<Int, V> {}
  /// class C<X, Y> : B<Y> {}
  ///
  /// Calling `C<String, NSObject>`->getSuperclassForDecl(`A`) will return
  /// `A<Int, NSObject>`.
  ///
  /// \param useArchetypes Whether to use context archetypes for outer generic
  /// parameters if the class is nested inside a generic function.
  Type getSuperclassForDecl(const ClassDecl *classDecl,
                            bool useArchetypes = true);

  /// True if this type is the superclass of another type, or a generic
  /// type that could be bound to the superclass.
  ///
  /// \param ty       The potential subclass.
  ///
  /// \returns True if this type is \c ty, a superclass of \c ty, or an
  ///          archetype-parameterized type that can be bound to a superclass
  ///          of \c ty.
  bool isBindableToSuperclassOf(Type ty);

  /// True if this type contains archetypes that could be substituted with
  /// concrete types to form the argument type.
  bool isBindableTo(Type ty);

  /// Determines whether this type is similar to \p other as defined by
  /// \p matchOptions.
  bool matches(Type other, TypeMatchOptions matchOptions);

  bool matchesParameter(Type other, TypeMatchOptions matchMode);

  /// Determines whether this function type is similar to \p
  /// other as defined by \p matchOptions and the callback \p
  /// paramsAndResultMatch which determines in a client-specific way
  /// whether the parameters and result of the types match.
  bool matchesFunctionType(Type other, TypeMatchOptions matchOptions,
                           llvm::function_ref<bool()> paramsAndResultMatch);

  /// Determines whether this type has a retainable pointer
  /// representation, i.e. whether it is representable as a single,
  /// possibly nil pointer that can be unknown-retained and
  /// unknown-released.
  bool hasRetainablePointerRepresentation();

  /// Given that this type is a reference type, which kind of reference
  /// counting does it use?
  ReferenceCounting getReferenceCounting();

  /// Determines whether this type has a bridgeable object
  /// representation, i.e., whether it is always represented as a single
  /// (non-nil) pointer that can be unknown-retained and
  /// unknown-released.
  ///
  /// This predicate covers all types that can be placed into an
  /// AnyObject without ever requiring a representation change. Note that this
  /// excludes ObjC class metatypes, which may need to be wrapped or unwrapped
  /// when converting from native representation to AnyObject representation.
  bool isBridgeableObjectType();

  /// Determine whether this type is a potentially-bridged value type.
  ///
  /// This predicate doesn't guarantee that the type is bridged, but rather is
  /// a quick way to check whether the type is a value type that could
  /// conceivably be bridged to an Objective-C class type.
  bool isPotentiallyBridgedValueType();

  /// If this is a nominal type or a bound generic nominal type,
  /// returns the (possibly generic) nominal type declaration.
  NominalTypeDecl *getNominalOrBoundGenericNominal();

  /// If this is a nominal type, bound generic nominal type, or
  /// unbound generic nominal type, return the (possibly generic) nominal type
  /// declaration.
  NominalTypeDecl *getAnyNominal();

  /// Determine whether the given type is representable in the given
  /// foreign language.
  std::pair<ForeignRepresentableKind, ProtocolConformance *>
  getForeignRepresentableIn(ForeignLanguage language, const DeclContext *dc);

  /// Determines whether the given Swift type is representable within
  /// the given foreign language.
  ///
  /// A given Swift type is representable in the given foreign
  /// language if the Swift type can be used from source code written
  /// in that language.
  bool isRepresentableIn(ForeignLanguage language, const DeclContext *dc);

  /// Determines whether the type is trivially representable within
  /// the foreign language, meaning that it is both representable in
  /// that language and that the runtime representations are
  /// equivalent.
  bool isTriviallyRepresentableIn(ForeignLanguage language,
                                  const DeclContext *dc);

  /// Given that this is a nominal type or bound generic nominal
  /// type, return its parent type; this will be a null type if the type
  /// is not a nested type.
  Type getNominalParent();

  /// If this is a GenericType, bound generic nominal type, or
  /// unbound generic nominal type, return the (possibly generic) nominal type
  /// declaration.
  GenericTypeDecl *getAnyGeneric();

  /// removeArgumentLabels -  Retrieve a version of this type with all
  /// argument labels removed.
  Type removeArgumentLabels(unsigned numArgumentLabels);

  /// Retrieve the type without any parentheses around it.
  Type getWithoutParens();

  /// Replace the base type of the result type of the given function
  /// type with a new result type, as per a DynamicSelf or other
  /// covariant return transformation.  The optionality of the
  /// existing result will be preserved.
  ///
  /// \param newResultType The new result type.
  ///
  /// \param uncurryLevel The number of uncurry levels to apply before
  /// replacing the type. With uncurry level == 0, this simply
  /// replaces the current type with the new result type.
  Type replaceCovariantResultType(Type newResultType,
                                  unsigned uncurryLevel);

  /// Returns a new function type exactly like this one but with the self
  /// parameter replaced. Only makes sense for function members of types.
  Type replaceSelfParameterType(Type newSelf);

  /// getRValueType - For an @lvalue type, retrieves the underlying object type.
  /// Otherwise, returns the type itself.
  Type getRValueType();

  /// getInOutObjectType - For an inout type, retrieves the underlying object
  /// type.  Otherwise, returns the type itself.
  Type getInOutObjectType();

  /// getWithoutSpecifierType - For a non-materializable type
  /// e.g. @lvalue or inout, retrieves the underlying object type.
  /// Otherwise, returns the type itself.
  Type getWithoutSpecifierType();

  /// getMetatypeInstanceType - Looks through metatypes.
  Type getMetatypeInstanceType();

  /// For a ReferenceStorageType like @unowned, this returns the referent.
  /// Otherwise, it returns the type itself.
  Type getReferenceStorageReferent();

  /// Determine the set of substitutions that should be applied to a
  /// type spelled within the given DeclContext to treat it as a
  /// member of this type.
  ///
  /// For example, given:
  /// \code
  /// struct X<T, U> { }
  /// extension X {
  ///   typealias SomeArray = [T]
  /// }
  /// \endcode
  ///
  /// Asking for the member substitutions of \c X<Int,String> within
  /// the context of the extension above will produce substitutions T
  /// -> Int and U -> String suitable for mapping the type of
  /// \c SomeArray.
  ///
  /// \param genericEnv If non-null and the type is nested inside of a
  /// generic function, generic parameters of the outer context are
  /// mapped to context archetypes of this generic environment.
  SubstitutionMap getContextSubstitutionMap(ModuleDecl *module,
                                            const DeclContext *dc,
                                            GenericEnvironment *genericEnv=nullptr);

  /// Deprecated version of the above.
  TypeSubstitutionMap getContextSubstitutions(const DeclContext *dc,
                                              GenericEnvironment *genericEnv=nullptr);

  /// Get the substitutions to apply to the type of the given member as seen
  /// from this base type.
  ///
  /// \param genericEnv If non-null, generic parameters of the member are
  /// mapped to context archetypes of this generic environment.
  SubstitutionMap getMemberSubstitutionMap(ModuleDecl *module,
                                           const ValueDecl *member,
                                           GenericEnvironment *genericEnv=nullptr);

  /// Deprecated version of the above.
  TypeSubstitutionMap getMemberSubstitutions(const ValueDecl *member,
                                             GenericEnvironment *genericEnv=nullptr);

  /// Retrieve the type of the given member as seen through the given base
  /// type, substituting generic arguments where necessary.
  ///
  /// This routine allows one to take a concrete type (the "this" type) and
  /// and a member of that type (or one of its superclasses), then determine
  /// what type an access to that member through the base type will have.
  /// For example, given:
  ///
  /// \code
  /// class Vector<T> {
  ///   func add(value : T) { }
  /// }
  /// \endcode
  ///
  /// Given the type \c Vector<Int> and the member \c add, the resulting type
  /// of the member will be \c (self : Vector<Int>) -> (value : Int) -> ().
  ///
  /// \param module The module in which the substitution occurs.
  ///
  /// \param member The member whose type we are substituting.
  ///
  /// \param memberType The type of the member, in which archetypes will be
  /// replaced by the generic arguments provided by the base type. If null,
  /// the member's type will be used.
  ///
  /// \returns the resulting member type.
  Type getTypeOfMember(ModuleDecl *module, const ValueDecl *member,
                       Type memberType = Type());

  /// Get the type of a superclass member as seen from the subclass,
  /// substituting generic parameters, dynamic Self return, and the
  /// 'self' argument type as appropriate.
  Type adjustSuperclassMemberDeclType(const ValueDecl *baseDecl,
                                      const ValueDecl *derivedDecl,
                                      Type memberType);

  /// Return T if this type is Optional<T>; otherwise, return the null type.
  Type getOptionalObjectType();

  // Return type underlying type of a swift_newtype annotated imported struct;
  // otherwise, return the null type.
  Type getSwiftNewtypeUnderlyingType();

  /// Return the type T after looking through at most one optional type.
  Type lookThroughSingleOptionalType();

  /// Return the type T after looking through all of the optional
  /// types.
  Type lookThroughAllOptionalTypes();

  /// Return the type T after looking through all of the optional
  /// types.
  Type lookThroughAllOptionalTypes(SmallVectorImpl<Type> &optionals);

  /// Whether this is the AnyObject type.
  bool isAnyObject();

  /// Whether this is an existential composition containing
  /// Error.
  bool isExistentialWithError();

  void dump() const LLVM_ATTRIBUTE_USED;
  void dump(raw_ostream &os, unsigned indent = 0) const;

  void dumpPrint() const LLVM_ATTRIBUTE_USED;
  void print(raw_ostream &OS,
             const PrintOptions &PO = PrintOptions()) const;
  void print(ASTPrinter &Printer, const PrintOptions &PO) const;

  /// Can this type be written in source at all?
  ///
  /// If not, it shouldn't be shown in fix-its, for instance. The primary
  /// example is opaque result types, which are written `some P` at the point
  /// of definition but cannot be uttered anywhere else.
  bool hasTypeRepr() const;

  /// Does this type have grammatically simple syntax?
  bool hasSimpleTypeRepr() const;

  /// Return the name of the type as a string, for use in diagnostics only.
  std::string getString(const PrintOptions &PO = PrintOptions()) const;

  /// Return the name of the type, adding parens in cases where
  /// appending or prepending text to the result would cause that text
  /// to be appended to only a portion of the returned type. For
  /// example for a function type "Int -> Float", adding text after
  /// the type would make it appear that it's appended to "Float" as
  /// opposed to the entire type.
  std::string
  getStringAsComponent(const PrintOptions &PO = PrintOptions()) const;

  /// Return whether this type is or can be substituted for a bridgeable
  /// object type.
  TypeTraitResult canBeClass();

  // SWIFT_ENABLE_TENSORFLOW
  /// Return the associated tangent type. Return the null type if there is no
  /// associated tangent type.
  ///
  /// If the type conforms to `Differentiable`, then the associated
  /// tangent type is the associated `TangentVector` from the `Differentiable`
  /// requirement. If the type is a tuple, then the associated tangent type is
  /// the elementwise tangent type of its elements. If the type is a builtin
  /// float, then the associated tangent type is itself. Otherwise, there is no
  /// associated type.
  Optional<VectorSpace>
  getAutoDiffAssociatedTangentSpace(LookupConformanceFn lookupConformance);

private:
  // Make vanilla new/delete illegal for Types.
  void *operator new(size_t Bytes) throw() = delete;
  void operator delete(void *Data) throw() = delete;
public:
  // Only allow allocation of Types using the allocator in ASTContext
  // or by doing a placement new.
  void *operator new(size_t bytes, const ASTContext &ctx,
                     AllocationArena arena, unsigned alignment = 8);
  void *operator new(size_t Bytes, void *Mem) throw() { return Mem; }
};

/// AnyGenericType - This abstract class helps types ensure that fields
/// exist at the same offset in memory to improve code generation of the
/// compiler itself.
class AnyGenericType : public TypeBase {
  friend class NominalOrBoundGenericNominalType;

  /// TheDecl - This is the TypeDecl which declares the given type. It
  /// specifies the name and other useful information about this type.
  union {
    GenericTypeDecl *GenDecl;
    NominalTypeDecl *NomDecl;
  };

  /// The type of the parent, in which this type is nested.
  Type Parent;

  template <typename... Args>
  AnyGenericType(NominalTypeDecl *TheDecl, Type Parent, Args &&...args)
    : TypeBase(std::forward<Args>(args)...), NomDecl(TheDecl), Parent(Parent) {}

protected:
  template <typename... Args>
  AnyGenericType(GenericTypeDecl *TheDecl, Type Parent, Args &&...args)
    : TypeBase(std::forward<Args>(args)...), GenDecl(TheDecl), Parent(Parent) {}

public:

  /// Returns the declaration that declares this type.
  GenericTypeDecl *getDecl() const { return GenDecl; }

  /// Returns the type of the parent of this type. This will
  /// be null for top-level types or local types, and for non-generic types
  /// will simply be the same as the declared type of the declaration context
  /// of TheDecl. For types nested within generic types, however, this will
  /// involve \c BoundGenericType nodes that provide context for the nested
  /// type, e.g., the type Dictionary<String, Int>.ItemRange would be
  /// represented as a NominalType with Dictionary<String, Int> as its parent
  /// type.
  Type getParent() const { return Parent; }

  // Implement isa/cast/dyncast/etc.
  static bool classof(const TypeBase *T) {
    return T->getKind() >= TypeKind::First_AnyGenericType &&
           T->getKind() <= TypeKind::Last_AnyGenericType;
  }
};
BEGIN_CAN_TYPE_WRAPPER(AnyGenericType, Type)
  PROXY_CAN_TYPE_SIMPLE_GETTER(getParent)
END_CAN_TYPE_WRAPPER(AnyGenericType, Type)

/// NominalOrBoundGenericNominal - This abstract class helps types ensure that
/// fields exist at the same offset in memory to improve code generation of the
/// compiler itself.
class NominalOrBoundGenericNominalType : public AnyGenericType {
public:
  template <typename... Args>
  NominalOrBoundGenericNominalType(Args &&...args)
    : AnyGenericType(std::forward<Args>(args)...) {}

  /// Returns the declaration that declares this type.
  NominalTypeDecl *getDecl() const { return NomDecl; }

  // Implement isa/cast/dyncast/etc.
  static bool classof(const TypeBase *T) {
    return T->getKind() >= TypeKind::First_NominalOrBoundGenericNominalType &&
           T->getKind() <= TypeKind::Last_NominalOrBoundGenericNominalType;
  }
};
DEFINE_EMPTY_CAN_TYPE_WRAPPER(NominalOrBoundGenericNominalType, AnyGenericType)

/// ErrorType - This represents a type that was erroneously constructed.  This
/// is produced when parsing types and when name binding type aliases, and is
/// installed in declaration that use these erroneous types.  All uses of a
/// declaration of invalid type should be ignored and not re-diagnosed.
class ErrorType final : public TypeBase {
  friend class ASTContext;
  // The Error type is always canonical.
  ErrorType(ASTContext &C, Type originalType,
            RecursiveTypeProperties properties)
      : TypeBase(TypeKind::Error, &C, properties) {
    assert(properties.hasError());
    if (originalType) {
      Bits.ErrorType.HasOriginalType = true;
      *reinterpret_cast<Type *>(this + 1) = originalType;
    } else {
      Bits.ErrorType.HasOriginalType = false;
    }
  }

public:
  static Type get(const ASTContext &C);

  /// Produce an error type which records the original type we were trying to
  /// substitute when we ran into a problem.
  static Type get(Type originalType);

  /// Retrieve the original type that this error type replaces, or none if
  /// there is no such type.
  Type getOriginalType() const {
    if (Bits.ErrorType.HasOriginalType)
      return *reinterpret_cast<const Type *>(this + 1);

    return Type();
  }

  // Implement isa/cast/dyncast/etc.
  static bool classof(const TypeBase *T) {
    return T->getKind() == TypeKind::Error;
  }
};
DEFINE_EMPTY_CAN_TYPE_WRAPPER(ErrorType, Type)

/// UnresolvedType - This represents a type variable that cannot be resolved to
/// a concrete type because the expression is ambiguous.  This is produced when
/// parsing expressions and producing diagnostics.  Any instance of this should
/// cause the entire expression to be ambiguously typed.
class UnresolvedType : public TypeBase {
  friend class ASTContext;
  // The Unresolved type is always canonical.
  UnresolvedType(ASTContext &C)
    : TypeBase(TypeKind::Unresolved, &C,
       RecursiveTypeProperties(RecursiveTypeProperties::HasUnresolvedType)) { }
public:
  // Implement isa/cast/dyncast/etc.
  static bool classof(const TypeBase *T) {
    return T->getKind() == TypeKind::Unresolved;
  }
};
DEFINE_EMPTY_CAN_TYPE_WRAPPER(UnresolvedType, Type)

  
/// BuiltinType - An abstract class for all the builtin types.
class BuiltinType : public TypeBase {
protected:
  BuiltinType(TypeKind kind, const ASTContext &canTypeCtx)
  : TypeBase(kind, &canTypeCtx, RecursiveTypeProperties()) {}
public:
  static bool classof(const TypeBase *T) {
    return T->getKind() >= TypeKind::First_BuiltinType &&
           T->getKind() <= TypeKind::Last_BuiltinType;
  }

  /// Return the "canonical" name for this builtin. E.x.:
  ///
  ///   BuiltinRawPointerType -> BUILTIN_TYPE_NAME_RAWPOINTER ->
  ///   Builtin.RawPointer.
  ///
  /// If \p prependBuiltinNamespace is set to true, "Builtin." is left as a
  /// prefix on the name. This is the default behavior. If the user asks, we
  /// strip off the builtin prefix.
  StringRef getTypeName(SmallVectorImpl<char> &result,
                        bool prependBuiltinNamespace = true) const;

  BuiltinTypeKind getBuiltinTypeKind() const;
};
DEFINE_EMPTY_CAN_TYPE_WRAPPER(BuiltinType, Type)

/// BuiltinRawPointerType - The builtin raw (and dangling) pointer type.  This
/// pointer is completely unmanaged and is equivalent to i8* in LLVM IR.
class BuiltinRawPointerType : public BuiltinType {
  friend class ASTContext;
  BuiltinRawPointerType(const ASTContext &C)
    : BuiltinType(TypeKind::BuiltinRawPointer, C) {}
public:
  static bool classof(const TypeBase *T) {
    return T->getKind() == TypeKind::BuiltinRawPointer;
  }
};
DEFINE_EMPTY_CAN_TYPE_WRAPPER(BuiltinRawPointerType, BuiltinType);

/// BuiltinNativeObjectType - The builtin opaque object-pointer type.
/// Useful for keeping an object alive when it is otherwise being
/// manipulated via an unsafe pointer type.
class BuiltinNativeObjectType : public BuiltinType {
  friend class ASTContext;
  BuiltinNativeObjectType(const ASTContext &C)
    : BuiltinType(TypeKind::BuiltinNativeObject, C) {}
public:
  static bool classof(const TypeBase *T) {
    return T->getKind() == TypeKind::BuiltinNativeObject;
  }
};
DEFINE_EMPTY_CAN_TYPE_WRAPPER(BuiltinNativeObjectType, BuiltinType);

/// A type that contains an owning reference to a heap object packed with
/// additional bits. The type uses a bit to discriminate native Swift objects
/// from Objective-C object pointers or tagged pointers.
class BuiltinBridgeObjectType : public BuiltinType {
  friend class ASTContext;
  BuiltinBridgeObjectType(const ASTContext &C)
    : BuiltinType(TypeKind::BuiltinBridgeObject, C) {}
public:
  static bool classof(const TypeBase *T) {
    return T->getKind() == TypeKind::BuiltinBridgeObject;
  }
};
DEFINE_EMPTY_CAN_TYPE_WRAPPER(BuiltinBridgeObjectType, BuiltinType);

/// BuiltinUnsafeValueBufferType - The builtin opaque fixed-size value
/// buffer type, into which storage for an arbitrary value can be
/// allocated using Builtin.allocateValueBuffer.
///
/// This type is unsafe because it does not permit ordinary value
/// operations.  It is essentially an Any without any type
/// information.  It should only be used in narrow circumstances in
/// carefully-written SIL.
class BuiltinUnsafeValueBufferType : public BuiltinType {
  friend class ASTContext;
  BuiltinUnsafeValueBufferType(const ASTContext &C)
    : BuiltinType(TypeKind::BuiltinUnsafeValueBuffer, C) {}
public:
  static bool classof(const TypeBase *T) {
    return T->getKind() == TypeKind::BuiltinUnsafeValueBuffer;
  }
};
DEFINE_EMPTY_CAN_TYPE_WRAPPER(BuiltinUnsafeValueBufferType, BuiltinType);

/// A builtin vector type.
class BuiltinVectorType : public BuiltinType, public llvm::FoldingSetNode {
  Type elementType;
  unsigned numElements;

  friend class ASTContext;

  BuiltinVectorType(const ASTContext &context, Type elementType,
                    unsigned numElements)
    : BuiltinType(TypeKind::BuiltinVector, context),
      elementType(elementType), numElements(numElements) { }

public:
  static BuiltinVectorType *get(const ASTContext &context, Type elementType,
                                unsigned numElements);

  /// Retrieve the type of this vector's elements.
  Type getElementType() const { return elementType; }

  /// Retrieve the number of elements in this vector.
  unsigned getNumElements() const { return numElements; }

  void Profile(llvm::FoldingSetNodeID &ID) {
    Profile(ID, getElementType(), getNumElements());
  }
  static void Profile(llvm::FoldingSetNodeID &ID, Type elementType,
                      unsigned numElements) {
    ID.AddPointer(elementType.getPointer());
    ID.AddInteger(numElements);
  }

  static bool classof(const TypeBase *T) {
    return T->getKind() == TypeKind::BuiltinVector;
  }
};
BEGIN_CAN_TYPE_WRAPPER(BuiltinVectorType, BuiltinType)
  PROXY_CAN_TYPE_SIMPLE_GETTER(getElementType)
END_CAN_TYPE_WRAPPER(BuiltinVectorType, BuiltinType)

/// Size descriptor for a builtin integer type. This is either a fixed bit
/// width or an abstract target-dependent value such as "size of a pointer".
class BuiltinIntegerWidth {
  /// Tag values for abstract integer sizes.
  enum : unsigned {
    /// Inhabitants stolen for use as DenseMap special values.
    DenseMapEmpty = ~0U,
    DenseMapTombstone = ~1U,

    /// An arbitrary-precision integer.
    ArbitraryWidth = ~2U,

    /// The size of a pointer on the target system.
    PointerWidth = ~3U,
    
    Least_SpecialValue = ~3U,
  };
  
  unsigned RawValue;
  
  friend struct llvm::DenseMapInfo<swift::BuiltinIntegerWidth>;
  
  /// Private constructor from a raw symbolic value.
  explicit BuiltinIntegerWidth(unsigned RawValue) : RawValue(RawValue) {}
public:
  BuiltinIntegerWidth() : RawValue(0) {}
  
  static BuiltinIntegerWidth fixed(unsigned bitWidth) {
    assert(bitWidth < Least_SpecialValue && "invalid bit width");
    return BuiltinIntegerWidth(bitWidth);
  }
  
  static BuiltinIntegerWidth pointer() {
    return BuiltinIntegerWidth(PointerWidth);
  }

  static BuiltinIntegerWidth arbitrary() {
    return BuiltinIntegerWidth(ArbitraryWidth);
  }
  
  /// Is this a fixed width?
  bool isFixedWidth() const { return RawValue < Least_SpecialValue; }

  /// Get the fixed width value. Fails if the width is abstract.
  unsigned getFixedWidth() const {
    assert(isFixedWidth() && "not fixed-width");
    return RawValue;
  }
  
  /// Is this the abstract target pointer width?
  bool isPointerWidth() const { return RawValue == PointerWidth; }

  /// Is this the abstract arbitrary-width value?
  bool isArbitraryWidth() const { return RawValue == ArbitraryWidth; }
  
  /// Get the least supported value for the width.
  ///
  /// FIXME: This should be build-configuration-dependent.
  unsigned getLeastWidth() const {
    if (isFixedWidth())
      return getFixedWidth();
    if (isPointerWidth())
      return 32;
    if (isArbitraryWidth())
      return 1;
    llvm_unreachable("impossible width value");
  }
  
  /// Get the greatest supported value for the width.
  ///
  /// FIXME: This should be build-configuration-dependent.
  unsigned getGreatestWidth() const {
    if (isFixedWidth())
      return getFixedWidth();
    if (isPointerWidth())
      return 64;
    if (isArbitraryWidth())
      return ~0U;
    llvm_unreachable("impossible width value");
  }

  /// Parse a value of this bit-width.
  ///
  /// If the radix is 0, it is autosensed.
  APInt parse(StringRef text, unsigned radix, bool negate,
              bool *hadError = nullptr) const;
  
  friend bool operator==(BuiltinIntegerWidth a, BuiltinIntegerWidth b) {
    return a.RawValue == b.RawValue;
  }
  friend bool operator!=(BuiltinIntegerWidth a, BuiltinIntegerWidth b) {
    return a.RawValue != b.RawValue;
  }
};

/// An abstract base class for the two integer types.
class AnyBuiltinIntegerType : public BuiltinType {
protected:
  AnyBuiltinIntegerType(TypeKind kind, const ASTContext &C)
    : BuiltinType(kind, C) {}

public:
  static bool classof(const TypeBase *T) {
    return T->getKind() >= TypeKind::First_AnyBuiltinIntegerType &&
           T->getKind() <= TypeKind::Last_AnyBuiltinIntegerType;
  }

  BuiltinIntegerWidth getWidth() const; // defined inline below
};
DEFINE_EMPTY_CAN_TYPE_WRAPPER(AnyBuiltinIntegerType, BuiltinType)

/// The builtin integer types.  These directly correspond
/// to LLVM IR integer types.  They lack signedness and have an arbitrary
/// bitwidth.
class BuiltinIntegerType : public AnyBuiltinIntegerType {
  friend class ASTContext;
private:
  BuiltinIntegerWidth Width;
  BuiltinIntegerType(BuiltinIntegerWidth BitWidth, const ASTContext &C)
    : AnyBuiltinIntegerType(TypeKind::BuiltinInteger, C), Width(BitWidth) {}
  
public:
  /// Get a builtin integer type.
  static BuiltinIntegerType *get(BuiltinIntegerWidth BitWidth,
                                 const ASTContext &C);
  
  /// Get a builtin integer type of fixed width.
  static BuiltinIntegerType *get(unsigned BitWidth, const ASTContext &C) {
    return get(BuiltinIntegerWidth::fixed(BitWidth), C);
  }
  
  /// Get the target-pointer-width builtin integer type.
  static BuiltinIntegerType *getWordType(const ASTContext &C) {
    return get(BuiltinIntegerWidth::pointer(), C);
  }
  
  /// Return the bit width of the integer.  Always returns a non-arbitrary
  /// width.
  BuiltinIntegerWidth getWidth() const {
    return Width;
  }
  
  /// Is the integer fixed-width?
  bool isFixedWidth() const {
    return Width.isFixedWidth();
  }
  
  /// Is the integer fixed-width with the given width?
  bool isFixedWidth(unsigned width) const {
    return Width.isFixedWidth() && Width.getFixedWidth() == width;
  }
  
  /// Get the fixed integer width. Fails if the integer has abstract width.
  unsigned getFixedWidth() const {
    return Width.getFixedWidth();
  }
  
  /// Return the least supported width of the integer.
  ///
  /// FIXME: This should be build-configuration-dependent.
  unsigned getLeastWidth() const {
    return Width.getLeastWidth();
  }
  
  /// Return the greatest supported width of the integer.
  ///
  /// FIXME: This should be build-configuration-dependent.
  unsigned getGreatestWidth() const {
    return Width.getGreatestWidth();
  }

  static bool classof(const TypeBase *T) {
    return T->getKind() == TypeKind::BuiltinInteger;
  }
};
DEFINE_EMPTY_CAN_TYPE_WRAPPER(BuiltinIntegerType, AnyBuiltinIntegerType)

/// BuiltinIntegerLiteralType - The builtin arbitrary-precision integer type.
/// Useful for constructing integer literals.
class BuiltinIntegerLiteralType : public AnyBuiltinIntegerType {
  friend class ASTContext;
  BuiltinIntegerLiteralType(const ASTContext &C)
    : AnyBuiltinIntegerType(TypeKind::BuiltinIntegerLiteral, C) {}
public:
  static bool classof(const TypeBase *T) {
    return T->getKind() == TypeKind::BuiltinIntegerLiteral;
  }

  BuiltinIntegerWidth getWidth() const = delete;
};
DEFINE_EMPTY_CAN_TYPE_WRAPPER(BuiltinIntegerLiteralType, AnyBuiltinIntegerType);

inline BuiltinIntegerWidth AnyBuiltinIntegerType::getWidth() const {
  if (auto intTy = dyn_cast<BuiltinIntegerType>(this)) {
    return intTy->getWidth();
  } else {
    return BuiltinIntegerWidth::arbitrary();
  }
}

class BuiltinFloatType : public BuiltinType {
  friend class ASTContext;
public:
  enum FPKind {
    IEEE16, IEEE32, IEEE64, IEEE80, IEEE128, /// IEEE floating point types.
    PPC128   /// PowerPC "double double" type.
  };
private:
  FPKind Kind;
  
  BuiltinFloatType(FPKind Kind, const ASTContext &C)
    : BuiltinType(TypeKind::BuiltinFloat, C), Kind(Kind) {}
public:
  
  /// getFPKind - Get the 
  FPKind getFPKind() const {
    return Kind;
  }

  const llvm::fltSemantics &getAPFloatSemantics() const;

  unsigned getBitWidth() const {
    switch (Kind) {
    case IEEE16: return 16;
    case IEEE32: return 32;
    case IEEE64: return 64;
    case IEEE80: return 80;
    case IEEE128:
    case PPC128: return 128;
    }
    llvm_unreachable("bad FPKind");
  }

  static bool classof(const TypeBase *T) {
    return T->getKind() == TypeKind::BuiltinFloat;
  }
};
DEFINE_EMPTY_CAN_TYPE_WRAPPER(BuiltinFloatType, BuiltinType)
  
/// An abstract type for all sugared types to make getDesugaredType() fast by
/// sharing field offsets and logic for the fast path.
class SugarType : public TypeBase {
  // The state of this union is known via Bits.SugarType.HasCachedType so that
  // we can avoid masking the pointer on the fast path.
  union {
    TypeBase *UnderlyingType;
    const ASTContext *Context;
  };

protected:
  // Sugar types are never canonical.
  SugarType(TypeKind K, const ASTContext *ctx,
            RecursiveTypeProperties properties)
      : TypeBase(K, nullptr, properties), Context(ctx) {
    assert(ctx != nullptr &&
           "Context for SugarType should not be null");
    Bits.SugarType.HasCachedType = false;
  }

  // Sugar types are never canonical.
  SugarType(TypeKind K, Type type, RecursiveTypeProperties properties)
      : TypeBase(K, nullptr, properties), UnderlyingType(type.getPointer()) {
    Bits.SugarType.HasCachedType = true;
  }

  void setUnderlyingType(Type type) {
    assert(!Bits.SugarType.HasCachedType && "Cached type already set");
    Bits.SugarType.HasCachedType = true;
    UnderlyingType = type.getPointer();
  }

public:
  /// Remove one level of top-level sugar from this type.
  Type getSinglyDesugaredTypeSlow();
  TypeBase *getSinglyDesugaredType() const {
    if (LLVM_LIKELY(Bits.SugarType.HasCachedType))
      return UnderlyingType;
    auto Ty = const_cast<SugarType*>(this);
    return Ty->getSinglyDesugaredTypeSlow().getPointer();
  }

  static bool classof(const TypeBase *T) {
    // Workaround: http://llvm.org/PR35906
    if (TypeKind::Last_Type == TypeKind::Last_SugarType)
      return T->getKind() >= TypeKind::First_SugarType;
    return T->getKind() >= TypeKind::First_SugarType &&
           T->getKind() <= TypeKind::Last_SugarType;
  }
};

/// A reference to a type alias that is somehow generic, along with the
/// set of substitutions to apply to make the type concrete.
class TypeAliasType final
  : public SugarType, public llvm::FoldingSetNode,
    llvm::TrailingObjects<TypeAliasType, Type, SubstitutionMap>
{
  TypeAliasDecl *typealias;

  friend class ASTContext;
  friend TrailingObjects;

  TypeAliasType(TypeAliasDecl *typealias, Type parent,
                SubstitutionMap substitutions, Type underlying,
                RecursiveTypeProperties properties);

  size_t numTrailingObjects(OverloadToken<Type>) const {
    return Bits.TypeAliasType.HasParent ? 1 : 0;
  }

  size_t numTrailingObjects(OverloadToken<SubstitutionMap>) const {
    return Bits.TypeAliasType.HasSubstitutionMap ? 1 : 0;
  }

public:
  /// Retrieve the generic signature used for substitutions.
  GenericSignature getGenericSignature() const {
    return getSubstitutionMap().getGenericSignature();
  }

  static TypeAliasType *get(TypeAliasDecl *typealias, Type parent,
                            SubstitutionMap substitutions, Type underlying);

  /// Returns the declaration that declares this type.
  TypeAliasDecl *getDecl() const {
    // Avoid requiring the definition of TypeAliasDecl.
    return typealias;
  }

  /// Retrieve the parent of this type as written, e.g., the part that was
  /// written before ".", if provided.
  Type getParent() const {
    return Bits.TypeAliasType.HasParent ? *getTrailingObjects<Type>()
                                        : Type();
  }

  /// Retrieve the substitution map applied to the declaration's underlying
  /// to produce the described type.
  SubstitutionMap getSubstitutionMap() const {
    if (!Bits.TypeAliasType.HasSubstitutionMap)
      return SubstitutionMap();

    return *getTrailingObjects<SubstitutionMap>();
  }

  /// Get the innermost generic arguments, which correspond to the generic
  /// arguments that are directly applied to the typealias declaration in
  /// produced by \c getDecl().
  ///
  /// The result can be empty, if the declaration itself is non-generic but
  /// the parent is generic.
  SmallVector<Type, 2> getInnermostGenericArgs() const;

  // Support for FoldingSet.
  void Profile(llvm::FoldingSetNodeID &id) const;

  static void Profile(llvm::FoldingSetNodeID &id, TypeAliasDecl *typealias,
                      Type parent, SubstitutionMap substitutions,
                      Type underlying);

  // Implement isa/cast/dyncast/etc.
  static bool classof(const TypeBase *T) {
    return T->getKind() == TypeKind::TypeAlias;
  }
};

// TODO: As part of AST modernization, replace with a proper
// 'ParameterTypeElt' or similar, and have FunctionTypes only have a list
// of 'ParameterTypeElt's. Then, this information can be removed from
// TupleTypeElt.
//
/// Provide parameter type relevant flags, i.e. variadic, autoclosure, and
/// escaping.
class ParameterTypeFlags {
  enum ParameterFlags : uint8_t {
    None        = 0,
    Variadic    = 1 << 0,
    AutoClosure = 1 << 1,
    OwnershipShift = 2,
    Ownership   = 7 << OwnershipShift,
    // SWIFT_ENABLE_TENSORFLOW
    NonDifferentiable = 1 << 5,
    NumBits = 6
  };
  OptionSet<ParameterFlags> value;
  static_assert(NumBits < 8*sizeof(OptionSet<ParameterFlags>), "overflowed");

  ParameterTypeFlags(OptionSet<ParameterFlags, uint8_t> val) : value(val) {}

public:
  ParameterTypeFlags() = default;
  static ParameterTypeFlags fromRaw(uint8_t raw) {
    return ParameterTypeFlags(OptionSet<ParameterFlags>(raw));
  }

  ParameterTypeFlags(bool variadic, bool autoclosure,
                     // SWIFT_ENABLE_TENSORFLOW
                     ValueOwnership ownership, bool nonDifferentiable)
      : value((variadic ? Variadic : 0) | (autoclosure ? AutoClosure : 0) |
              // SWIFT_ENABLE_TENSORFLOW
              (uint8_t(ownership) << OwnershipShift) |
              (nonDifferentiable ? NonDifferentiable : 0)) {}

  /// Create one from what's present in the parameter type
  inline static ParameterTypeFlags
  // SWIFT_ENABLE_TENSORFLOW
  fromParameterType(Type paramTy, bool isVariadic, bool isAutoClosure,
                    ValueOwnership ownership, bool isNonDifferentiable);

  bool isNone() const { return !value; }
  bool isVariadic() const { return value.contains(Variadic); }
  bool isAutoClosure() const { return value.contains(AutoClosure); }
  bool isInOut() const { return getValueOwnership() == ValueOwnership::InOut; }
  bool isShared() const { return getValueOwnership() == ValueOwnership::Shared;}
  bool isOwned() const { return getValueOwnership() == ValueOwnership::Owned; }
  // SWIFT_ENABLE_TENSORFLOW
  bool isNonDifferentiable() const { return value.contains(NonDifferentiable); }

  ValueOwnership getValueOwnership() const {
    return ValueOwnership((value.toRaw() & Ownership) >> OwnershipShift);
  }

  ParameterTypeFlags withVariadic(bool variadic) const {
    return ParameterTypeFlags(variadic ? value | ParameterTypeFlags::Variadic
                                       : value - ParameterTypeFlags::Variadic);
  }

  ParameterTypeFlags withInOut(bool isInout) const {
    return withValueOwnership(isInout ? ValueOwnership::InOut
                                      : ValueOwnership::Default);
  }
  
  ParameterTypeFlags withShared(bool isShared) const {
    return withValueOwnership(isShared ? ValueOwnership::Shared
                                       : ValueOwnership::Default);
  }

  ParameterTypeFlags withOwned(bool isOwned) const {
    return withValueOwnership(isOwned ? ValueOwnership::Owned
                                      : ValueOwnership::Default);
  }

  ParameterTypeFlags withValueOwnership(ValueOwnership ownership) const {
    return (value - ParameterTypeFlags::Ownership)
            | ParameterFlags(uint8_t(ownership) << OwnershipShift);
  }

  ParameterTypeFlags withAutoClosure(bool isAutoClosure) const {
    return ParameterTypeFlags(isAutoClosure
                              ? value | ParameterTypeFlags::AutoClosure
                              : value - ParameterTypeFlags::AutoClosure);
  }

  // SWIFT_ENABLE_TENSORFLOW
  ParameterTypeFlags withNonDifferentiable(bool nonDifferentiable) const {
    return ParameterTypeFlags(nonDifferentiable
                              ? value | ParameterTypeFlags::NonDifferentiable
                              : value - ParameterTypeFlags::NonDifferentiable);
  }

  bool operator ==(const ParameterTypeFlags &other) const {
    return value.toRaw() == other.value.toRaw();
  }

  bool operator!=(const ParameterTypeFlags &other) const {
    return value.toRaw() != other.value.toRaw();
  }

  uint8_t toRaw() const { return value.toRaw(); }
};

class YieldTypeFlags {
  enum YieldFlags : uint8_t {
    None        = 0,
    Ownership   = 7,
    OwnershipShift = 0,

    NumBits = 3
  };
  OptionSet<YieldFlags> value;

  static_assert(NumBits < 8 * sizeof(OptionSet<YieldFlags>), "overflowed");

  YieldTypeFlags(OptionSet<YieldFlags, uint8_t> val) : value(val) {}

public:
  YieldTypeFlags() = default;
  static YieldTypeFlags fromRaw(uint8_t raw) {
    return YieldTypeFlags(OptionSet<YieldFlags>(raw));
  }

  YieldTypeFlags(ValueOwnership ownership)
      : value(uint8_t(ownership) << OwnershipShift) {}

  bool isInOut() const { return getValueOwnership() == ValueOwnership::InOut; }
  bool isShared() const { return getValueOwnership() == ValueOwnership::Shared;}
  bool isOwned() const { return getValueOwnership() == ValueOwnership::Owned; }

  ValueOwnership getValueOwnership() const {
    return ValueOwnership((value.toRaw() & Ownership) >> OwnershipShift);
  }

  YieldTypeFlags withInOut(bool isInout) const {
    return withValueOwnership(isInout ? ValueOwnership::InOut
                                      : ValueOwnership::Default);
  }
  
  YieldTypeFlags withShared(bool isShared) const {
    return withValueOwnership(isShared ? ValueOwnership::Shared
                                       : ValueOwnership::Default);
  }

  YieldTypeFlags withOwned(bool isOwned) const {
    return withValueOwnership(isOwned ? ValueOwnership::Owned
                                      : ValueOwnership::Default);
  }

  YieldTypeFlags withValueOwnership(ValueOwnership ownership) const {
    return (value - YieldTypeFlags::Ownership)
            | YieldFlags(uint8_t(ownership) << OwnershipShift);
  }

  /// Return these flags interpreted as parameter flags.
  ParameterTypeFlags asParamFlags() const {
    return ParameterTypeFlags(/*variadic*/ false,
                              /*autoclosure*/ false,
                              // SWIFT_ENABLE_TENSORFLOW
                              getValueOwnership(),
                              /*nondifferentiable*/ false);
  }

  bool operator ==(const YieldTypeFlags &other) const {
    return value.toRaw() == other.value.toRaw();
  }

  bool operator!=(const YieldTypeFlags &other) const {
    return value.toRaw() != other.value.toRaw();
  }

  uint8_t toRaw() const { return value.toRaw(); }
};

/// ParenType - A paren type is a type that's been written in parentheses.
class ParenType : public SugarType {
  friend class ASTContext;
  
  ParenType(Type UnderlyingType, RecursiveTypeProperties properties,
            ParameterTypeFlags flags);

public:
  Type getUnderlyingType() const { return getSinglyDesugaredType(); }

  static ParenType *get(const ASTContext &C, Type underlying,
                        ParameterTypeFlags flags = {});

  /// Get the parameter flags
  ParameterTypeFlags getParameterFlags() const {
    return ParameterTypeFlags::fromRaw(Bits.ParenType.Flags);
  }

  // Implement isa/cast/dyncast/etc.
  static bool classof(const TypeBase *T) {
    return T->getKind() == TypeKind::Paren;
  }
};

/// TupleTypeElt - This represents a single element of a tuple.
class TupleTypeElt {
  /// An optional name for the field.
  Identifier Name;

  /// This is the type of the field.
  Type ElementType;

  /// Flags that are specific to and relevant for parameter types
  ParameterTypeFlags Flags;

  friend class TupleType;
  
public:
  TupleTypeElt() = default;
  TupleTypeElt(Type ty, Identifier name = Identifier(),
               ParameterTypeFlags fl = {});
  
  bool hasName() const { return !Name.empty(); }
  Identifier getName() const { return Name; }
  
  Type getRawType() const { return ElementType; }
  Type getType() const;

  ParameterTypeFlags getParameterFlags() const { return Flags; }

  /// Determine whether this field is variadic.
  bool isVararg() const { return Flags.isVariadic(); }

  /// Determine whether this field is an autoclosure parameter closure.
  bool isAutoClosure() const { return Flags.isAutoClosure(); }

  /// Determine whether this field is marked 'inout'.
  bool isInOut() const { return Flags.isInOut(); }
  
  /// Remove the type of this varargs element designator, without the array
  /// type wrapping it.
  Type getVarargBaseTy() const;
  
  /// Retrieve a copy of this tuple type element with the type replaced.
  TupleTypeElt getWithType(Type T) const;

  /// Retrieve a copy of this tuple type element with the name replaced.
  TupleTypeElt getWithName(Identifier name) const;

  /// Retrieve a copy of this tuple type element with no name
  TupleTypeElt getWithoutName() const { return getWithName(Identifier()); }
};

inline Type getTupleEltType(const TupleTypeElt &elt) {
  return elt.getType();
}
typedef ArrayRefView<TupleTypeElt,Type,getTupleEltType> TupleEltTypeArrayRef;

inline CanType getCanTupleEltType(const TupleTypeElt &elt) {
  return CanType(elt.getType());
}
typedef ArrayRefView<TupleTypeElt,CanType,getCanTupleEltType>
  CanTupleEltTypeArrayRef;

/// TupleType - A tuple is a parenthesized list of types where each name has an
/// optional name.
///
class TupleType final : public TypeBase, public llvm::FoldingSetNode,
    private llvm::TrailingObjects<TupleType, TupleTypeElt> {
  friend TrailingObjects;
  
public:
  /// get - Return the uniqued tuple type with the specified elements.
  /// Returns a ParenType instead if there is exactly one element which
  /// is unlabeled and not varargs, so it doesn't accidentally construct
  /// a tuple which is impossible to write.
  static Type get(ArrayRef<TupleTypeElt> Elements, const ASTContext &C);

  /// getEmpty - Return the empty tuple type '()'.
  static CanTypeWrapper<TupleType> getEmpty(const ASTContext &C);

  unsigned getNumElements() const { return Bits.TupleType.Count; }

  /// getElements - Return the elements of this tuple.
  ArrayRef<TupleTypeElt> getElements() const {
    return {getTrailingObjects<TupleTypeElt>(), getNumElements()};
  }

  const TupleTypeElt &getElement(unsigned i) const {
    return getTrailingObjects<TupleTypeElt>()[i];
  }

  /// getElementType - Return the type of the specified element.
  Type getElementType(unsigned ElementNo) const {
    return getTrailingObjects<TupleTypeElt>()[ElementNo].getType();
  }

  TupleEltTypeArrayRef getElementTypes() const {
    return TupleEltTypeArrayRef(getElements());
  }
  
  /// getNamedElementId - If this tuple has an element with the specified name,
  /// return the element index, otherwise return -1.
  int getNamedElementId(Identifier I) const;
  
  /// Returns true if this tuple has inout, __shared or __owned elements.
  bool hasElementWithOwnership() const {
    return static_cast<bool>(Bits.TupleType.HasElementWithOwnership);
  }

  // Implement isa/cast/dyncast/etc.
  static bool classof(const TypeBase *T) {
    return T->getKind() == TypeKind::Tuple;
  }

  void Profile(llvm::FoldingSetNodeID &ID) {
    Profile(ID, getElements());
  }
  static void Profile(llvm::FoldingSetNodeID &ID, 
                      ArrayRef<TupleTypeElt> Elements);
  
private:
  TupleType(ArrayRef<TupleTypeElt> elements, const ASTContext *CanCtx,
            RecursiveTypeProperties properties,
            bool hasElementWithOwnership)
     : TypeBase(TypeKind::Tuple, CanCtx, properties) {
     Bits.TupleType.HasElementWithOwnership = hasElementWithOwnership;
     Bits.TupleType.Count = elements.size();
     std::uninitialized_copy(elements.begin(), elements.end(),
                             getTrailingObjects<TupleTypeElt>());
  }
};
BEGIN_CAN_TYPE_WRAPPER(TupleType, Type)
  CanType getElementType(unsigned elementNo) const {
    return CanType(getPointer()->getElementType(elementNo));
  }
  CanTupleEltTypeArrayRef getElementTypes() const {
    return CanTupleEltTypeArrayRef(getPointer()->getElements());
  }
END_CAN_TYPE_WRAPPER(TupleType, Type)

/// UnboundGenericType - Represents a generic type where the type arguments have
/// not yet been resolved.
class UnboundGenericType : public AnyGenericType,
    public llvm::FoldingSetNode {
private:
  UnboundGenericType(GenericTypeDecl *TheDecl, Type Parent, const ASTContext &C,
                     RecursiveTypeProperties properties)
    : AnyGenericType(TheDecl, Parent, TypeKind::UnboundGeneric,
                     (!Parent || Parent->isCanonical()) ? &C : nullptr,
                     properties | RecursiveTypeProperties::HasUnboundGeneric) {}

public:
  static UnboundGenericType* get(GenericTypeDecl *TheDecl, Type Parent,
                                 const ASTContext &C);

  void Profile(llvm::FoldingSetNodeID &ID) {
    Profile(ID, getDecl(), getParent());
  }
  static void Profile(llvm::FoldingSetNodeID &ID, GenericTypeDecl *D,
                      Type Parent);

  // Implement isa/cast/dyncast/etc.
  static bool classof(const TypeBase *T) {
    return T->getKind() == TypeKind::UnboundGeneric;
  }
};
DEFINE_EMPTY_CAN_TYPE_WRAPPER(UnboundGenericType, AnyGenericType)

inline CanType getAsCanType(const Type &type) { return CanType(type); }
typedef ArrayRefView<Type,CanType,getAsCanType> CanTypeArrayRef;

/// BoundGenericType - An abstract class for applying a generic type to the
/// given type arguments.
class BoundGenericType : public NominalOrBoundGenericNominalType,
    public llvm::FoldingSetNode {
  
  /// Retrieve the intrusive pointer storage from the subtype
  const Type *getTrailingObjectsPointer() const;
  Type *getTrailingObjectsPointer() {
    const BoundGenericType *temp = this;
    return const_cast<Type *>(temp->getTrailingObjectsPointer());
  }

protected:
  BoundGenericType(TypeKind theKind, NominalTypeDecl *theDecl, Type parent,
                   ArrayRef<Type> genericArgs, const ASTContext *context,
                   RecursiveTypeProperties properties);

public:
  static BoundGenericType* get(NominalTypeDecl *TheDecl, Type Parent,
                               ArrayRef<Type> GenericArgs);

  /// Retrieve the set of generic arguments provided at this level.
  ArrayRef<Type> getGenericArgs() const {
    return {getTrailingObjectsPointer(), Bits.BoundGenericType.GenericArgCount};
  }

  void Profile(llvm::FoldingSetNodeID &ID) {
    Profile(ID, getDecl(), getParent(), getGenericArgs());
  }
  static void Profile(llvm::FoldingSetNodeID &ID, NominalTypeDecl *TheDecl,
                      Type Parent, ArrayRef<Type> GenericArgs);

  // Implement isa/cast/dyncast/etc.
  static bool classof(const TypeBase *T) {
    return T->getKind() >= TypeKind::First_BoundGenericType &&
           T->getKind() <= TypeKind::Last_BoundGenericType;
  }
};
BEGIN_CAN_TYPE_WRAPPER(BoundGenericType, NominalOrBoundGenericNominalType)
  CanTypeArrayRef getGenericArgs() const {
    return CanTypeArrayRef(getPointer()->getGenericArgs());
  }
END_CAN_TYPE_WRAPPER(BoundGenericType, NominalOrBoundGenericNominalType)


/// BoundGenericClassType - A subclass of BoundGenericType for the case
/// when the nominal type is a generic class type.
class BoundGenericClassType final : public BoundGenericType,
    private llvm::TrailingObjects<BoundGenericClassType, Type> {
  friend TrailingObjects;

private:
  BoundGenericClassType(ClassDecl *theDecl, Type parent,
                        ArrayRef<Type> genericArgs, const ASTContext *context,
                        RecursiveTypeProperties properties)
    : BoundGenericType(TypeKind::BoundGenericClass,
                       reinterpret_cast<NominalTypeDecl*>(theDecl), parent,
                       genericArgs, context, properties) {}
  friend class BoundGenericType;

public:
  static BoundGenericClassType* get(ClassDecl *theDecl, Type parent,
                                    ArrayRef<Type> genericArgs) {
    return cast<BoundGenericClassType>(
             BoundGenericType::get(reinterpret_cast<NominalTypeDecl*>(theDecl),
                                   parent, genericArgs));
  }

  /// Returns the declaration that declares this type.
  ClassDecl *getDecl() const {
    return reinterpret_cast<ClassDecl*>(BoundGenericType::getDecl());
  }

  static bool classof(const TypeBase *T) {
    return T->getKind() == TypeKind::BoundGenericClass;
  }
};
DEFINE_EMPTY_CAN_TYPE_WRAPPER(BoundGenericClassType, BoundGenericType)

/// BoundGenericEnumType - A subclass of BoundGenericType for the case
/// when the nominal type is a generic enum type.
class BoundGenericEnumType final : public BoundGenericType,
    private llvm::TrailingObjects<BoundGenericEnumType, Type> {
  friend TrailingObjects;

private:
  BoundGenericEnumType(EnumDecl *theDecl, Type parent,
                       ArrayRef<Type> genericArgs, const ASTContext *context,
                       RecursiveTypeProperties properties)
    : BoundGenericType(TypeKind::BoundGenericEnum,
                       reinterpret_cast<NominalTypeDecl*>(theDecl), parent,
                       genericArgs, context, properties) {}
  friend class BoundGenericType;

public:
  static BoundGenericEnumType* get(EnumDecl *theDecl, Type parent,
                                    ArrayRef<Type> genericArgs) {
    return cast<BoundGenericEnumType>(
             BoundGenericType::get(reinterpret_cast<NominalTypeDecl*>(theDecl),
                                   parent, genericArgs));
  }

  /// Returns the declaration that declares this type.
  EnumDecl *getDecl() const {
    return reinterpret_cast<EnumDecl*>(BoundGenericType::getDecl());
  }

  static bool classof(const TypeBase *T) {
    return T->getKind() == TypeKind::BoundGenericEnum;
  }
};
DEFINE_EMPTY_CAN_TYPE_WRAPPER(BoundGenericEnumType, BoundGenericType)

/// BoundGenericStructType - A subclass of BoundGenericType for the case
/// when the nominal type is a generic struct type.
class BoundGenericStructType final : public BoundGenericType,
    private llvm::TrailingObjects<BoundGenericStructType, Type> {
  friend TrailingObjects;

private:
  BoundGenericStructType(StructDecl *theDecl, Type parent,
                         ArrayRef<Type> genericArgs, const ASTContext *context,
                         RecursiveTypeProperties properties)
    : BoundGenericType(TypeKind::BoundGenericStruct, 
                       reinterpret_cast<NominalTypeDecl*>(theDecl), parent,
                       genericArgs, context, properties) {}
  friend class BoundGenericType;

public:
  static BoundGenericStructType* get(StructDecl *theDecl, Type parent,
                                    ArrayRef<Type> genericArgs) {
    return cast<BoundGenericStructType>(
             BoundGenericType::get(reinterpret_cast<NominalTypeDecl*>(theDecl),
                                   parent, genericArgs));
  }

  /// Returns the declaration that declares this type.
  StructDecl *getDecl() const {
    return reinterpret_cast<StructDecl*>(BoundGenericType::getDecl());
  }

  static bool classof(const TypeBase *T) {
    return T->getKind() == TypeKind::BoundGenericStruct;
  }
};
DEFINE_EMPTY_CAN_TYPE_WRAPPER(BoundGenericStructType, BoundGenericType)

/// NominalType - Represents a type with a name that is significant, such that
/// the name distinguishes it from other structurally-similar types that have
/// different names. Nominal types are always canonical.
class NominalType : public NominalOrBoundGenericNominalType {

protected:
  NominalType(TypeKind K, const ASTContext *C, NominalTypeDecl *TheDecl,
              Type Parent, RecursiveTypeProperties properties)
    : NominalOrBoundGenericNominalType(TheDecl, Parent, K,
               (!Parent || Parent->isCanonical())? C : nullptr, properties) {}

public:
  static NominalType *get(NominalTypeDecl *D, Type Parent, const ASTContext &C);

  // Implement isa/cast/dyncast/etc.
  static bool classof(const TypeBase *T) {
    return T->getKind() >= TypeKind::First_NominalType &&
           T->getKind() <= TypeKind::Last_NominalType;
  }
};
DEFINE_EMPTY_CAN_TYPE_WRAPPER(NominalType, NominalOrBoundGenericNominalType)

/// EnumType - This represents the type declared by an EnumDecl.
class EnumType : public NominalType {
public:
  /// getDecl() - Returns the decl which declares this type.
  EnumDecl *getDecl() const {
    return reinterpret_cast<EnumDecl *>(NominalType::getDecl());
  }

  /// Retrieve the type when we're referencing the given enum
  /// declaration in the parent type \c Parent.
  static EnumType *get(EnumDecl *D, Type Parent, const ASTContext &C);

  // Implement isa/cast/dyncast/etc.
  static bool classof(const TypeBase *T) {
    return T->getKind() == TypeKind::Enum;
  }

private:
  EnumType(EnumDecl *TheDecl, Type Parent, const ASTContext &Ctx,
            RecursiveTypeProperties properties);
};
DEFINE_EMPTY_CAN_TYPE_WRAPPER(EnumType, NominalType)

/// StructType - This represents the type declared by a StructDecl.
class StructType : public NominalType {
public:
  /// getDecl() - Returns the decl which declares this type.
  StructDecl *getDecl() const {
    return reinterpret_cast<StructDecl *>(NominalType::getDecl());
  }

  /// Retrieve the type when we're referencing the given struct
  /// declaration in the parent type \c Parent.
  static StructType *get(StructDecl *D, Type Parent, const ASTContext &C);

  // Implement isa/cast/dyncast/etc.
  static bool classof(const TypeBase *T) {
    return T->getKind() == TypeKind::Struct;
  }
  
private:
  StructType(StructDecl *TheDecl, Type Parent, const ASTContext &Ctx,
             RecursiveTypeProperties properties);
};
DEFINE_EMPTY_CAN_TYPE_WRAPPER(StructType, NominalType)

/// ClassType - This represents the type declared by a ClassDecl.
class ClassType : public NominalType {
public:
  /// getDecl() - Returns the decl which declares this type.
  ClassDecl *getDecl() const {
    return reinterpret_cast<ClassDecl *>(NominalType::getDecl());
  }

  /// Retrieve the type when we're referencing the given class
  /// declaration in the parent type \c Parent.
  static ClassType *get(ClassDecl *D, Type Parent, const ASTContext &C);

  // Implement isa/cast/dyncast/etc.
  static bool classof(const TypeBase *T) {
    return T->getKind() == TypeKind::Class;
  }
  
private:
  ClassType(ClassDecl *TheDecl, Type Parent, const ASTContext &Ctx,
            RecursiveTypeProperties properties);
};
DEFINE_EMPTY_CAN_TYPE_WRAPPER(ClassType, NominalType)

/// Describes the representation of a metatype.
///
/// There are several potential representations for metatypes within
/// SIL, which are distinguished by the metatype representation. This
/// enumeration captures the different representations. Some
/// conversions between representations are possible: for example, one
/// can convert a thin representation to a thick one (but not
/// vice-versa), and different representations are required in
/// different places.
enum class MetatypeRepresentation : char {
  /// A thin metatype requires no runtime information, because the
  /// type itself provides no dynamic behavior.
  ///
  /// Struct and enum metatypes are thin, because dispatch to static
  /// struct and enum members is completely static.
  Thin,
  /// A thick metatype refers to a complete metatype representation
  /// that allows introspection and dynamic dispatch. 
  ///
  /// Thick metatypes are used for class and existential metatypes,
  /// which permit dynamic behavior.
  Thick,
  /// An Objective-C metatype refers to an Objective-C class object.
  ObjC,

  Last_MetatypeRepresentation = ObjC
};

/// AnyMetatypeType - A common parent class of MetatypeType and
/// ExistentialMetatypeType.
class AnyMetatypeType : public TypeBase {
  Type InstanceType;
protected:
  AnyMetatypeType(TypeKind kind, const ASTContext *C,
                  RecursiveTypeProperties properties,
                  Type instanceType,
                  Optional<MetatypeRepresentation> repr);


public:
  Type getInstanceType() const { return InstanceType; }

  /// Does this metatype have a representation?
  ///
  /// Only SIL metatype types have a representation.
  bool hasRepresentation() const {
    return Bits.AnyMetatypeType.Representation > 0;
  }
  
  /// Retrieve the metatype representation.
  ///
  /// The metatype representation is a SIL-only property. Thin
  /// metatypes can be lowered away to empty types in IR, unless a
  /// metatype value is required at an abstraction level.
  MetatypeRepresentation getRepresentation() const {
    assert(Bits.AnyMetatypeType.Representation &&
           "metatype has no representation");
    return static_cast<MetatypeRepresentation>(
             Bits.AnyMetatypeType.Representation - 1);
  }

  // Implement isa/cast/dyncast/etc.
  static bool classof(const TypeBase *T) {
    return T->getKind() == TypeKind::Metatype ||
           T->getKind() == TypeKind::ExistentialMetatype;
  }
};
BEGIN_CAN_TYPE_WRAPPER(AnyMetatypeType, Type)
  PROXY_CAN_TYPE_SIMPLE_GETTER(getInstanceType)
END_CAN_TYPE_WRAPPER(AnyMetatypeType, Type)

/// MetatypeType - This is the type given to a metatype value.  When a type is
/// declared, a 'metatype' value is injected into the value namespace to
/// resolve references to the type.  An example:
///
///  struct x { ... }  // declares type 'x' and metatype 'x'.
///  x.a()             // use of the metatype value since its a value context.
///
/// In general, this is spelled X.Type, unless X is an existential
/// type, in which case the ordinary metatype is spelled X.Protocol
/// and X.Type connotes the ExistentialMetatypeType.
class MetatypeType : public AnyMetatypeType {
  static MetatypeType *get(Type T, Optional<MetatypeRepresentation> Repr,
                           const ASTContext &C);

public:
  /// Return the MetatypeType for the specified type declaration.
  ///
  /// This leaves the 'representation' property unavailable.
  static MetatypeType *get(Type T, const ASTContext &C) {
    return get(T, None, C);
  }
  
  /// Return the MetatypeType for the specified type declaration with
  /// the given representation.
  ///
  /// Metatype representation is a SIL-only property. Thin metatypes
  /// can be lowered away to empty types in IR.
  static MetatypeType *get(Type T,
                           Optional<MetatypeRepresentation> repr = None) {
    return get(T, repr, T->getASTContext());
  }

  // Implement isa/cast/dyncast/etc.
  static bool classof(const TypeBase *T) {
    return T->getKind() == TypeKind::Metatype;
  }
  
private:
  MetatypeType(Type T, const ASTContext *C,
               RecursiveTypeProperties properties,
               Optional<MetatypeRepresentation> repr);
  friend class TypeDecl;
};
BEGIN_CAN_TYPE_WRAPPER(MetatypeType, AnyMetatypeType)
  static CanMetatypeType get(CanType type) {
    return CanMetatypeType(MetatypeType::get(type));
  }
  static CanMetatypeType get(CanType type, MetatypeRepresentation repr) {
    return CanMetatypeType(MetatypeType::get(type, repr));
  }
END_CAN_TYPE_WRAPPER(MetatypeType, AnyMetatypeType)

/// ExistentialMetatypeType - This is the type given to an existential
/// metatype value, i.e. the type of the dynamic type of an
/// existential value.  The instance type must be an existential type
/// of some sort.
///
/// Formally, this type is \exists t : T... . t.Type.  In contrast,
/// the MetatypeType for a ProtocolType is a singleton.
///
/// This is spelled X.Type, where X is an existential type.
///
/// The representation of an existential metatype cannot be thin.
class ExistentialMetatypeType : public AnyMetatypeType {
public:
  static ExistentialMetatypeType *get(Type T,
                                      Optional<MetatypeRepresentation> Repr,
                                      const ASTContext &C);

  /// Return the ExistentialMetatypeType for the specified type
  /// with the given representation.
  ///
  /// Metatype representation is a SIL-only property. Existential
  /// metatypes cannot be thin.
  static ExistentialMetatypeType *get(Type T,
                                      Optional<MetatypeRepresentation> repr
                                        = None) {
    return get(T, repr, T->getASTContext());
  }

  // Implement isa/cast/dyncast/etc.
  static bool classof(const TypeBase *T) {
    return T->getKind() == TypeKind::ExistentialMetatype;
  }
  
private:
  ExistentialMetatypeType(Type T, const ASTContext *C,
                          RecursiveTypeProperties properties,
                          Optional<MetatypeRepresentation> repr);
  friend class TypeDecl;
};
BEGIN_CAN_TYPE_WRAPPER(ExistentialMetatypeType, AnyMetatypeType)
  static CanExistentialMetatypeType get(CanType type) {
    return CanExistentialMetatypeType(ExistentialMetatypeType::get(type));
  }
  static CanExistentialMetatypeType get(CanType type,
                                        MetatypeRepresentation repr) {
    return CanExistentialMetatypeType(ExistentialMetatypeType::get(type, repr));
  }
END_CAN_TYPE_WRAPPER(ExistentialMetatypeType, AnyMetatypeType)
  
/// ModuleType - This is the type given to a module value, e.g. the "Builtin" in
/// "Builtin.int".  This is typically given to a ModuleExpr, but can also exist
/// on ParenExpr, for example.
class ModuleType : public TypeBase {
  ModuleDecl *const TheModule;
  
public:
  /// get - Return the ModuleType for the specified module.
  static ModuleType *get(ModuleDecl *M);

  ModuleDecl *getModule() const { return TheModule; }

  // Implement isa/cast/dyncast/etc.
  static bool classof(const TypeBase *T) {
    return T->getKind() == TypeKind::Module;
  }
  
private:
  ModuleType(ModuleDecl *M, const ASTContext &Ctx)
    : TypeBase(TypeKind::Module, &Ctx, // Always canonical
               RecursiveTypeProperties()),
      TheModule(M) {
  }
};
DEFINE_EMPTY_CAN_TYPE_WRAPPER(ModuleType, Type)
  
/// The type given to a dynamic \c Self return type.
///
/// Example:
/// \code
/// class X {
///   class func factory() -> Self { ... }
/// };
/// \endcode
///
/// In this example, \c Self is represented by a 
/// \c DynamicSelfType node whose self type is \c X.
class DynamicSelfType : public TypeBase {
  Type SelfType;

public:
  /// Return the DynamicSelf for the specified self type.
  static DynamicSelfType *get(Type selfType, const ASTContext &ctx);

  /// Retrieve the (static) self type for this dynamic self type.
  Type getSelfType() const { return SelfType; }

  // Implement isa/cast/dyncast/etc.
  static bool classof(const TypeBase *T) {
    return T->getKind() == TypeKind::DynamicSelf;
  }
  
private:
  DynamicSelfType(Type selfType, const ASTContext &ctx,
                  RecursiveTypeProperties properties)
    : TypeBase(TypeKind::DynamicSelf, selfType->isCanonical()? &ctx : 0,
               properties | RecursiveTypeProperties(
                 RecursiveTypeProperties::HasDynamicSelf)),
      SelfType(selfType) { }

  friend class TypeDecl;
};
BEGIN_CAN_TYPE_WRAPPER(DynamicSelfType, Type)
  PROXY_CAN_TYPE_SIMPLE_GETTER(getSelfType)

  static CanDynamicSelfType get(CanType selfType, const ASTContext &ctx) {
    return CanDynamicSelfType(DynamicSelfType::get(selfType, ctx));
  }
END_CAN_TYPE_WRAPPER(DynamicSelfType, Type)

/// A language-level calling convention.
enum class SILFunctionLanguage : uint8_t {
  /// A variation of the Swift calling convention.
  Swift = 0,

  /// A variation of the C calling convention.
  C,
};

/// The representation form of a function.
enum class FunctionTypeRepresentation : uint8_t {
  /// A "thick" function that carries a context pointer to reference captured
  /// state. The default native function representation.
  Swift = 0,
  
  /// A thick function that is represented as an Objective-C block.
  Block,
  
  /// A "thin" function that needs no context.
  Thin,
  
  /// A C function pointer, which is thin and also uses the C calling
  /// convention.
  CFunctionPointer,

  /// The value of the greatest AST function representation.
  Last = CFunctionPointer,
};

/// The representation form of a SIL function.
///
/// This is a superset of FunctionTypeRepresentation. The common representations
/// must share an enum value.
///
/// TODO: The overlap of SILFunctionTypeRepresentation and
/// FunctionTypeRepresentation is a total hack necessitated by the way SIL
/// TypeLowering is currently written. We ought to refactor TypeLowering so that
/// it is not necessary to distinguish these cases.
enum class SILFunctionTypeRepresentation : uint8_t {
  /// A freestanding thick function.
  Thick = uint8_t(FunctionTypeRepresentation::Swift),
  
  /// A thick function that is represented as an Objective-C block.
  Block = uint8_t(FunctionTypeRepresentation::Block),
  
  /// A freestanding thin function that needs no context.
  Thin = uint8_t(FunctionTypeRepresentation::Thin),
  
  /// A C function pointer, which is thin and also uses the C calling
  /// convention.
  CFunctionPointer = uint8_t(FunctionTypeRepresentation::CFunctionPointer),

  /// The value of the greatest AST function representation.
  LastAST = CFunctionPointer,

  /// The value of the least SIL-only function representation.
  FirstSIL = 8,
  
  /// A Swift instance method.
  Method = FirstSIL,
  
  /// An Objective-C method.
  ObjCMethod,
  
  /// A Swift protocol witness.
  WitnessMethod,
  
  /// A closure invocation function that has not been bound to a context.
  Closure,
};

/// Can this calling convention result in a function being called indirectly
/// through the runtime.
inline bool canBeCalledIndirectly(SILFunctionTypeRepresentation rep) {
  switch (rep) {
  case SILFunctionTypeRepresentation::Thick:
  case SILFunctionTypeRepresentation::Thin:
  case SILFunctionTypeRepresentation::CFunctionPointer:
  case SILFunctionTypeRepresentation::Block:
  case SILFunctionTypeRepresentation::Closure:
    return false;
  case SILFunctionTypeRepresentation::ObjCMethod:
  case SILFunctionTypeRepresentation::Method:
  case SILFunctionTypeRepresentation::WitnessMethod:
    return true;
  }

  llvm_unreachable("Unhandled SILFunctionTypeRepresentation in switch.");
}

/// Map a SIL function representation to the base language calling convention
/// it uses.
inline SILFunctionLanguage
getSILFunctionLanguage(SILFunctionTypeRepresentation rep) {
  switch (rep) {
  case SILFunctionTypeRepresentation::ObjCMethod:
  case SILFunctionTypeRepresentation::CFunctionPointer:
  case SILFunctionTypeRepresentation::Block:
    return SILFunctionLanguage::C;
  case SILFunctionTypeRepresentation::Thick:
  case SILFunctionTypeRepresentation::Thin:
  case SILFunctionTypeRepresentation::Method:
  case SILFunctionTypeRepresentation::WitnessMethod:
  case SILFunctionTypeRepresentation::Closure:
    return SILFunctionLanguage::Swift;
  }

  llvm_unreachable("Unhandled SILFunctionTypeRepresentation in switch.");
}

/// AnyFunctionType - A function type has zero or more input parameters and a
/// single result. The result type may be a tuple. For example:
///   "(int) -> int" or "(a : int, b : int) -> (int, int)".
///
/// There are two kinds of function types:  monomorphic (FunctionType) and
/// polymorphic (GenericFunctionType). Both type families additionally can
/// be 'thin', indicating that a function value has no capture context and can be
/// represented at the binary level as a single function pointer.
class AnyFunctionType : public TypeBase {
  const Type Output;
  
public:
  using Representation = FunctionTypeRepresentation;

  class Param {
  public:
    explicit Param(Type t,
                   Identifier l = Identifier(),
                   ParameterTypeFlags f = ParameterTypeFlags())
        : Ty(t), Label(l), Flags(f) {
      assert(!t || !t->is<InOutType>() && "set flags instead");
    }

  private:
    /// The type of the parameter. For a variadic parameter, this is the
    /// element type.
    Type Ty;
    
    // The label associated with the parameter, if any.
    Identifier Label;
    
    /// Parameter specific flags.
    ParameterTypeFlags Flags = {};
    
  public:
    /// FIXME: Remove this. Return the formal type of the parameter in the
    /// function type, including the InOutType if there is one.
    ///
    /// For example, 'inout Int' => 'inout Int', 'Int...' => 'Int'.
    Type getOldType() const;

    /// Return the formal type of the parameter.
    ///
    /// For example, 'inout Int' => 'Int', 'Int...' => 'Int'.
    Type getPlainType() const { return Ty; }

    /// The type of the parameter when referenced inside the function body
    /// as an rvalue.
    ///
    /// For example, 'inout Int' => 'Int', 'Int...' => '[Int]'.
    Type getParameterType(bool forCanonical = false,
                          ASTContext *ctx = nullptr) const;

    bool hasLabel() const { return !Label.empty(); }
    Identifier getLabel() const { return Label; }
    
    ParameterTypeFlags getParameterFlags() const { return Flags; }

    /// Whether the parameter is varargs
    bool isVariadic() const { return Flags.isVariadic(); }
    
    /// Whether the parameter is marked '@autoclosure'
    bool isAutoClosure() const { return Flags.isAutoClosure(); }
    
    /// Whether the parameter is marked 'inout'
    bool isInOut() const { return Flags.isInOut(); }
    
    /// Whether the parameter is marked 'shared'
    bool isShared() const { return Flags.isShared(); }

    /// Whether the parameter is marked 'owned'
    bool isOwned() const { return Flags.isOwned(); }

    // SWIFT_ENABLE_TENSORFLOW
    /// Whether the parameter is marked '@nondiff'.
    bool isNonDifferentiable() const { return Flags.isNonDifferentiable(); }

    ValueOwnership getValueOwnership() const {
      return Flags.getValueOwnership();
    }

    bool operator==(Param const &b) const {
      return (Label == b.Label &&
              getPlainType()->isEqual(b.getPlainType()) &&
              Flags == b.Flags);
    }
    bool operator!=(Param const &b) const { return !(*this == b); }

    Param getWithoutLabel() const { return Param(Ty, Identifier(), Flags); }

    Param withType(Type newType) const { return Param(newType, Label, Flags); }
  };

  class CanParam : public Param {
    explicit CanParam(const Param &param) : Param(param) {}
  public:
    static CanParam getFromParam(const Param &param) { return CanParam(param); }

    CanType getOldType() const { return CanType(Param::getOldType()); }
    CanType getPlainType() const { return CanType(Param::getPlainType()); }
    CanType getParameterType() const {
      return CanType(Param::getParameterType(/*forCanonical*/ true));
    }
  };

  using CanParamArrayRef =
    ArrayRefView<Param,CanParam,CanParam::getFromParam,/*AccessOriginal*/true>;
  
  class CanYield;
  class Yield {
    Type Ty;
    YieldTypeFlags Flags;
  public:
    explicit Yield(Type type, YieldTypeFlags flags)
      : Ty(type), Flags(flags) {}

    Type getType() const { return Ty; }

    YieldTypeFlags getFlags() const { return Flags; }
    ValueOwnership getValueOwnership() const {
      return getFlags().getValueOwnership();
    }
    bool isInOut() const { return getFlags().isInOut(); }

    CanYield getCanonical() const;

    /// There are a number of places where it's convenient to re-use
    /// the call machinery, processing yields as if they were
    /// parameters of a call.  Return this reinterpreted as a parameter.
    Param asParam() const {
      return Param(getType(), Identifier(), getFlags().asParamFlags());
    }

    Yield subst(SubstitutionMap subs, SubstOptions options=None) const {
      return Yield(getType().subst(subs, options), getFlags());
    }

    bool operator==(const Yield &other) const {
      return getType()->isEqual(other.getType()) &&
             getFlags() == other.getFlags();
    }
    bool operator!=(const Yield &other) const {
      return !operator==(other);
    }
  };

  class CanYield : public Yield {
  public:
    explicit CanYield(CanType type, YieldTypeFlags flags)
      : Yield(type, flags) {}

    CanType getType() const { return CanType(Yield::getType()); }
    CanParam asParam() const { return CanParam::getFromParam(Yield::asParam());}

    CanYield subst(SubstitutionMap subs, SubstOptions options=None) const {
      return CanYield(getType().subst(subs, options)->getCanonicalType(),
                      getFlags());
    }
  };

  /// A class which abstracts out some details necessary for
  /// making a call.
  class ExtInfo {
    // If bits are added or removed, then TypeBase::AnyFunctionTypeBits
    // and NumMaskBits must be updated, and they must match.
    //
    //   SWIFT_ENABLE_TENSORFLOW
    //   |representation|noEscape|throws|differentiability|
    //   |    0 .. 3    |    4   |   5  |      6 .. 7     |
    //
    enum : unsigned {
      RepresentationMask           = 0xF << 0,
      NoEscapeMask                 = 1 << 4,
      ThrowsMask                   = 1 << 5,
      // SWIFT_ENABLE_TENSORFLOW
      DifferentiabilityMaskOffset  = 6,
      DifferentiabilityMask        = 0x3 << DifferentiabilityMaskOffset,
      NumDifferentiabilityMaskBits = 2,
      NumMaskBits                  = 8
    };

    unsigned Bits; // Naturally sized for speed.

    ExtInfo(unsigned Bits) : Bits(Bits) {}

    friend class AnyFunctionType;
    
  public:
    // Constructor with all defaults.
    ExtInfo() : Bits(0) {
      assert(getRepresentation() == Representation::Swift);
    }

    // Constructor for polymorphic type.
    ExtInfo(Representation Rep, bool Throws) {
      Bits = ((unsigned) Rep) | (Throws ? ThrowsMask : 0);
    }

    // Constructor with no defaults.
    ExtInfo(Representation Rep,
            bool IsNoEscape,
            // SWIFT_ENABLE_TENSORFLOW
            bool Throws, DifferentiabilityKind diffKind)
      : ExtInfo(Rep, Throws) {
      Bits |= (IsNoEscape ? NoEscapeMask : 0);
      // SWIFT_ENABLE_TENSORFLOW
      Bits |= ((unsigned)diffKind << DifferentiabilityMaskOffset)
              & DifferentiabilityMask;
    }

    bool isNoEscape() const { return Bits & NoEscapeMask; }
    bool throws() const { return Bits & ThrowsMask; }
    // SWIFT_ENABLE_TENSORFLOW
    bool isDifferentiable() const {
      return getDifferentiabilityKind() >= DifferentiabilityKind::Normal;
    }
    DifferentiabilityKind getDifferentiabilityKind() const {
      return DifferentiabilityKind((Bits & DifferentiabilityMask) >>
                                   DifferentiabilityMaskOffset);
    }
    Representation getRepresentation() const {
      unsigned rawRep = Bits & RepresentationMask;
      assert(rawRep <= unsigned(Representation::Last)
             && "unexpected SIL representation");
      return Representation(rawRep);
    }

    bool hasSelfParam() const {
      switch (getSILRepresentation()) {
      case SILFunctionTypeRepresentation::Thick:
      case SILFunctionTypeRepresentation::Block:
      case SILFunctionTypeRepresentation::Thin:
      case SILFunctionTypeRepresentation::CFunctionPointer:
      case SILFunctionTypeRepresentation::Closure:
        return false;
      case SILFunctionTypeRepresentation::ObjCMethod:
      case SILFunctionTypeRepresentation::Method:
      case SILFunctionTypeRepresentation::WitnessMethod:
        return true;
      }

      llvm_unreachable("Unhandled SILFunctionTypeRepresentation in switch.");
    }

    /// True if the function representation carries context.
    bool hasContext() const {
      switch (getSILRepresentation()) {
      case SILFunctionTypeRepresentation::Thick:
      case SILFunctionTypeRepresentation::Block:
        return true;
      case SILFunctionTypeRepresentation::Thin:
      case SILFunctionTypeRepresentation::Method:
      case SILFunctionTypeRepresentation::ObjCMethod:
      case SILFunctionTypeRepresentation::WitnessMethod:
      case SILFunctionTypeRepresentation::CFunctionPointer:
      case SILFunctionTypeRepresentation::Closure:
        return false;
      }

      llvm_unreachable("Unhandled SILFunctionTypeRepresentation in switch.");
    }
    
    // Note that we don't have setters. That is by design, use
    // the following with methods instead of mutating these objects.
    LLVM_NODISCARD
    ExtInfo withRepresentation(Representation Rep) const {
      return ExtInfo((Bits & ~RepresentationMask)
                     | (unsigned)Rep);
    }
    LLVM_NODISCARD
    ExtInfo withNoEscape(bool NoEscape = true) const {
      if (NoEscape)
        return ExtInfo(Bits | NoEscapeMask);
      else
        return ExtInfo(Bits & ~NoEscapeMask);
    }
    LLVM_NODISCARD
    ExtInfo withThrows(bool Throws = true) const {
      if (Throws)
        return ExtInfo(Bits | ThrowsMask);
      else
        return ExtInfo(Bits & ~ThrowsMask);
    }
    // SWIFT_ENABLE_TENSORFLOW
    LLVM_NODISCARD
    ExtInfo withDifferentiabilityKind(
        DifferentiabilityKind differentiability)
    const {
      return ExtInfo((Bits & ~DifferentiabilityMask) |
                     ((unsigned)differentiability <<
                      DifferentiabilityMaskOffset));
    }

    unsigned getFuncAttrKey() const {
      return Bits;
    }
    
    /// Put a SIL representation in the ExtInfo.
    ///
    /// SIL type lowering transiently generates AST function types with SIL
    /// representations. However, they shouldn't persist in the AST, and
    /// don't need to be parsed, printed, or serialized.
    ExtInfo withSILRepresentation(SILFunctionTypeRepresentation Rep) const {
      return ExtInfo((Bits & ~RepresentationMask)
                     | (unsigned)Rep);
    }
    
    SILFunctionTypeRepresentation getSILRepresentation() const {
      unsigned rawRep = Bits & RepresentationMask;
      return SILFunctionTypeRepresentation(rawRep);
    }

    bool operator==(ExtInfo Other) const {
      return Bits == Other.Bits;
    }
    bool operator!=(ExtInfo Other) const {
      return Bits != Other.Bits;
    }
  };

protected:
  AnyFunctionType(TypeKind Kind, const ASTContext *CanTypeContext,
                  Type Output, RecursiveTypeProperties properties,
                  unsigned NumParams, ExtInfo Info)
  : TypeBase(Kind, CanTypeContext, properties), Output(Output) {
    Bits.AnyFunctionType.ExtInfo = Info.Bits;
    Bits.AnyFunctionType.NumParams = NumParams;
    assert(Bits.AnyFunctionType.NumParams == NumParams && "Params dropped!");
    // The use of both assert() and static_assert() is intentional.
    assert(Bits.AnyFunctionType.ExtInfo == Info.Bits && "Bits were dropped!");
    static_assert(ExtInfo::NumMaskBits == NumAFTExtInfoBits,
                 "ExtInfo and AnyFunctionTypeBitfields must agree on bit size");
  }

public:
  /// Break an input type into an array of \c AnyFunctionType::Params.
  static void decomposeInput(Type type,
                             SmallVectorImpl<Param> &result);

  /// Take an array of parameters and turn it into an input type.
  ///
  /// The result type is only there as a way to extract the ASTContext when
  /// needed.
  static Type composeInput(ASTContext &ctx, ArrayRef<Param> params,
                           bool canonicalVararg);
  static Type composeInput(ASTContext &ctx, CanParamArrayRef params,
                           bool canonicalVararg) {
    return composeInput(ctx, params.getOriginalArray(), canonicalVararg);
  }

  /// Given two arrays of parameters determine if they are equal.
  static bool equalParams(ArrayRef<Param> a, ArrayRef<Param> b);

  /// Given two arrays of parameters determine if they are equal.
  static bool equalParams(CanParamArrayRef a, CanParamArrayRef b);

  /// Given an array of parameters and an array of labels of the
  /// same length, update each parameter to have the corresponding label.
  static void relabelParams(MutableArrayRef<Param> params,
                            ArrayRef<Identifier> labels);

  Type getResult() const { return Output; }
  ArrayRef<Param> getParams() const;
  unsigned getNumParams() const { return Bits.AnyFunctionType.NumParams; }

  GenericSignature getOptGenericSignature() const;
  
  ExtInfo getExtInfo() const {
    return ExtInfo(Bits.AnyFunctionType.ExtInfo);
  }

  /// Get the representation of the function type.
  Representation getRepresentation() const {
    return getExtInfo().getRepresentation();
  }

  // SWIFT_ENABLE_TENSORFLOW
  /// Given `indices` and `kind`, calculates the type of the corresponding
  /// autodiff derivative function.
  ///
  /// By default, if the original type has a self parameter list and parameter
  /// indices include self, the computed derivative function type will return a
  /// linear map taking/returning self's tangent *last* instead of first, for
  /// consistency with SIL.
  ///
  /// If `makeSelfParamFirst` is true, self's tangent is reordered to appear
  /// first. This should be used during type-checking, e.g. type-checking
  /// `@differentiable`, `@differentiating`, and `@transposing` attributes.
  ///
  /// \note The original function type (`self`) need not be `@differentiable`.
  /// The resulting function will preserve all `ExtInfo` of the original
  /// function, including `@differentiable`.
  AnyFunctionType *getAutoDiffDerivativeFunctionType(
      IndexSubset *indices, unsigned resultIndex,
      AutoDiffDerivativeFunctionKind kind,
      LookupConformanceFn lookupConformance,
      GenericSignature whereClauseGenericSignature = GenericSignature(),
      bool makeSelfParamFirst = false);

  /// Given the type of an autodiff derivative function, returns the
  /// corresponding original function type.
  AnyFunctionType *getAutoDiffOriginalFunctionType();
  
  /// Given the type of a transposing derivative function, returns the
  /// corresponding original function type.
  AnyFunctionType *
  getTransposeOriginalFunctionType(TransposingAttr *attr,
                                   IndexSubset *wrtParamIndices,
                                   bool wrtSelf);

  AnyFunctionType *getWithoutDifferentiability() const;

  /// True if the parameter declaration it is attached to is guaranteed
  /// to not persist the closure for longer than the duration of the call.
  bool isNoEscape() const {
    return getExtInfo().isNoEscape();
  }

  bool throws() const {
    return getExtInfo().throws();
  }
  
  // SWIFT_ENABLE_TENSORFLOW
  bool isDifferentiable() const {
    return getExtInfo().isDifferentiable();
  }
  DifferentiabilityKind getDifferentiabilityKind() const {
    return getExtInfo().getDifferentiabilityKind();
  }

  /// Returns a new function type exactly like this one but with the ExtInfo
  /// replaced.
  AnyFunctionType *withExtInfo(ExtInfo info) const;

  static void printParams(ArrayRef<Param> Params, raw_ostream &OS,
                          const PrintOptions &PO = PrintOptions());
  static void printParams(ArrayRef<Param> Params, ASTPrinter &Printer,
                          const PrintOptions &PO);

  static std::string getParamListAsString(ArrayRef<Param> Params,
                                          const PrintOptions &PO = PrintOptions());

  // Implement isa/cast/dyncast/etc.
  static bool classof(const TypeBase *T) {
    return T->getKind() >= TypeKind::First_AnyFunctionType &&
           T->getKind() <= TypeKind::Last_AnyFunctionType;
  }
};
BEGIN_CAN_TYPE_WRAPPER(AnyFunctionType, Type)
  using ExtInfo = AnyFunctionType::ExtInfo;
  using CanParamArrayRef = AnyFunctionType::CanParamArrayRef;

  static CanAnyFunctionType get(CanGenericSignature signature,
                                CanParamArrayRef params,
                                CanType result,
                                ExtInfo info = ExtInfo());

  CanGenericSignature getOptGenericSignature() const;

  CanParamArrayRef getParams() const {
    return CanParamArrayRef(getPointer()->getParams());
  }

  PROXY_CAN_TYPE_SIMPLE_GETTER(getResult)
  
  CanAnyFunctionType withExtInfo(ExtInfo info) const {
    return CanAnyFunctionType(getPointer()->withExtInfo(info));
  }
END_CAN_TYPE_WRAPPER(AnyFunctionType, Type)

inline AnyFunctionType::CanYield AnyFunctionType::Yield::getCanonical() const {
  return CanYield(getType()->getCanonicalType(), getFlags());
}

/// FunctionType - A monomorphic function type, specified with an arrow.
///
/// For example:
///   let x : (Float, Int) -> Int
class FunctionType final : public AnyFunctionType,
    public llvm::FoldingSetNode,
    private llvm::TrailingObjects<FunctionType, AnyFunctionType::Param> {
  friend TrailingObjects;
      
public:
  /// 'Constructor' Factory Function
  static FunctionType *get(ArrayRef<Param> params, Type result,
                           ExtInfo info = ExtInfo());

  // Retrieve the input parameters of this function type.
  ArrayRef<Param> getParams() const {
    return {getTrailingObjects<Param>(), getNumParams()};
  }

  void Profile(llvm::FoldingSetNodeID &ID) {
    Profile(ID, getParams(), getResult(), getExtInfo());
  }
  static void Profile(llvm::FoldingSetNodeID &ID,
                      ArrayRef<Param> params,
                      Type result,
                      ExtInfo info);

  // Implement isa/cast/dyncast/etc.
  static bool classof(const TypeBase *T) {
    return T->getKind() == TypeKind::Function;
  }
      
private:
  FunctionType(ArrayRef<Param> params, Type result, ExtInfo info,
               const ASTContext *ctx, RecursiveTypeProperties properties);
};
BEGIN_CAN_TYPE_WRAPPER(FunctionType, AnyFunctionType)
  static CanFunctionType get(CanParamArrayRef params, CanType result,
                             ExtInfo info = ExtInfo()) {
    auto fnType = FunctionType::get(params.getOriginalArray(), result, info);
    return cast<FunctionType>(fnType->getCanonicalType());
  }

  CanFunctionType withExtInfo(ExtInfo info) const {
    return CanFunctionType(cast<FunctionType>(getPointer()->withExtInfo(info)));
  }
END_CAN_TYPE_WRAPPER(FunctionType, AnyFunctionType)

/// Provides information about the parameter list of a given declaration, including whether each parameter
/// has a default argument.
struct ParameterListInfo {
  SmallBitVector defaultArguments;
  std::vector<Type> functionBuilderTypes;

public:
  ParameterListInfo() { }

  ParameterListInfo(ArrayRef<AnyFunctionType::Param> params,
                    const ValueDecl *paramOwner, bool skipCurriedSelf);

  /// Whether the parameter at the given index has a default argument.
  bool hasDefaultArgument(unsigned paramIdx) const;

  /// Retrieve the number of non-defaulted parameters.
  unsigned numNonDefaultedParameters() const {
    return defaultArguments.count();
  }

  /// Retrieve the number of parameters for which we have information.
  unsigned size() const { return defaultArguments.size(); }

  /// Retrieve the function builder type for the given parameter.
  Type getFunctionBuilderType(unsigned paramIdx) const;
};

/// Turn a param list into a symbolic and printable representation that does not
/// include the types, something like (: , b:, c:)
std::string getParamListAsString(ArrayRef<AnyFunctionType::Param> parameters);

/// Describes a generic function type.
///
/// A generic function type describes a function that is polymorphic with
/// respect to some set of generic parameters and the requirements placed
/// on those parameters and dependent member types thereof. The input and
/// output types of the generic function can be expressed in terms of those
/// generic parameters.
class GenericFunctionType final : public AnyFunctionType,
    public llvm::FoldingSetNode,
    private llvm::TrailingObjects<GenericFunctionType, AnyFunctionType::Param> {
  friend TrailingObjects;
      
  GenericSignature Signature;

  /// Construct a new generic function type.
  GenericFunctionType(GenericSignature sig,
                      ArrayRef<Param> params,
                      Type result,
                      ExtInfo info,
                      const ASTContext *ctx,
                      RecursiveTypeProperties properties);
      
public:
  /// Create a new generic function type.
  static GenericFunctionType *get(GenericSignature sig,
                                  ArrayRef<Param> params,
                                  Type result,
                                  ExtInfo info = ExtInfo());

  // Retrieve the input parameters of this function type.
  ArrayRef<Param> getParams() const {
    return {getTrailingObjects<Param>(), getNumParams()};
  }
      
  /// Retrieve the generic signature of this function type.
  GenericSignature getGenericSignature() const {
    return Signature;
  }
  
  /// Retrieve the generic parameters of this polymorphic function type.
  TypeArrayView<GenericTypeParamType> getGenericParams() const;

  /// Retrieve the requirements of this polymorphic function type.
  ArrayRef<Requirement> getRequirements() const;
                              
  /// Substitute the given generic arguments into this generic
  /// function type and return the resulting non-generic type.
  FunctionType *substGenericArgs(SubstitutionMap subs);
  FunctionType *substGenericArgs(llvm::function_ref<Type(Type)> substFn) const;

  void Profile(llvm::FoldingSetNodeID &ID) {
    Profile(ID, getGenericSignature(), getParams(), getResult(),
            getExtInfo());
  }
  static void Profile(llvm::FoldingSetNodeID &ID,
                      GenericSignature sig,
                      ArrayRef<Param> params,
                      Type result,
                      ExtInfo info);

  // Implement isa/cast/dyncast/etc.
  static bool classof(const TypeBase *T) {
    return T->getKind() == TypeKind::GenericFunction;
  }
};

BEGIN_CAN_TYPE_WRAPPER(GenericFunctionType, AnyFunctionType)
  /// Create a new generic function type.
  static CanGenericFunctionType get(CanGenericSignature sig,
                                    CanParamArrayRef params,
                                    CanType result,
                                    ExtInfo info = ExtInfo()) {
    // Knowing that the argument types are independently canonical is
    // not sufficient to guarantee that the function type will be canonical.
    auto fnType = GenericFunctionType::get(sig, params.getOriginalArray(),
                                           result, info);
    return cast<GenericFunctionType>(fnType->getCanonicalType());
  }

  CanFunctionType substGenericArgs(SubstitutionMap subs) const;

  CanGenericSignature getGenericSignature() const {
    return CanGenericSignature(getPointer()->getGenericSignature());
  }
  
  ArrayRef<CanTypeWrapper<GenericTypeParamType>> getGenericParams() const {
    return getGenericSignature().getGenericParams();
  }

  CanGenericFunctionType withExtInfo(ExtInfo info) const {
    return CanGenericFunctionType(
                    cast<GenericFunctionType>(getPointer()->withExtInfo(info)));
  }
END_CAN_TYPE_WRAPPER(GenericFunctionType, AnyFunctionType)

inline CanAnyFunctionType
CanAnyFunctionType::get(CanGenericSignature signature, CanParamArrayRef params,
                        CanType result, ExtInfo extInfo) {
  if (signature) {
    return CanGenericFunctionType::get(signature, params, result, extInfo);
  } else {
    return CanFunctionType::get(params, result, extInfo);
  }
}

inline GenericSignature AnyFunctionType::getOptGenericSignature() const {
  if (auto genericFn = dyn_cast<GenericFunctionType>(this)) {
    return genericFn->getGenericSignature();
  } else {
    return nullptr;
  }
}

inline CanGenericSignature CanAnyFunctionType::getOptGenericSignature() const {
  if (auto genericFn = dyn_cast<GenericFunctionType>(*this)) {
    return genericFn.getGenericSignature();
  } else {
    return CanGenericSignature();
  }
}

/// Conventions for passing arguments as parameters.
enum class ParameterConvention {
  /// This argument is passed indirectly, i.e. by directly passing the address
  /// of an object in memory.  The callee is responsible for destroying the
  /// object.  The callee may assume that the address does not alias any valid
  /// object.
  Indirect_In,

  /// This argument is passed indirectly, i.e. by directly passing the address
  /// of an object in memory.  The callee must treat the object as read-only
  /// The callee may assume that the address does not alias any valid object.
  Indirect_In_Constant,

  /// This argument is passed indirectly, i.e. by directly passing the address
  /// of an object in memory.  The callee may not modify and does not destroy
  /// the object.
  Indirect_In_Guaranteed,

  /// This argument is passed indirectly, i.e. by directly passing the address
  /// of an object in memory.  The object is always valid, but the callee may
  /// assume that the address does not alias any valid object and reorder loads
  /// stores to the parameter as long as the whole object remains valid. Invalid
  /// single-threaded aliasing may produce inconsistent results, but should
  /// remain memory safe.
  Indirect_Inout,

  /// This argument is passed indirectly, i.e. by directly passing the address
  /// of an object in memory. The object is allowed to be aliased by other
  /// well-typed references, but is not allowed to be escaped. This is the
  /// convention used by mutable captures in @noescape closures.
  Indirect_InoutAliasable,

  /// This argument is passed directly.  Its type is non-trivial, and the callee
  /// is responsible for destroying it.
  Direct_Owned,

  /// This argument is passed directly.  Its type may be trivial, or it may
  /// simply be that the callee is not responsible for destroying it.  Its
  /// validity is guaranteed only at the instant the call begins.
  Direct_Unowned,

  /// This argument is passed directly.  Its type is non-trivial, and the caller
  /// guarantees its validity for the entirety of the call.
  Direct_Guaranteed,
};
// Check that the enum values fit inside Bits.SILFunctionType.
static_assert(unsigned(ParameterConvention::Direct_Guaranteed) < (1<<3),
              "fits in Bits.SILFunctionType and SILParameterInfo");

// Does this parameter convention require indirect storage? This reflects a
// SILFunctionType's formal (immutable) conventions, as opposed to the transient
// SIL conventions that dictate SILValue types.
inline bool isIndirectFormalParameter(ParameterConvention conv) {
  switch (conv) {
  case ParameterConvention::Indirect_In:
  case ParameterConvention::Indirect_In_Constant:
  case ParameterConvention::Indirect_Inout:
  case ParameterConvention::Indirect_InoutAliasable:
  case ParameterConvention::Indirect_In_Guaranteed:
    return true;

  case ParameterConvention::Direct_Unowned:
  case ParameterConvention::Direct_Guaranteed:
  case ParameterConvention::Direct_Owned:
    return false;
  }
  llvm_unreachable("covered switch isn't covered?!");
}
inline bool isConsumedParameter(ParameterConvention conv) {
  switch (conv) {
  case ParameterConvention::Indirect_In:
  case ParameterConvention::Indirect_In_Constant:
  case ParameterConvention::Direct_Owned:
    return true;

  case ParameterConvention::Indirect_Inout:
  case ParameterConvention::Indirect_InoutAliasable:
  case ParameterConvention::Direct_Unowned:
  case ParameterConvention::Direct_Guaranteed:
  case ParameterConvention::Indirect_In_Guaranteed:
    return false;
  }
  llvm_unreachable("bad convention kind");
}

/// Returns true if conv is a guaranteed parameter. This may look unnecessary
/// but this will allow code to generalize to handle Indirect_Guaranteed
/// parameters when they are added.
inline bool isGuaranteedParameter(ParameterConvention conv) {
  switch (conv) {
  case ParameterConvention::Direct_Guaranteed:
  case ParameterConvention::Indirect_In_Guaranteed:
    return true;

  case ParameterConvention::Indirect_Inout:
  case ParameterConvention::Indirect_InoutAliasable:
  case ParameterConvention::Indirect_In:
  case ParameterConvention::Indirect_In_Constant:
  case ParameterConvention::Direct_Unowned:
  case ParameterConvention::Direct_Owned:
    return false;
  }
  llvm_unreachable("bad convention kind");
}

/// SWIFT_ENABLE_TENSORFLOW
/// Determines whether a differentiable function type is differentiable with
/// respect to this parameter.
enum class SILParameterDifferentiability : unsigned {
  /// The function type is differentiable with respect to this parameter, or
  /// differentiability is not applicable because the function is not
  /// differentiable.
  DifferentiableOrNotApplicable,

  /// The function type is not differentiable with respect to this parameter.
  NotDifferentiable,
};

/// A parameter type and the rules for passing it.
class SILParameterInfo {
  llvm::PointerIntPair<CanType, 3, ParameterConvention> TypeAndConvention;

  // SWIFT_ENABLE_TENSORFLOW
  SILParameterDifferentiability Differentiability : 1;
public:
  SILParameterInfo() = default;//: Ty(), Convention((ParameterConvention)0) {}
  // SWIFT_ENABLE_TENSORFLOW
  SILParameterInfo(
      CanType type, ParameterConvention conv,
      SILParameterDifferentiability differentiability =
          SILParameterDifferentiability::DifferentiableOrNotApplicable)
    : TypeAndConvention(type, conv), Differentiability(differentiability) {
    assert(type->isLegalSILType() && "SILParameterInfo has illegal SIL type");
  }

  /// Return the unsubstituted parameter type that describes the abstract
  /// calling convention of the parameter.
  ///
  /// For most purposes, you probably want \c getArgumentType .
  CanType getInterfaceType() const {
    return TypeAndConvention.getPointer();
  }
  
  /// Return the type of a call argument matching this parameter.
  ///
  /// \c t must refer back to the function type this is a parameter for.
  CanType getArgumentType(SILModule &M,
                          const SILFunctionType *t) const;
  ParameterConvention getConvention() const {
    return TypeAndConvention.getInt();
  }
  // Does this parameter convention require indirect storage? This reflects a
  // SILFunctionType's formal (immutable) conventions, as opposed to the
  // transient SIL conventions that dictate SILValue types.
  bool isFormalIndirect() const {
    return isIndirectFormalParameter(getConvention());
  }

  bool isDirectGuaranteed() const {
    return getConvention() == ParameterConvention::Direct_Guaranteed;
  }

  bool isIndirectInGuaranteed() const {
    return getConvention() == ParameterConvention::Indirect_In_Guaranteed;
  }

  bool isIndirectInOut() const {
    return getConvention() == ParameterConvention::Indirect_Inout;
  }
  bool isIndirectMutating() const {
    return getConvention() == ParameterConvention::Indirect_Inout
        || getConvention() == ParameterConvention::Indirect_InoutAliasable;
  }

  /// True if this parameter is consumed by the callee, either
  /// indirectly or directly.
  bool isConsumed() const {
    return isConsumedParameter(getConvention());
  }

  /// Returns true if this parameter is guaranteed, either indirectly or
  /// directly.
  bool isGuaranteed() const {
    return isGuaranteedParameter(getConvention());
  }

  // SWIFT_ENABLE_TENSORFLOW
  SILParameterDifferentiability getDifferentiability() const {
    return Differentiability;
  }

  SILParameterInfo getWithDifferentiability(
      SILParameterDifferentiability differentiability) const {
    return SILParameterInfo(getType(), getConvention(), differentiability);
  }

  /// The SIL storage type determines the ABI for arguments based purely on the
  /// formal parameter conventions. The actual SIL type for the argument values
  /// may differ in canonical SIL. In particular, opaque values require indirect
  /// storage. Therefore they will be passed using an indirect formal
  /// convention, and this method will return an address type. However, in
  /// canonical SIL the opaque arguments might not have an address type.
  SILType getSILStorageType(SILModule &M,
                            const SILFunctionType *t) const; // in SILFunctionConventions.h
  SILType getSILStorageInterfaceType() const;

  /// Return a version of this parameter info with the type replaced.
<<<<<<< HEAD
  SILParameterInfo getWithType(CanType type) const {
    // SWIFT_ENABLE_TENSORFLOW
    return SILParameterInfo(type, getConvention(), getDifferentiability());
=======
  SILParameterInfo getWithInterfaceType(CanType type) const {
    return SILParameterInfo(type, getConvention());
>>>>>>> 9742fef8
  }

  /// Transform this SILParameterInfo by applying the user-provided
  /// function to its type.
  ///
  /// Note that this does not perform a recursive transformation like
  /// Type::transform does.
  template<typename F>
  SILParameterInfo map(const F &fn) const {
    return getWithInterfaceType(fn(getInterfaceType()));
  }

  void profile(llvm::FoldingSetNodeID &id) {
    id.AddPointer(getInterfaceType().getPointer());
    id.AddInteger((unsigned)getConvention());
    // SWIFT_ENABLE_TENSORFLOW
    id.AddInteger((unsigned)getDifferentiability());
  }

  void dump() const;
  void print(llvm::raw_ostream &out,
             const PrintOptions &options = PrintOptions()) const;
  void print(ASTPrinter &Printer, const PrintOptions &Options) const;
  friend llvm::raw_ostream &operator<<(llvm::raw_ostream &out,
                                       SILParameterInfo type) {
    type.print(out);
    return out;
  }

  bool operator==(SILParameterInfo rhs) const {
<<<<<<< HEAD
    // SWIFT_ENABLE_TENSORFLOW
    return getType() == rhs.getType() &&
           getConvention() == rhs.getConvention() &&
           getDifferentiability() == rhs.getDifferentiability();
=======
    return getInterfaceType() == rhs.getInterfaceType()
      && getConvention() == rhs.getConvention();
>>>>>>> 9742fef8
  }
  bool operator!=(SILParameterInfo rhs) const {
    return !(*this == rhs);
  }
};

/// Conventions for returning values.
enum class ResultConvention {
  /// This result is returned indirectly, i.e. by passing the address
  /// of an uninitialized object in memory.  The callee is responsible
  /// for leaving an initialized object at this address.  The callee
  /// may assume that the address does not alias any valid object.
  Indirect,

  /// The caller is responsible for destroying this return value.
  /// Its type is non-trivial.
  Owned,

  /// The caller is not responsible for destroying this return value.
  /// Its type may be trivial, or it may simply be offered unsafely.
  /// It is valid at the instant of the return, but further operations
  /// may invalidate it.
  Unowned,

  /// The caller is not responsible for destroying this return value.
  /// The validity of the return value is dependent on the 'self' parameter,
  /// so it may be invalidated if that parameter is released.
  UnownedInnerPointer,
  
  /// This value has been (or may have been) returned autoreleased.
  /// The caller should make an effort to reclaim the autorelease.
  /// The type must be a class or class existential type, and this
  /// must be the only return value.
  Autoreleased,
};

// Does this result require indirect storage for the purpose of reabstraction?
inline bool isIndirectFormalResult(ResultConvention convention) {
  return convention == ResultConvention::Indirect;
}

/// A result type and the rules for returning it.
class SILResultInfo {
  llvm::PointerIntPair<CanType, 3, ResultConvention> TypeAndConvention;
public:
  SILResultInfo() = default;
  SILResultInfo(CanType type, ResultConvention conv)
    : TypeAndConvention(type, conv) {
    assert(type->isLegalSILType() && "SILResultInfo has illegal SIL type");
  }

  /// Return the unsubstituted parameter type that describes the abstract
  /// calling convention of the parameter.
  ///
  /// For most purposes, you probably want \c getReturnValueType .
  CanType getInterfaceType() const {
    return TypeAndConvention.getPointer();
  }
  
  /// The type of a return value corresponding to this result.
  ///
  /// \c t must refer back to the function type this is a parameter for.
  CanType getReturnValueType(SILModule &M,
                             const SILFunctionType *t) const;
  
  ResultConvention getConvention() const {
    return TypeAndConvention.getInt();
  }
  /// The SIL storage type determines the ABI for arguments based purely on the
  /// formal result conventions. The actual SIL type for the result values may
  /// differ in canonical SIL. In particular, opaque values require indirect
  /// storage. Therefore they will be returned using an indirect formal
  /// convention, and this method will return an address type. However, in
  /// canonical SIL the opaque results might not have an address type.
  SILType getSILStorageType(SILModule &M,
                            const SILFunctionType *t) const; // in SILFunctionConventions.h
  SILType getSILStorageInterfaceType() const;
  /// Return a version of this result info with the type replaced.
  SILResultInfo getWithInterfaceType(CanType type) const {
    return SILResultInfo(type, getConvention());
  }

  // Does this result convention require indirect storage? This reflects a
  // SILFunctionType's formal (immutable) conventions, as opposed to the
  // transient SIL conventions that dictate SILValue types.
  bool isFormalIndirect() const {
    return isIndirectFormalResult(getConvention());
  }
  bool isFormalDirect() const {
    return !isIndirectFormalResult(getConvention());
  }

  /// Transform this SILResultInfo by applying the user-provided
  /// function to its type.
  ///
  /// Note that this does not perform a recursive transformation like
  /// Type::transform does.
  template <typename F>
  SILResultInfo map(F &&fn) const {
    return getWithInterfaceType(fn(getInterfaceType()));
  }

  void profile(llvm::FoldingSetNodeID &id) {
    id.AddPointer(TypeAndConvention.getOpaqueValue());
  }

  void dump() const;
  void print(llvm::raw_ostream &out,
             const PrintOptions &options = PrintOptions()) const;
  void print(ASTPrinter &Printer, const PrintOptions &Options) const;
  friend llvm::raw_ostream &operator<<(llvm::raw_ostream &out,
                                       SILResultInfo type) {
    type.print(out);
    return out;
  }

  ValueOwnershipKind
  getOwnershipKind(SILFunction &) const; // in SILType.cpp

  bool operator==(SILResultInfo rhs) const {
    return TypeAndConvention == rhs.TypeAndConvention;
  }
  bool operator!=(SILResultInfo rhs) const {
    return !(*this == rhs);
  }
};

using YieldConvention = ParameterConvention;

/// The type and convention of a value yielded from a yield-once or
/// yield-many coroutine.
class SILYieldInfo : public SILParameterInfo {
public:
  SILYieldInfo() {}
  SILYieldInfo(CanType type, YieldConvention conv)
    : SILParameterInfo(type, conv) {
  }

  SILYieldInfo getWithInterfaceType(CanType type) const {
    return SILYieldInfo(type, getConvention());
  }

  template<typename F>
  SILYieldInfo map(const F &fn) const {
    return getWithInterfaceType(fn(getInterfaceType()));
  }
};

/// SILCoroutineKind - What kind of coroutine is this SILFunction?
enum class SILCoroutineKind : uint8_t {
  /// This function is not a coroutine.  It may have arbitrary normal
  /// results and may not have yield results.
  None,

  /// This function is a yield-once coroutine (used by e.g. accessors).
  /// It must not have normal results and may have arbitrary yield results.
  YieldOnce,

  /// This function is a yield-many coroutine (used by e.g. generators).
  /// It must not have normal results and may have arbitrary yield results.
  YieldMany,
};
  
class SILFunctionConventions;

/// SILFunctionType - The lowered type of a function value, suitable
/// for use by SIL.
///
/// This type is defined by the AST library because it must be capable
/// of appearing in secondary positions, e.g. within tuple and
/// function parameter and result types.
class SILFunctionType final : public TypeBase, public llvm::FoldingSetNode,
    private llvm::TrailingObjects<SILFunctionType, SILParameterInfo,
                                  SILResultInfo> {
  friend TrailingObjects;

  size_t numTrailingObjects(OverloadToken<SILParameterInfo>) const {
    return NumParameters;
  }

  size_t numTrailingObjects(OverloadToken<SILResultInfo>) const {
    return hasErrorResult() ? 1 : 0;
  }

public:
  using Language = SILFunctionLanguage;
  using Representation = SILFunctionTypeRepresentation;

  /// A class which abstracts out some details necessary for
  /// making a call.
  class ExtInfo {
    // If bits are added or removed, then TypeBase::SILFunctionTypeBits
    // and NumMaskBits must be updated, and they must match.

    // SWIFT_ENABLE_TENSORFLOW
    //   |representation|pseudogeneric|noescape|differentiability|
    //   |    0 .. 3    |      4      |     5  |      6 .. 7     |
    //
    enum : unsigned {
      RepresentationMask           = 0xF << 0,
      PseudogenericMask            = 1 << 4,
      NoEscapeMask                 = 1 << 5,
      // SWIFT_ENABLE_TENSORFLOW
      DifferentiabilityMaskOffset  = 6,
      DifferentiabilityMask        = 0x3 << DifferentiabilityMaskOffset,
      NumDifferentiabilityMaskBits = 2,
      NumMaskBits                  = 8
    };
    unsigned Bits; // Naturally sized for speed.

    ExtInfo(unsigned Bits) : Bits(Bits) {}

    friend class SILFunctionType;
    
  public:
    // Constructor with all defaults.
    ExtInfo() : Bits(0) { }

    // Constructor for polymorphic type.
    // SWIFT_ENABLE_TENSORFLOW
    ExtInfo(Representation rep, bool isPseudogeneric, bool isNoEscape,
            DifferentiabilityKind diffKind) {
      Bits = ((unsigned) rep) |
             (isPseudogeneric ? PseudogenericMask : 0) |
             // SWIFT_ENABLE_TENSORFLOW
             (isNoEscape ? NoEscapeMask : 0) |
             (((unsigned)diffKind << DifferentiabilityMaskOffset)
              & DifferentiabilityMask);
    }

    /// Is this function pseudo-generic?  A pseudo-generic function
    /// is not permitted to dynamically depend on its type arguments.
    bool isPseudogeneric() const { return Bits & PseudogenericMask; }

    // Is this function guaranteed to be no-escape by the type system?
    bool isNoEscape() const { return Bits & NoEscapeMask; }
    
    // SWIFT_ENABLE_TENSORFLOW
    bool isDifferentiable() const {
      return getDifferentiabilityKind() >= DifferentiabilityKind::Normal;
    }
    
    DifferentiabilityKind getDifferentiabilityKind() const {
      return DifferentiabilityKind((Bits & DifferentiabilityMask) >>
                                   DifferentiabilityMaskOffset);
    }

    /// What is the abstract representation of this function value?
    Representation getRepresentation() const {
      return Representation(Bits & RepresentationMask);
    }
    Language getLanguage() const {
      return getSILFunctionLanguage(getRepresentation());
    }

    bool hasSelfParam() const {
      switch (getRepresentation()) {
      case Representation::Thick:
      case Representation::Block:
      case Representation::Thin:
      case Representation::CFunctionPointer:
      case Representation::Closure:
        return false;
      case Representation::ObjCMethod:
      case Representation::Method:
      case Representation::WitnessMethod:
        return true;
      }

      llvm_unreachable("Unhandled Representation in switch.");
    }

    /// True if the function representation carries context.
    bool hasContext() const {
      switch (getRepresentation()) {
      case Representation::Thick:
      case Representation::Block:
        return true;
      case Representation::Thin:
      case Representation::CFunctionPointer:
      case Representation::ObjCMethod:
      case Representation::Method:
      case Representation::WitnessMethod:
      case Representation::Closure:
        return false;
      }

      llvm_unreachable("Unhandled Representation in switch.");
    }
    
    // Note that we don't have setters. That is by design, use
    // the following with methods instead of mutating these objects.
    ExtInfo withRepresentation(Representation Rep) const {
      return ExtInfo((Bits & ~RepresentationMask)
                     | (unsigned)Rep);
    }
    ExtInfo withIsPseudogeneric(bool isPseudogeneric = true) const {
      if (isPseudogeneric)
        return ExtInfo(Bits | PseudogenericMask);
      else
        return ExtInfo(Bits & ~PseudogenericMask);
    }
    ExtInfo withNoEscape(bool NoEscape = true) const {
      if (NoEscape)
        return ExtInfo(Bits | NoEscapeMask);
      else
        return ExtInfo(Bits & ~NoEscapeMask);
    }
    // SWIFT_ENABLE_TENSORFLOW
    ExtInfo withDifferentiabilityKind(
        DifferentiabilityKind differentiability) const {
      return ExtInfo((Bits & ~DifferentiabilityMask) |
                     ((unsigned)differentiability <<
                      DifferentiabilityMaskOffset));
    }

    unsigned getFuncAttrKey() const {
      return Bits;
    }

    bool operator==(ExtInfo Other) const {
      return Bits == Other.Bits;
    }
    bool operator!=(ExtInfo Other) const {
      return Bits != Other.Bits;
    }
  };

private:
  unsigned NumParameters;

  // These are *normal* results if this is not a coroutine and *yield* results
  // otherwise.
  unsigned NumAnyResults : 16;         // Not including the ErrorResult.
  unsigned NumAnyIndirectFormalResults : 16; // Subset of NumAnyResults.

  // The layout of a SILFunctionType in memory is:
  //   SILFunctionType
  //   SILParameterInfo[NumParameters]
  //   SILResultInfo[isCoroutine() ? 0 : NumAnyResults]
  //   SILYieldInfo[isCoroutine() ? NumAnyResults : 0]
  //   SILResultInfo?    // if hasErrorResult()
  //   CanType?          // if !isCoro && NumAnyResults > 1, formal result cache
  //   CanType?          // if !isCoro && NumAnyResults > 1, all result cache

  llvm::PointerIntPair<CanGenericSignature, 1, bool> GenericSigAndIsImplied;
  ProtocolConformanceRef WitnessMethodConformance;
  SubstitutionMap Substitutions;

  MutableArrayRef<SILParameterInfo> getMutableParameters() {
    return {getTrailingObjects<SILParameterInfo>(), NumParameters};
  }

  MutableArrayRef<SILResultInfo> getMutableResults() {
    auto *ptr = reinterpret_cast<SILResultInfo *>(getMutableParameters().end());
    return {ptr, getNumResults()};
  }

  MutableArrayRef<SILYieldInfo> getMutableYields() {
    auto *ptr = reinterpret_cast<SILYieldInfo *>(getMutableParameters().end());
    return {ptr, getNumYields()};
  }

  /// Return a pointer past the end of the formal results, whether they
  /// are yield-results or normal results.
  void *getEndOfFormalResults() {
    return isCoroutine() ? static_cast<void*>(getMutableYields().end())
                         : static_cast<void*>(getMutableResults().end());
  }

  SILResultInfo &getMutableErrorResult() {
    assert(hasErrorResult());
    return *reinterpret_cast<SILResultInfo*>(getEndOfFormalResults());
  }

  /// Return a pointer past the end of all of the results, including the
  /// error result if one is present.
  void *getEndOfAllResults() {
    void *end = getEndOfFormalResults();
    if (hasErrorResult())
      end = reinterpret_cast<char*>(end) + sizeof(SILResultInfo);
    return end;
  }

  /// Do we have slots for caches of the normal-result tuple type?
  bool hasResultCache() const {
    return NumAnyResults > 1 && !isCoroutine();
  }

  CanType &getMutableFormalResultsCache() const {
    assert(hasResultCache());
    auto *ptr = const_cast<SILFunctionType *>(this)->getEndOfAllResults();
    return *reinterpret_cast<CanType*>(ptr);
  }

  CanType &getMutableAllResultsCache() const {
    assert(hasResultCache());
    auto *ptr = const_cast<SILFunctionType *>(this)->getEndOfAllResults();
    return *(reinterpret_cast<CanType *>(ptr) + 1);
  }

  SILFunctionType(GenericSignature genericSig, ExtInfo ext,
                  SILCoroutineKind coroutineKind,
                  ParameterConvention calleeConvention,
                  ArrayRef<SILParameterInfo> params,
                  ArrayRef<SILYieldInfo> yieldResults,
                  ArrayRef<SILResultInfo> normalResults,
                  Optional<SILResultInfo> errorResult,
                  SubstitutionMap substitutions, bool genericSigIsImplied,
                  const ASTContext &ctx, RecursiveTypeProperties properties,
                  ProtocolConformanceRef witnessMethodConformance);

public:
  static CanSILFunctionType
  get(GenericSignature genericSig, ExtInfo ext, SILCoroutineKind coroutineKind,
      ParameterConvention calleeConvention,
      ArrayRef<SILParameterInfo> interfaceParams,
      ArrayRef<SILYieldInfo> interfaceYields,
      ArrayRef<SILResultInfo> interfaceResults,
      Optional<SILResultInfo> interfaceErrorResult,
      SubstitutionMap substitutions, bool genericSigIsImplied,
      const ASTContext &ctx,
      ProtocolConformanceRef witnessMethodConformance =
          ProtocolConformanceRef());

  /// Return a structurally-identical function type with a slightly tweaked
  /// ExtInfo.
  CanSILFunctionType getWithExtInfo(ExtInfo ext);

  /// Return a structurally-identical function type with a slightly tweaked
  /// representation.
  CanSILFunctionType getWithRepresentation(Representation repr);

  /// Given that this function type uses a C-language convention, return its
  /// formal semantic result type.
  ///
  /// C functions represented in SIL are always in one of three cases:
  ///   - no results at all; this corresponds to a void result type;
  ///   - a single direct result and no indirect results; or
  ///   - a single indirect result and no direct results.
  ///
  /// If the result is formally indirect, return the empty tuple.
  SILType getFormalCSemanticResult(SILModule &M);

  /// Return the convention under which the callee is passed, if this
  /// is a thick non-block callee.
  ParameterConvention getCalleeConvention() const {
    return ParameterConvention(Bits.SILFunctionType.CalleeConvention);
  }
  bool isCalleeConsumed() const {
    return getCalleeConvention() == ParameterConvention::Direct_Owned;
  }
  bool isCalleeUnowned() const {
    return getCalleeConvention() == ParameterConvention::Direct_Unowned;
  }
  bool isCalleeGuaranteed() const {
    return getCalleeConvention() == ParameterConvention::Direct_Guaranteed;
  }

  /// Is this some kind of coroutine?
  bool isCoroutine() const {
    return getCoroutineKind() != SILCoroutineKind::None;
  }
  SILCoroutineKind getCoroutineKind() const {
    return SILCoroutineKind(Bits.SILFunctionType.CoroutineKind);
  }

  /// Return the array of all the yields.
  ArrayRef<SILYieldInfo> getYields() const {
    return const_cast<SILFunctionType *>(this)->getMutableYields();
  }
  unsigned getNumYields() const { return isCoroutine() ? NumAnyResults : 0; }

  /// Return the array of all result information. This may contain inter-mingled
  /// direct and indirect results.
  ArrayRef<SILResultInfo> getResults() const {
    return const_cast<SILFunctionType *>(this)->getMutableResults();
  }
  unsigned getNumResults() const { return isCoroutine() ? 0 : NumAnyResults; }

  /// Given that this function type has exactly one result, return it.
  /// This is a common situation when working with a function with a known
  /// signature.  It is *not* safe to assume that C functions satisfy
  /// this, because void functions have zero results.
  SILResultInfo getSingleResult() const {
    assert(getNumResults() == 1);
    return getResults()[0];
  }

  /// Given that this function type has exactly one formally direct result,
  /// return it. Some formal calling conventions only apply when a single
  /// direct result is present.
  SILResultInfo getSingleDirectFormalResult() const {
    assert(getNumDirectFormalResults() == 1);
    for (auto &result : getResults()) {
      if (!result.isFormalIndirect())
        return result;
    }
    llvm_unreachable("Missing indirect result");
  }

  // Get the number of results that require a formal indirect calling
  // convention regardless of whether SIL requires address types. Even if the
  // substituted SIL types match, a formal direct argument may not be passed
  // to a formal indirect parameter and vice-versa. Hence, the formally
  // indirect property, not the SIL indirect property, should be consulted to
  // determine whether function reabstraction is necessary.
  unsigned getNumIndirectFormalResults() const {
    return isCoroutine() ? 0 : NumAnyIndirectFormalResults;
  }
  /// Does this function have any formally indirect results?
  bool hasIndirectFormalResults() const {
    return getNumIndirectFormalResults() != 0;
  }
  unsigned getNumDirectFormalResults() const {
    return isCoroutine() ? 0 : NumAnyResults - NumAnyIndirectFormalResults;
  }

  struct IndirectFormalResultFilter {
    bool operator()(SILResultInfo result) const {
      return result.isFormalIndirect();
    }
  };
  using IndirectFormalResultIter =
      llvm::filter_iterator<const SILResultInfo *, IndirectFormalResultFilter>;
  using IndirectFormalResultRange = iterator_range<IndirectFormalResultIter>;

  /// A range of SILResultInfo for all formally indirect results.
  IndirectFormalResultRange getIndirectFormalResults() const {
    return llvm::make_filter_range(getResults(), IndirectFormalResultFilter());
  }

  struct DirectFormalResultFilter {
    bool operator()(SILResultInfo result) const {
      return !result.isFormalIndirect();
    }
  };
  using DirectFormalResultIter =
      llvm::filter_iterator<const SILResultInfo *, DirectFormalResultFilter>;
  using DirectFormalResultRange = iterator_range<DirectFormalResultIter>;

  /// A range of SILResultInfo for all formally direct results.
  DirectFormalResultRange getDirectFormalResults() const {
    return llvm::make_filter_range(getResults(), DirectFormalResultFilter());
  }

  /// Get a single non-address SILType that represents all formal direct
  /// results. The actual SIL result type of an apply instruction that calls
  /// this function depends on the current SIL stage and is known by
  /// SILFunctionConventions. It may be a wider tuple that includes formally
  /// indirect results.
  SILType getDirectFormalResultsType(SILModule &M);

  /// Get a single non-address SILType for all SIL results regardless of whether
  /// they are formally indirect. The actual SIL result type of an apply
  /// instruction that calls this function depends on the current SIL stage and
  /// is known by SILFunctionConventions. It may be a narrower tuple that omits
  /// formally indirect results.
  SILType getAllResultsSubstType(SILModule &M);
  SILType getAllResultsInterfaceType();

  /// Does this function have a blessed Swift-native error result?
  bool hasErrorResult() const {
    return Bits.SILFunctionType.HasErrorResult;
  }
  SILResultInfo getErrorResult() const {
    return const_cast<SILFunctionType*>(this)->getMutableErrorResult();
  }
  Optional<SILResultInfo> getOptionalErrorResult() const {
    if (hasErrorResult()) {
      return getErrorResult();
    } else {
      return None;
    }
  }

  /// Returns the number of function parameters, not including any formally
  /// indirect results.
  unsigned getNumParameters() const { return NumParameters; }

  ArrayRef<SILParameterInfo> getParameters() const {
    return const_cast<SILFunctionType*>(this)->getMutableParameters();
  }

  /// Returns the 'self' parameter, assuming that this is the type of
  /// a method.
  SILParameterInfo getSelfParameter() const {
    return getParameters().back();
  }

  /// Get the generic signature used to apply the substitutions of a substituted function type
  CanGenericSignature getSubstGenericSignature() const {
    return GenericSigAndIsImplied.getPointer();
  }
  /// Get the generic signature used by callers to invoke the function.
  CanGenericSignature getInvocationGenericSignature() const {
    if (isGenericSignatureImplied()) {
      return CanGenericSignature();
    } else {
      return getSubstGenericSignature();
    }
  }
                                    
  bool isGenericSignatureImplied() const {
    return GenericSigAndIsImplied.getInt();
  }
  SubstitutionMap getSubstitutions() const {
    return Substitutions;
  }

  bool isPolymorphic() const {
    return !getInvocationGenericSignature().isNull();
  }

  CanType getSelfInstanceType(SILModule &M) const;

  // SWIFT_ENABLE_TENSORFLOW
  CanSILFunctionType getWithDifferentiability(
      DifferentiabilityKind kind, IndexSubset *parameterIndices);

  CanSILFunctionType getWithoutDifferentiability();

  /// Returns the type of the derivative function.
  CanSILFunctionType getAutoDiffDerivativeFunctionType(
      IndexSubset *parameterIndices, unsigned resultIndex,
      AutoDiffDerivativeFunctionKind kind, Lowering::TypeConverter &TC,
      LookupConformanceFn lookupConformance,
      CanGenericSignature derivativeFunctionGenericSignature = nullptr);

  /// Returns the type of the transpose function.
  CanSILFunctionType getAutoDiffTransposeFunctionType(
      IndexSubset *parameterIndices, Lowering::TypeConverter &TC,
      LookupConformanceFn lookupConformance,
      CanGenericSignature derivativeFunctionGenericSignature = nullptr);

  /// Returns a bit vector that specifices which parameters you can
  /// differentiate with respect to for this differentiable function type. (e.g.
  /// which parameters are not `@nondiff`). The function type must be
  /// differentiable.
  IndexSubset *getDifferentiationParameterIndices();

  /// If this is a @convention(witness_method) function with a class
  /// constrained self parameter, return the class constraint for the
  /// Self type.
  ClassDecl *getWitnessMethodClass(SILModule &M) const;

  /// If this is a @convention(witness_method) function, return the conformance
  /// for which the method is a witness. If it isn't that convention, return
  /// an invalid conformance.
  ProtocolConformanceRef getWitnessMethodConformanceOrInvalid() const {
    return WitnessMethodConformance;
  }

  ExtInfo getExtInfo() const { return ExtInfo(Bits.SILFunctionType.ExtInfo); }

  /// Returns the language-level calling convention of the function.
  Language getLanguage() const {
    return getExtInfo().getLanguage();
  }

  bool hasSelfParam() const {
    return getExtInfo().hasSelfParam();
  }

  /// Get the representation of the function type.
  Representation getRepresentation() const {
    return getExtInfo().getRepresentation();
  }

  bool isPseudogeneric() const {
    return getExtInfo().isPseudogeneric();
  }

  bool isNoEscape() const {
    return getExtInfo().isNoEscape();
  }

  /// Thick swift noescape function types are trivial.
  bool isTrivialNoEscape() const {
    return isNoEscape() &&
           getRepresentation() == SILFunctionTypeRepresentation::Thick;
  }

<<<<<<< HEAD
  // SWIFT_ENABLE_TENSORFLOW
  DifferentiabilityKind getDifferentiabilityKind() const {
    return getExtInfo().getDifferentiabilityKind();
  }

  bool isDifferentiable() const {
    return getExtInfo().isDifferentiable();
  }

  bool isNoReturnFunction() const; // Defined in SILType.cpp
=======
  bool isNoReturnFunction(SILModule &M) const; // Defined in SILType.cpp
                                    
  /// Create a SILFunctionType with the same parameters, results, and attributes as this one, but with
  /// a different set of substitutions.
  CanSILFunctionType withSubstitutions(SubstitutionMap subs) const;
>>>>>>> 9742fef8

  class ABICompatibilityCheckResult {
    friend class SILFunctionType;

    enum innerty {
      None,
      DifferentFunctionRepresentations,
      ABIEscapeToNoEscapeConversion,
      DifferentNumberOfResults,
      DifferentReturnValueConventions,
      ABIIncompatibleReturnValues,
      DifferentErrorResultConventions,
      ABIIncompatibleErrorResults,
      DifferentNumberOfParameters,
      DifferingParameterConvention,
      ABIIncompatibleParameterType,
    } kind;
    Optional<uintptr_t> payload;

    ABICompatibilityCheckResult(innerty kind) : kind(kind) {}
    ABICompatibilityCheckResult(innerty kind, uintptr_t payload)
        : kind(kind), payload(payload) {}

  public:
    ABICompatibilityCheckResult() = delete;

    bool isCompatible() const { return kind == innerty::None; }
    bool isCompatibleUpToNoEscapeConversion() {
      return kind == innerty::None ||
             kind == innerty::ABIEscapeToNoEscapeConversion;
    }

    bool hasPayload() const { return payload.hasValue(); }
    uintptr_t getPayload() const { return payload.getValue(); }
    StringRef getMessage() const;
  };

  /// Returns no-error if this SILFunctionType is ABI compatible with \p
  /// other. Otherwise, it returns a true error with a message in
  /// std::error_code. This is only meant to be used in assertions. When
  /// assertions are disabled, this just returns true.
  ABICompatibilityCheckResult
  isABICompatibleWith(CanSILFunctionType other,
                      SILFunction &context) const;

  CanSILFunctionType substGenericArgs(SILModule &silModule,
                                      SubstitutionMap subs);
  CanSILFunctionType substGenericArgs(SILModule &silModule,
                                      TypeSubstitutionFn subs,
                                      LookupConformanceFn conformances);

  SILType substInterfaceType(SILModule &M,
                             SILType interfaceType) const;

  void Profile(llvm::FoldingSetNodeID &ID) {
    Profile(ID, getSubstGenericSignature(), getExtInfo(), getCoroutineKind(),
            getCalleeConvention(), getParameters(), getYields(), getResults(),
            getOptionalErrorResult(), getWitnessMethodConformanceOrInvalid(),
            isGenericSignatureImplied(), getSubstitutions());
  }
  static void
  Profile(llvm::FoldingSetNodeID &ID, GenericSignature genericSig, ExtInfo info,
          SILCoroutineKind coroutineKind, ParameterConvention calleeConvention,
          ArrayRef<SILParameterInfo> params, ArrayRef<SILYieldInfo> yields,
          ArrayRef<SILResultInfo> results, Optional<SILResultInfo> errorResult,
          ProtocolConformanceRef conformance, bool isGenericSigImplied,
          SubstitutionMap substitutions);

  // Implement isa/cast/dyncast/etc.
  static bool classof(const TypeBase *T) {
    return T->getKind() == TypeKind::SILFunction;
  }
};
DEFINE_EMPTY_CAN_TYPE_WRAPPER(SILFunctionType, Type)

class SILBoxType;
class SILLayout; // From SIL
class SILModule; // From SIL
typedef CanTypeWrapper<SILBoxType> CanSILBoxType;

/// The SIL-only type for boxes, which represent a reference to a (non-class)
/// refcounted value referencing an aggregate with a given lowered layout.
class SILBoxType final : public TypeBase, public llvm::FoldingSetNode
{
  SILLayout *Layout;
  SubstitutionMap Substitutions;

  SILBoxType(ASTContext &C,
             SILLayout *Layout, SubstitutionMap Substitutions);

public:
  static CanSILBoxType get(ASTContext &C,
                           SILLayout *Layout,
                           SubstitutionMap Substitutions);

  SILLayout *getLayout() const { return Layout; }
  SubstitutionMap getSubstitutions() const { return Substitutions; }

  // TODO: SILBoxTypes should be explicitly constructed in terms of specific
  // layouts. As a staging mechanism, we expose the old single-boxed-type
  // interface.
  
  static CanSILBoxType get(CanType BoxedType);

  static bool classof(const TypeBase *T) {
    return T->getKind() == TypeKind::SILBox;
  }
  
  /// Produce a profile of this box, for use in a folding set.
  static void Profile(llvm::FoldingSetNodeID &id,
                      SILLayout *Layout,
                      SubstitutionMap Args);
  
  /// Produce a profile of this box, for use in a folding set.
  void Profile(llvm::FoldingSetNodeID &id) {
    Profile(id, getLayout(), getSubstitutions());
  }
};
DEFINE_EMPTY_CAN_TYPE_WRAPPER(SILBoxType, Type)

class SILBlockStorageType;
typedef CanTypeWrapper<SILBlockStorageType> CanSILBlockStorageType;
  
/// The SIL-only type @block_storage T, which represents the layout of an
/// on-stack block that captures a value of type T.
///
/// This type does not have to be able to appear positionally, unlike
/// SILFunctionType, so it is only parsed and defined within the SIL library.
class SILBlockStorageType : public TypeBase {
  CanType CaptureType;
  
  SILBlockStorageType(CanType CaptureType)
    : TypeBase(TypeKind::SILBlockStorage,
               &CaptureType->getASTContext(),
               CaptureType->getRecursiveProperties()),
      CaptureType(CaptureType) {}
  
public:
  static CanSILBlockStorageType get(CanType CaptureType);
                      
  CanType getCaptureType() const { return CaptureType; }
  // In SILType.h
  SILType getCaptureAddressType() const;
  
  static bool classof(const TypeBase *T) {
    return T->getKind() == TypeKind::SILBlockStorage;
  }
};
DEFINE_EMPTY_CAN_TYPE_WRAPPER(SILBlockStorageType, Type)

/// A singleton 'token' type, which establishes a formal dependency
/// between two SIL nodes.  A token 'value' cannot be abstracted in
/// SIL: it cannot be returned, yielded, or passed as a function or
/// block argument.
class SILTokenType final : public TypeBase {
  friend class ASTContext;
  SILTokenType(const ASTContext &C)
    : TypeBase(TypeKind::SILToken, &C, RecursiveTypeProperties()) {}
public:
  // The singleton instance of this type is ASTContext::TheSILTokenType.

  static bool classof(const TypeBase *T) {
    return T->getKind() == TypeKind::SILToken;
  }
};
DEFINE_EMPTY_CAN_TYPE_WRAPPER(SILTokenType, Type)

/// A type with a special syntax that is always sugar for a library type. The
/// library type may have multiple base types. For unary syntax sugar, see
/// UnarySyntaxSugarType.
///
/// The prime examples are:
/// Arrays: [T] -> Array<T>
/// Optionals: T? -> Optional<T>
/// Dictionaries: [K : V]  -> Dictionary<K, V>
class SyntaxSugarType : public SugarType {
protected:
  // Syntax sugar types are never canonical.
  SyntaxSugarType(TypeKind K, const ASTContext &ctx,
                  RecursiveTypeProperties properties)
    : SugarType(K, &ctx, properties) {}

public:
  Type getImplementationType() const { return getSinglyDesugaredType(); }

  static bool classof(const TypeBase *T) {
    return T->getKind() >= TypeKind::First_SyntaxSugarType &&
           T->getKind() <= TypeKind::Last_SyntaxSugarType;
  }
};

/// A type with a special syntax that is always sugar for a library type that
/// wraps a single other type.
///
/// The prime examples are arrays ([T] -> Array<T>) and
/// optionals (T? -> Optional<T>).
class UnarySyntaxSugarType : public SyntaxSugarType {
  Type Base;

protected:
  UnarySyntaxSugarType(TypeKind K, const ASTContext &ctx, Type base,
                       RecursiveTypeProperties properties)
    : SyntaxSugarType(K, ctx, properties), Base(base) {}

public:
  Type getBaseType() const {
    return Base;
  }

  static bool classof(const TypeBase *T) {
    return T->getKind() >= TypeKind::First_UnarySyntaxSugarType &&
           T->getKind() <= TypeKind::Last_UnarySyntaxSugarType;
  }
};
  
/// The type [T], which is always sugar for a library type.
class ArraySliceType : public UnarySyntaxSugarType {
  ArraySliceType(const ASTContext &ctx, Type base,
                 RecursiveTypeProperties properties)
    : UnarySyntaxSugarType(TypeKind::ArraySlice, ctx, base, properties) {}

public:
  /// Return a uniqued array slice type with the specified base type.
  static ArraySliceType *get(Type baseTy);

  static bool classof(const TypeBase *T) {
    return T->getKind() == TypeKind::ArraySlice;
  }
};

/// The type T?, which is always sugar for a library type.
class OptionalType : public UnarySyntaxSugarType {
  OptionalType(const ASTContext &ctx,Type base,
               RecursiveTypeProperties properties)
    : UnarySyntaxSugarType(TypeKind::Optional, ctx, base, properties) {}

public:
  /// Return a uniqued optional type with the specified base type.
  static OptionalType *get(Type baseTy);

  // Implement isa/cast/dyncast/etc.
  static bool classof(const TypeBase *T) {
    return T->getKind() == TypeKind::Optional;
  }
};

/// The dictionary type [K : V], which is syntactic sugar for Dictionary<K, V>.
///
/// Example:
/// \code
/// var dict: [String : Int] = ["hello" : 0, "world" : 1]
/// \endcode
class DictionaryType : public SyntaxSugarType {
  Type Key;
  Type Value;

protected:
  // Syntax sugar types are never canonical.
  DictionaryType(const ASTContext &ctx, Type key, Type value,
                 RecursiveTypeProperties properties)
    : SyntaxSugarType(TypeKind::Dictionary, ctx, properties), 
      Key(key), Value(value) {}

public:
  /// Return a uniqued dictionary type with the specified key and value types.
  static DictionaryType *get(Type keyTy, Type valueTy);

  Type getKeyType() const { return Key; }
  Type getValueType() const { return Value; }

  static bool classof(const TypeBase *T) {
    return T->getKind() == TypeKind::Dictionary;
  }

  static bool classof(const DictionaryType *T) {
    return true;
  }
};

/// ProtocolType - A protocol type describes an abstract interface implemented
/// by another type.
class ProtocolType : public NominalType {
public:
  /// Retrieve the type when we're referencing the given protocol.
  /// declaration.
  static ProtocolType *get(ProtocolDecl *D, Type Parent, const ASTContext &C);

  ProtocolDecl *getDecl() const {
    return reinterpret_cast<ProtocolDecl *>(NominalType::getDecl());
  }

  /// True if only classes may conform to the protocol.
  bool requiresClass();

  // Implement isa/cast/dyncast/etc.
  static bool classof(const TypeBase *T) {
    return T->getKind() == TypeKind::Protocol;
  }

  /// Canonicalizes the given set of protocols by eliminating any mentions
  /// of protocols that are already covered by inheritance due to other entries
  /// in the protocol list, then sorting them in some stable order.
  static void canonicalizeProtocols(SmallVectorImpl<ProtocolDecl *> &protocols);

  /// Visit all of the protocols in the given list of protocols, along with their
  ///
  /// \param fn Visitor function called for each protocol (just once). If it
  /// returns \c true, the visit operation will abort and return \c true.
  ///
  /// \returns \c true if any invocation of \c fn returns \c true, and \c false
  /// otherwise.
  static bool visitAllProtocols(ArrayRef<ProtocolDecl *> protocols,
                                llvm::function_ref<bool(ProtocolDecl *)> fn);

private:
  friend class NominalTypeDecl;
  ProtocolType(ProtocolDecl *TheDecl, Type Parent, const ASTContext &Ctx,
               RecursiveTypeProperties properties);
};
BEGIN_CAN_TYPE_WRAPPER(ProtocolType, NominalType)
END_CAN_TYPE_WRAPPER(ProtocolType, NominalType)

/// ProtocolCompositionType - A type that composes some number of protocols
/// together to represent types that conform to all of the named protocols.
///
/// \code
/// protocol P { /* ... */ }
/// protocol Q { /* ... */ }
/// var x : P & Q
/// \endcode
///
/// Here, the type of x is a composition of the protocols 'P' and 'Q'.
///
/// The canonical form of a protocol composition type is based on a sorted (by
/// module and name), minimized (based on redundancy due to protocol
/// inheritance) protocol list. If the sorted, minimized list is a single
/// protocol, then the canonical type is that protocol type. Otherwise, it is
/// a composition of the protocols in that list.
class ProtocolCompositionType final : public TypeBase,
    public llvm::FoldingSetNode,
    private llvm::TrailingObjects<ProtocolCompositionType, Type> {
  friend TrailingObjects;
  
public:
  /// Retrieve an instance of a protocol composition type with the
  /// given set of members.
  static Type get(const ASTContext &C, ArrayRef<Type> Members,
                  bool HasExplicitAnyObject);
  
  /// Retrieve the set of members composed to create this type.
  ///
  /// For non-canonical types, this can contain classes, protocols and
  /// protocol compositions in any order. There can be at most one unique
  /// class constraint, either stated directly or as recursive member.
  ///
  /// In canonical types, this list will contain the superclass first if
  /// any, followed by zero or more protocols in a canonical sorted order,
  /// minimized to remove duplicates or protocols implied by inheritance.
  ///
  /// Note that the list of members is not sufficient to uniquely identify
  /// a protocol composition type; you also have to look at
  /// hasExplicitAnyObject().
  ArrayRef<Type> getMembers() const {
    return {getTrailingObjects<Type>(), Bits.ProtocolCompositionType.Count};
  }

  void Profile(llvm::FoldingSetNodeID &ID) {
    Profile(ID, getMembers(), hasExplicitAnyObject());
  }
  static void Profile(llvm::FoldingSetNodeID &ID,
                      ArrayRef<Type> Members,
                      bool HasExplicitAnyObject);

  /// True if the composition requires the concrete conforming type to
  /// be a class, either via a directly-stated superclass constraint or
  /// one of its member protocols being class-constrained.
  bool requiresClass();

  /// True if the class requirement is stated directly via '& AnyObject'.
  bool hasExplicitAnyObject() const {
    return Bits.ProtocolCompositionType.HasExplicitAnyObject;
  }

  // Implement isa/cast/dyncast/etc.
  static bool classof(const TypeBase *T) {
    return T->getKind() == TypeKind::ProtocolComposition;
  }
  
private:
  static ProtocolCompositionType *build(const ASTContext &C,
                                        ArrayRef<Type> Members,
                                        bool HasExplicitAnyObject);

  ProtocolCompositionType(const ASTContext *ctx, ArrayRef<Type> members,
                          bool hasExplicitAnyObject,
                          RecursiveTypeProperties properties)
    : TypeBase(TypeKind::ProtocolComposition, /*Context=*/ctx, properties) {
    Bits.ProtocolCompositionType.HasExplicitAnyObject = hasExplicitAnyObject;
    Bits.ProtocolCompositionType.Count = members.size();
    std::uninitialized_copy(members.begin(), members.end(),
                            getTrailingObjects<Type>());
  }
};
BEGIN_CAN_TYPE_WRAPPER(ProtocolCompositionType, Type)
END_CAN_TYPE_WRAPPER(ProtocolCompositionType, Type)

/// LValueType - An l-value is a handle to a physical object.  The
/// type of that object uniquely determines the type of an l-value
/// for it.
///
/// L-values are not fully first-class in Swift:
///
///  A type is said to "carry" an l-value if
///   - it is an l-value type or
///   - it is a tuple and at least one of its element types
///     carries an l-value.
///
/// The type of a function argument may carry an l-value.  This is done by
/// annotating the bound variable with InOutType.
///
/// The type of a return value, local variable, or field may not
/// carry an l-value.
///
/// When inferring a value type from an expression whose type
/// carries an l-value, the carried l-value types are converted
/// to their object type.
class LValueType : public TypeBase {
  Type ObjectTy;

  LValueType(Type objectTy, const ASTContext *canonicalContext,
             RecursiveTypeProperties properties)
    : TypeBase(TypeKind::LValue, canonicalContext, properties),
      ObjectTy(objectTy) {}

public:
  static LValueType *get(Type type);

  Type getObjectType() const { return ObjectTy; }

  // Implement isa/cast/dyncast/etc.
  static bool classof(const TypeBase *type) {
    return type->getKind() == TypeKind::LValue;
  }
};
BEGIN_CAN_TYPE_WRAPPER(LValueType, Type)
  PROXY_CAN_TYPE_SIMPLE_GETTER(getObjectType)
  static CanLValueType get(CanType type) {
    return CanLValueType(LValueType::get(type));
  }
END_CAN_TYPE_WRAPPER(LValueType, Type)
  
/// InOutType - An inout qualified type is an argument to a function passed
/// with an explicit "Address of" operator.  It is read in and then written back
/// to after the callee function is done.  This also models the receiver of
/// @mutable methods on value types.
///
class InOutType : public TypeBase {
  Type ObjectTy;
  
  InOutType(Type objectTy, const ASTContext *canonicalContext,
            RecursiveTypeProperties properties)
  : TypeBase(TypeKind::InOut, canonicalContext, properties),
    ObjectTy(objectTy) {}
  
public:
  static InOutType *get(Type type);
  
  Type getObjectType() const { return ObjectTy; }
  
  // Implement isa/cast/dyncast/etc.
  static bool classof(const TypeBase *type) {
    return type->getKind() == TypeKind::InOut;
  }
};
BEGIN_CAN_TYPE_WRAPPER(InOutType, Type)
PROXY_CAN_TYPE_SIMPLE_GETTER(getObjectType)
static CanInOutType get(CanType type) {
  return CanInOutType(InOutType::get(type));
}
END_CAN_TYPE_WRAPPER(InOutType, Type)


/// SubstitutableType - A reference to a type that can be substituted, i.e.,
/// an archetype or a generic parameter.
class SubstitutableType : public TypeBase {
protected:
  SubstitutableType(TypeKind K, const ASTContext *C,
                    RecursiveTypeProperties properties)
    : TypeBase(K, C, properties) { }

public:
  // Implement isa/cast/dyncast/etc.
  static bool classof(const TypeBase *T) {
    return T->getKind() >= TypeKind::First_SubstitutableType &&
           T->getKind() <= TypeKind::Last_SubstitutableType;
  }
};
DEFINE_EMPTY_CAN_TYPE_WRAPPER(SubstitutableType, Type)

/// Common trailing objects for all ArchetypeType implementations, used to
/// store the constraints on the archetype.
template<typename Base, typename...AdditionalTrailingObjects>
using ArchetypeTrailingObjects = llvm::TrailingObjects<Base,
  ProtocolDecl *, Type, LayoutConstraint, AdditionalTrailingObjects...>;

class PrimaryArchetypeType;
class OpaqueTypeArchetypeType;
  
/// An archetype is a type that represents a runtime type that is
/// known to conform to some set of requirements.
///
/// Archetypes are used to represent generic type parameters and their
/// associated types, as well as the runtime type stored within an
/// existential container.
class ArchetypeType : public SubstitutableType,
                private llvm::trailing_objects_internal::TrailingObjectsBase
{
protected:
  // Each subclass has these same trailing objects and flags.
  size_t numTrailingObjects(OverloadToken<ProtocolDecl *>) const {
    return Bits.ArchetypeType.NumProtocols;
  }

  size_t numTrailingObjects(OverloadToken<Type>) const {
    return Bits.ArchetypeType.HasSuperclass ? 1 : 0;
  }

  size_t numTrailingObjects(OverloadToken<LayoutConstraint>) const {
    return Bits.ArchetypeType.HasLayoutConstraint ? 1 : 0;
  }
  Type InterfaceType;
  MutableArrayRef<std::pair<Identifier, Type>> NestedTypes;

  void populateNestedTypes() const;
  void resolveNestedType(std::pair<Identifier, Type> &nested) const;

  
  // Helper to get the trailing objects of one of the subclasses.
  template<typename Type>
  const Type *getSubclassTrailingObjects() const;
  
  template<typename Type>
  Type *getSubclassTrailingObjects() {
    const auto *constThis = this;
    return const_cast<Type*>(constThis->getSubclassTrailingObjects<Type>());
  }

public:
  /// Retrieve the name of this archetype.
  Identifier getName() const;

  /// Retrieve the fully-dotted name that should be used to display this
  /// archetype.
  std::string getFullName() const;

  /// Retrieve the interface type of this associated type, which will either
  /// be a GenericTypeParamType or a DependentMemberType.
  Type getInterfaceType() const { return InterfaceType; }

  /// getConformsTo - Retrieve the set of protocols to which this substitutable
  /// type shall conform.
  ArrayRef<ProtocolDecl *> getConformsTo() const {
    return { getSubclassTrailingObjects<ProtocolDecl *>(),
             static_cast<size_t>(Bits.ArchetypeType.NumProtocols) };
  }
  
  /// requiresClass - True if the type can only be substituted with class types.
  /// This is true if the type conforms to one or more class protocols or has
  /// a superclass constraint.
  bool requiresClass() const;

  /// Retrieve the superclass of this type, if such a requirement exists.
  Type getSuperclass() const {
    if (!Bits.ArchetypeType.HasSuperclass) return Type();

    return *getSubclassTrailingObjects<Type>();
  }

  /// Retrieve the layout constraint of this type, if such a requirement exists.
  LayoutConstraint getLayoutConstraint() const {
    if (!Bits.ArchetypeType.HasLayoutConstraint) return LayoutConstraint();

    return *getSubclassTrailingObjects<LayoutConstraint>();
  }

  /// Return true if the archetype has any requirements at all.
  bool hasRequirements() const {
    return !getConformsTo().empty() || getSuperclass();
  }

  /// Retrieve the nested type with the given name.
  Type getNestedType(Identifier Name) const;

  /// Retrieve the nested type with the given name, if it's already
  /// known.
  ///
  /// This is an implementation detail used by the generic signature builder.
  Optional<Type> getNestedTypeIfKnown(Identifier Name) const;

  /// Check if the archetype contains a nested type with the given name.
  bool hasNestedType(Identifier Name) const;

  /// Retrieve the known nested types of this archetype.
  ///
  /// Useful only for debugging dumps; all other queries should attempt to
  /// find a particular nested type by name, directly, or look at the
  /// protocols to which this archetype conforms.
  ArrayRef<std::pair<Identifier, Type>>
  getKnownNestedTypes(bool resolveTypes = true) const {
    return getAllNestedTypes(/*resolveTypes=*/false);
  }

  /// Retrieve the nested types of this archetype.
  ///
  /// \param resolveTypes Whether to eagerly resolve the nested types
  /// (defaults to \c true). Otherwise, the nested types might be
  /// null.
  ///
  /// FIXME: This operation should go away, because it breaks recursive
  /// protocol constraints.
  ArrayRef<std::pair<Identifier, Type>>
  getAllNestedTypes(bool resolveTypes = true) const;

  /// Set the nested types to a copy of the given array of
  /// archetypes.
  void setNestedTypes(ASTContext &Ctx,
                      ArrayRef<std::pair<Identifier, Type>> Nested);

  /// Register a nested type with the given name.
  void registerNestedType(Identifier name, Type nested);

  /// Return the root archetype parent of this archetype.
  ArchetypeType *getRoot() const;
  
  /// Get the generic environment this archetype lives in.
  GenericEnvironment *getGenericEnvironment() const;
  
  /// Get the protocol/class existential type that most closely represents the
  /// set of constraints on this archetype.
  ///
  /// Right now, this only considers constraints on the archetype itself, not
  /// any of its associated types, since those are the only kind of existential
  /// type we can represent.
  Type getExistentialType() const;

  // Implement isa/cast/dyncast/etc.
  static bool classof(const TypeBase *T) {
    return T->getKind() >= TypeKind::First_ArchetypeType
        && T->getKind() <= TypeKind::Last_ArchetypeType;
  }
protected:
  ArchetypeType(TypeKind Kind,
                const ASTContext &C,
                RecursiveTypeProperties properties,
                Type InterfaceType,
                ArrayRef<ProtocolDecl *> ConformsTo,
                Type Superclass, LayoutConstraint Layout);
};
BEGIN_CAN_TYPE_WRAPPER(ArchetypeType, SubstitutableType)
END_CAN_TYPE_WRAPPER(ArchetypeType, SubstitutableType)
  
/// An archetype that represents a primary generic argument inside the generic
/// context that binds it.
class PrimaryArchetypeType final : public ArchetypeType,
    private ArchetypeTrailingObjects<PrimaryArchetypeType>
{
  friend TrailingObjects;
  friend ArchetypeType;
                                  
  GenericEnvironment *Environment;

public:
  /// getNew - Create a new primary archetype with the given name.
  ///
  /// The ConformsTo array will be minimized then copied into the ASTContext
  /// by this routine.
  static CanTypeWrapper<PrimaryArchetypeType>
                        getNew(const ASTContext &Ctx,
                               GenericEnvironment *GenericEnv,
                               GenericTypeParamType *InterfaceType,
                               SmallVectorImpl<ProtocolDecl *> &ConformsTo,
                               Type Superclass, LayoutConstraint Layout);

  /// Retrieve the generic environment in which this archetype resides.
  GenericEnvironment *getGenericEnvironment() const {
    return Environment;
  }
      
  static bool classof(const TypeBase *T) {
    return T->getKind() == TypeKind::PrimaryArchetype;
  }
private:
  PrimaryArchetypeType(const ASTContext &Ctx,
                       GenericEnvironment *GenericEnv,
                       Type InterfaceType,
                       ArrayRef<ProtocolDecl *> ConformsTo,
                       Type Superclass, LayoutConstraint Layout);
};
BEGIN_CAN_TYPE_WRAPPER(PrimaryArchetypeType, ArchetypeType)
END_CAN_TYPE_WRAPPER(PrimaryArchetypeType, ArchetypeType)

/// An archetype that represents an opaque type.
class OpaqueTypeArchetypeType final : public ArchetypeType,
    public llvm::FoldingSetNode,
    private ArchetypeTrailingObjects<OpaqueTypeArchetypeType>
{
  friend TrailingObjects;
  friend ArchetypeType;
  friend GenericSignatureBuilder;

  /// The declaration that defines the opaque type.
  OpaqueTypeDecl *OpaqueDecl;
  /// The substitutions into the interface signature of the opaque type.
  SubstitutionMap Substitutions;
  
  /// A GenericEnvironment with this opaque archetype bound to the interface
  /// type of the output type from the OpaqueDecl.
  GenericEnvironment *Environment;
  
public:
  /// Get 
  
  /// Get an opaque archetype representing the underlying type of the given
  /// opaque type decl.
  static OpaqueTypeArchetypeType *get(OpaqueTypeDecl *Decl,
                                      SubstitutionMap Substitutions);
  
  OpaqueTypeDecl *getDecl() const {
    return OpaqueDecl;
  }
  SubstitutionMap getSubstitutions() const {
    return Substitutions;
  }
  
  /// Get the generic signature used to build out this archetype. This is
  /// equivalent to the OpaqueTypeDecl's interface generic signature, with
  /// all of the generic parameters aside from the opaque type's interface
  /// type same-type-constrained to their substitutions for this type.
  GenericSignature getBoundSignature() const;
  
  /// Get a generic environment that has this opaque archetype bound within it.
  GenericEnvironment *getGenericEnvironment() const {
    return Environment;
  }
  
  static bool classof(const TypeBase *T) {
    return T->getKind() == TypeKind::OpaqueTypeArchetype;
  }
  
  /// Get the ordinal of the type within the declaration's opaque signature.
  ///
  /// If a method declared its return type as:
  ///
  ///   func foo() -> (some P, some Q)
  ///
  /// then the underlying type of `some P` would be ordinal 0, and `some Q` would be ordinal 1.
  unsigned getOrdinal() const {
    // TODO: multiple opaque types
    return 0;
  }
  
  static void Profile(llvm::FoldingSetNodeID &ID,
                      OpaqueTypeDecl *OpaqueDecl,
                      SubstitutionMap Substitutions);
  
  void Profile(llvm::FoldingSetNodeID &ID) {
    Profile(ID, getDecl(), getSubstitutions());
  };
  
private:
  OpaqueTypeArchetypeType(OpaqueTypeDecl *OpaqueDecl,
                          SubstitutionMap Substitutions,
                          RecursiveTypeProperties Props,
                          Type InterfaceType,
                          ArrayRef<ProtocolDecl*> ConformsTo,
                          Type Superclass, LayoutConstraint Layout);
};
BEGIN_CAN_TYPE_WRAPPER(OpaqueTypeArchetypeType, ArchetypeType)
END_CAN_TYPE_WRAPPER(OpaqueTypeArchetypeType, ArchetypeType)

enum class OpaqueSubstitutionKind {
  // Don't substitute the opaque type for the underlying type.
  DontSubstitute,
  // Substitute without looking at the type and context.
  // Can be done because the underlying type is from a minimally resilient
  // function (therefore must not contain private or internal types).
  AlwaysSubstitute,
  // Substitute in the same module into a maximal resilient context.
  // Can be done if the underlying type is accessible from the context we
  // substitute into. Private types cannot be accessed from a different TU.
  SubstituteSameModuleMaximalResilience,
  // Substitute in a different module from the opaque definining decl. Can only
  // be done if the underlying type is public.
  SubstituteNonResilientModule
};

/// A function object that can be used as a \c TypeSubstitutionFn and
/// \c LookupConformanceFn for \c Type::subst style APIs to map opaque
/// archetypes with underlying types visible at a given resilience expansion
/// to their underlying types.
class ReplaceOpaqueTypesWithUnderlyingTypes {
public:
  const DeclContext *inContext;
  ResilienceExpansion contextExpansion;
  ReplaceOpaqueTypesWithUnderlyingTypes(const DeclContext *inContext,
                                        ResilienceExpansion contextExpansion)
      : inContext(inContext), contextExpansion(contextExpansion) {}

  /// TypeSubstitutionFn
  Type operator()(SubstitutableType *maybeOpaqueType) const;

  /// LookupConformanceFn
  ProtocolConformanceRef operator()(CanType maybeOpaqueType,
                                    Type replacementType,
                                    ProtocolDecl *protocol) const;

  OpaqueSubstitutionKind
  shouldPerformSubstitution(OpaqueTypeDecl *opaque) const;

  static OpaqueSubstitutionKind
  shouldPerformSubstitution(OpaqueTypeDecl *opaque, ModuleDecl *contextModule,
                            ResilienceExpansion contextExpansion);
};

/// An archetype that represents the dynamic type of an opened existential.
class OpenedArchetypeType final : public ArchetypeType,
    private ArchetypeTrailingObjects<OpenedArchetypeType>
{
  friend TrailingObjects;
  friend ArchetypeType;
  
  mutable GenericEnvironment *Environment = nullptr;
  TypeBase *Opened;
  UUID ID;
public:
  /// Create a new archetype that represents the opened type
  /// of an existential value.
  ///
  /// \param existential The existential type to open.
  ///
  /// \param knownID When non-empty, the known ID of the archetype. When empty,
  /// a fresh archetype with a unique ID will be opened.
  static CanTypeWrapper<OpenedArchetypeType>
                        get(Type existential,
                            Optional<UUID> knownID = None);

  /// Create a new archetype that represents the opened type
  /// of an existential value.
  ///
  /// \param existential The existential type or existential metatype to open.
  static CanType getAny(Type existential);

  /// Retrieve the ID number of this opened existential.
  UUID getOpenedExistentialID() const { return ID; }
  
  /// Retrieve the opened existential type
  Type getOpenedExistentialType() const {
    return Opened;
  }
  
  /// Get a generic environment with this opened type bound to its generic
  /// parameter.
  GenericEnvironment *getGenericEnvironment() const;
  
  static bool classof(const TypeBase *T) {
    return T->getKind() == TypeKind::OpenedArchetype;
  }
  
private:
  OpenedArchetypeType(const ASTContext &Ctx,
                      Type Existential,
                      ArrayRef<ProtocolDecl *> ConformsTo, Type Superclass,
                      LayoutConstraint Layout, UUID uuid);
};
BEGIN_CAN_TYPE_WRAPPER(OpenedArchetypeType, ArchetypeType)
END_CAN_TYPE_WRAPPER(OpenedArchetypeType, ArchetypeType)

/// An archetype that is a nested associated type of another archetype.
class NestedArchetypeType final : public ArchetypeType,
    private ArchetypeTrailingObjects<NestedArchetypeType>
{
  friend TrailingObjects;
  friend ArchetypeType;
  
  ArchetypeType *Parent;

public:
  /// getNew - Create a new nested archetype with the given associated type.
  ///
  /// The ConformsTo array will be copied into the ASTContext by this routine.
  static CanTypeWrapper<NestedArchetypeType>
  getNew(const ASTContext &Ctx, ArchetypeType *Parent,
         DependentMemberType *InterfaceType,
         SmallVectorImpl<ProtocolDecl *> &ConformsTo,
         Type Superclass, LayoutConstraint Layout);

  /// Retrieve the parent of this archetype, or null if this is a
  /// primary archetype.
  ArchetypeType *getParent() const {
    return Parent;
  }
  
  AssociatedTypeDecl *getAssocType() const;

  static bool classof(const TypeBase *T) {
    return T->getKind() == TypeKind::NestedArchetype;
  }
  
  DependentMemberType *getInterfaceType() const {
    return cast<DependentMemberType>(InterfaceType.getPointer());
  }

private:
  NestedArchetypeType(const ASTContext &Ctx,
                     ArchetypeType *Parent,
                     Type InterfaceType,
                     ArrayRef<ProtocolDecl *> ConformsTo,
                     Type Superclass, LayoutConstraint Layout);
};
BEGIN_CAN_TYPE_WRAPPER(NestedArchetypeType, ArchetypeType)
CanArchetypeType getParent() const {
  return CanArchetypeType(getPointer()->getParent());
}
END_CAN_TYPE_WRAPPER(NestedArchetypeType, ArchetypeType)

template<typename Type>
const Type *ArchetypeType::getSubclassTrailingObjects() const {
  if (auto contextTy = dyn_cast<PrimaryArchetypeType>(this)) {
    return contextTy->getTrailingObjects<Type>();
  }
  if (auto opaqueTy = dyn_cast<OpaqueTypeArchetypeType>(this)) {
    return opaqueTy->getTrailingObjects<Type>();
  }
  if (auto openedTy = dyn_cast<OpenedArchetypeType>(this)) {
    return openedTy->getTrailingObjects<Type>();
  }
  if (auto childTy = dyn_cast<NestedArchetypeType>(this)) {
    return childTy->getTrailingObjects<Type>();
  }
  llvm_unreachable("unhandled ArchetypeType subclass?");
}
  
/// Describes the type of a generic parameter.
///
/// \sa GenericTypeParamDecl
class GenericTypeParamType : public SubstitutableType {
  using DepthIndexTy = llvm::PointerEmbeddedInt<unsigned, 31>;

  /// The generic type parameter or depth/index.
  llvm::PointerUnion<GenericTypeParamDecl *, DepthIndexTy> ParamOrDepthIndex;

public:
  /// Retrieve a generic type parameter at the given depth and index.
  static GenericTypeParamType *get(unsigned depth, unsigned index,
                                   const ASTContext &ctx);

  /// Retrieve the declaration of the generic type parameter, or null if
  /// there is no such declaration.
  GenericTypeParamDecl *getDecl() const {
    return ParamOrDepthIndex.dyn_cast<GenericTypeParamDecl *>();
  }

  /// Get the name of the generic type parameter.
  Identifier getName() const;
  
  /// The depth of this generic type parameter, i.e., the number of outer
  /// levels of generic parameter lists that enclose this type parameter.
  ///
  /// \code
  /// struct X<T> {
  ///   func f<U>() { }
  /// }
  /// \endcode
  ///
  /// Here 'T' has depth 0 and 'U' has depth 1. Both have index 0.
  unsigned getDepth() const;

  /// The index of this generic type parameter within its generic parameter
  /// list.
  ///
  /// \code
  /// struct X<T, U> {
  ///   func f<V>() { }
  /// }
  /// \endcode
  ///
  /// Here 'T' and 'U' have indexes 0 and 1, respectively. 'V' has index 0.
  unsigned getIndex() const;

  // Implement isa/cast/dyncast/etc.
  static bool classof(const TypeBase *T) {
    return T->getKind() == TypeKind::GenericTypeParam;
  }

private:
  friend class GenericTypeParamDecl;

  explicit GenericTypeParamType(GenericTypeParamDecl *param)
    : SubstitutableType(TypeKind::GenericTypeParam, nullptr,
                        RecursiveTypeProperties::HasTypeParameter),
      ParamOrDepthIndex(param) { }

  explicit GenericTypeParamType(unsigned depth,
                                unsigned index,
                                const ASTContext &ctx)
    : SubstitutableType(TypeKind::GenericTypeParam, &ctx,
                        RecursiveTypeProperties::HasTypeParameter),
      ParamOrDepthIndex(depth << 16 | index) { }
};
BEGIN_CAN_TYPE_WRAPPER(GenericTypeParamType, SubstitutableType)
  static CanGenericTypeParamType get(unsigned depth, unsigned index,
                                     const ASTContext &C) {
    return CanGenericTypeParamType(GenericTypeParamType::get(depth, index, C));
  }
END_CAN_TYPE_WRAPPER(GenericTypeParamType, SubstitutableType)

/// A type that refers to a member type of some type that is dependent on a
/// generic parameter.
class DependentMemberType : public TypeBase {
  Type Base;
  llvm::PointerUnion<Identifier, AssociatedTypeDecl *> NameOrAssocType;

  DependentMemberType(Type base, Identifier name, const ASTContext *ctx,
                      RecursiveTypeProperties properties)
    : TypeBase(TypeKind::DependentMember, ctx, properties),
      Base(base), NameOrAssocType(name) { }

  DependentMemberType(Type base, AssociatedTypeDecl *assocType,
                      const ASTContext *ctx,
                      RecursiveTypeProperties properties)
    : TypeBase(TypeKind::DependentMember, ctx, properties),
      Base(base), NameOrAssocType(assocType) { }

public:
  static DependentMemberType *get(Type base, Identifier name);
  static DependentMemberType *get(Type base, AssociatedTypeDecl *assocType);

  /// Retrieve the base type.
  Type getBase() const { return Base; }

  /// Retrieve the name of the member type.
  Identifier getName() const;

  /// Retrieve the associated type referenced as a member.
  ///
  /// The associated type will only be available after successful type checking.
  AssociatedTypeDecl *getAssocType() const {
    return NameOrAssocType.dyn_cast<AssociatedTypeDecl *>();
  }
  
  /// Substitute the base type, looking up our associated type in it if it is
  /// non-dependent. Returns null if the member could not be found in the new
  /// base.
  Type substBaseType(ModuleDecl *M, Type base);

  /// Substitute the base type, looking up our associated type in it if it is
  /// non-dependent. Returns null if the member could not be found in the new
  /// base.
  Type substBaseType(Type base, LookupConformanceFn lookupConformance);

  /// Substitute the root generic type, looking up the chain of associated types.
  /// Returns null if the member could not be found in the new root.
  Type substRootParam(Type newRoot, LookupConformanceFn lookupConformance);

  // Implement isa/cast/dyncast/etc.
  static bool classof(const TypeBase *T) {
    return T->getKind() == TypeKind::DependentMember;
  }
};
BEGIN_CAN_TYPE_WRAPPER(DependentMemberType, Type)
  static CanDependentMemberType get(CanType base, AssociatedTypeDecl *assocType,
                                    const ASTContext &C) {
    return CanDependentMemberType(DependentMemberType::get(base, assocType));
  }

  PROXY_CAN_TYPE_SIMPLE_GETTER(getBase)
END_CAN_TYPE_WRAPPER(DependentMemberType, Type)

/// The storage type of a variable with non-strong reference
/// ownership semantics.
///
/// The referent type always satisfies allowsOwnership().
///
/// These types may appear in the AST only as the type of a variable;
/// getTypeOfReference strips this layer from the formal type of a
/// reference to the variable.  However, it is extremely useful to
/// represent this as a distinct type in SIL and IR-generation.
class ReferenceStorageType : public TypeBase {
protected:
  ReferenceStorageType(TypeKind kind, Type referent, const ASTContext *C,
                       RecursiveTypeProperties properties)
    : TypeBase(kind, C, properties), Referent(referent) {}

private:
  Type Referent;
public:
  static ReferenceStorageType *get(Type referent, ReferenceOwnership ownership,
                                   const ASTContext &C);

  Type getReferentType() const { return Referent; }
  ReferenceOwnership getOwnership() const {
    switch (getKind()) {
#define REF_STORAGE(Name, ...) \
    case TypeKind::Name##Storage: \
      return ReferenceOwnership::Name;
#include "swift/AST/ReferenceStorage.def"
    default:
      llvm_unreachable("Unhandled reference storage type");
    }
  }

  // Implement isa/cast/dyncast/etc.
  static bool classof(const TypeBase *T) {
    return T->getKind() >= TypeKind::First_ReferenceStorageType &&
           T->getKind() <= TypeKind::Last_ReferenceStorageType;
  }
};
BEGIN_CAN_TYPE_WRAPPER(ReferenceStorageType, Type)
static CanReferenceStorageType get(CanType referent,
                                   ReferenceOwnership ownership) {
  return CanReferenceStorageType(ReferenceStorageType::get(
      referent, ownership, referent->getASTContext()));
  }
  PROXY_CAN_TYPE_SIMPLE_GETTER(getReferentType)
END_CAN_TYPE_WRAPPER(ReferenceStorageType, Type)

#define REF_STORAGE_HELPER(Name, isLoadable) \
class Name##StorageType : public ReferenceStorageType { \
  friend class ReferenceStorageType; \
  Name##StorageType(Type referent, const ASTContext *C, \
                    RecursiveTypeProperties properties) \
    : ReferenceStorageType(TypeKind::Name##Storage, referent, C, properties){} \
public: \
  static Name##StorageType *get(Type referent, const ASTContext &C) { \
    return static_cast<Name##StorageType *>( \
        ReferenceStorageType::get(referent, ReferenceOwnership::Name, C)); \
  } \
  isLoadable \
  static bool classof(const TypeBase *T) { \
    return T->getKind() == TypeKind::Name##Storage; \
  } \
}; \
BEGIN_CAN_TYPE_WRAPPER(Name##StorageType, ReferenceStorageType) \
  static Can##Name##StorageType get(CanType referent) { \
    return cast<Name##StorageType>( \
        CanType(Name##StorageType::get(referent, referent->getASTContext()))); \
  } \
END_CAN_TYPE_WRAPPER(Name##StorageType, ReferenceStorageType)
#define UNCHECKED_REF_STORAGE(Name, ...) \
  REF_STORAGE_HELPER(Name, )
#define ALWAYS_LOADABLE_CHECKED_REF_STORAGE(Name, ...) \
  REF_STORAGE_HELPER(Name, )
#define NEVER_LOADABLE_CHECKED_REF_STORAGE(Name, ...) \
  REF_STORAGE_HELPER(Name, )
#define SOMETIMES_LOADABLE_CHECKED_REF_STORAGE(Name, ...) \
  REF_STORAGE_HELPER(Name, bool isLoadable(ResilienceExpansion resilience) const;)
#include "swift/AST/ReferenceStorage.def"
#undef REF_STORAGE_HELPER

/// A type variable used during type checking.
class alignas(1 << TypeVariableAlignInBits)
TypeVariableType : public TypeBase {
  // Note: We can't use llvm::TrailingObjects here because the trailing object
  // type is opaque.

  TypeVariableType(const ASTContext &C, unsigned ID)
    : TypeBase(TypeKind::TypeVariable, &C,
               RecursiveTypeProperties::HasTypeVariable) {
    // Note: the ID may overflow (current limit is 2^20 - 1).
    Bits.TypeVariableType.ID = ID;
    if (Bits.TypeVariableType.ID != ID) {
      llvm::report_fatal_error("Type variable id overflow");
    }
  }

  class Implementation;
  
public:
 
  /// Create a new type variable whose implementation is constructed
  /// with the given arguments.
  template<typename ...Args>
  static TypeVariableType *getNew(const ASTContext &C, unsigned ID,
                                  Args &&...args);
  
  /// Retrieve the implementation data corresponding to this type
  /// variable.
  ///
  /// The contents of the implementation data for this type are hidden in the
  /// details of the constraint solver used for type checking.
  Implementation &getImpl() {
    return *reinterpret_cast<Implementation *>(this + 1);
  }

  /// Retrieve the implementation data corresponding to this type
  /// variable.
  ///
  /// The contents of the implementation data for this type are hidden in the
  /// details of the constraint solver used for type checking.
  const Implementation &getImpl() const {
    return *reinterpret_cast<const Implementation *>(this + 1);
  }

  /// Access the implementation object for this type variable.
  Implementation *operator->() {
    return reinterpret_cast<Implementation *>(this + 1);
  }

  /// Type variable IDs are not globally unique and are
  /// used in equivalence class merging (so representative
  /// is always a type variable with smaller id), as well
  /// as a visual aid when dumping AST.
  unsigned getID() const { return Bits.TypeVariableType.ID; }

  // Implement isa/cast/dyncast/etc.
  static bool classof(const TypeBase *T) {
    return T->getKind() == TypeKind::TypeVariable;
  }
};
DEFINE_EMPTY_CAN_TYPE_WRAPPER(TypeVariableType, Type)

inline bool TypeBase::isTypeVariableOrMember() {
  if (is<TypeVariableType>())
    return true;

  if (auto depMemTy = getAs<DependentMemberType>())
    return depMemTy->getBase()->isTypeVariableOrMember();

  return false;
}

inline bool TypeBase::isTypeParameter() {
  if (is<GenericTypeParamType>())
    return true;

  if (auto depMemTy = getAs<DependentMemberType>())
    return depMemTy->getBase()->isTypeParameter();

  return false;
}

inline bool TypeBase::isMaterializable() {
  if (hasLValueType())
    return false;

  if (is<InOutType>())
    return false;

  if (auto *TTy = getAs<TupleType>())
    return !TTy->hasElementWithOwnership();

  return true;
}

inline GenericTypeParamType *TypeBase::getRootGenericParam() {
  Type t(this);

  while (auto *memberTy = t->getAs<DependentMemberType>())
    t = memberTy->getBase();

  return t->castTo<GenericTypeParamType>();
}

inline bool TypeBase::isExistentialType() {
  return getCanonicalType().isExistentialType();
}

inline bool TypeBase::isAnyExistentialType() {
  return getCanonicalType().isAnyExistentialType();
}

inline bool CanType::isExistentialTypeImpl(CanType type) {
  return isa<ProtocolType>(type) || isa<ProtocolCompositionType>(type);
}

inline bool CanType::isAnyExistentialTypeImpl(CanType type) {
  return isExistentialTypeImpl(type) || isa<ExistentialMetatypeType>(type);
}

inline bool TypeBase::isClassExistentialType() {
  CanType T = getCanonicalType();
  if (auto pt = dyn_cast<ProtocolType>(T))
    return pt->requiresClass();
  if (auto pct = dyn_cast<ProtocolCompositionType>(T))
    return pct->requiresClass();
  return false;
}

inline bool TypeBase::isOpenedExistential() const {
  if (!hasOpenedExistential())
    return false;

  CanType T = getCanonicalType();
  return isa<OpenedArchetypeType>(T);
}

inline bool TypeBase::isOpenedExistentialWithError() {
  if (!hasOpenedExistential())
    return false;

  CanType T = getCanonicalType();
  if (auto archetype = dyn_cast<OpenedArchetypeType>(T)) {
    auto openedExistentialType = archetype->getOpenedExistentialType();
    return openedExistentialType->isExistentialWithError();
  }
  return false;
}

inline bool TypeBase::canDynamicallyBeOptionalType(bool includeExistential) {
  CanType T = getCanonicalType();
  auto isArchetypeOrExistential = isa<ArchetypeType>(T) ||
    (includeExistential && T.isExistentialType());

  return isArchetypeOrExistential && !T.isAnyClassReferenceType();
}

inline ClassDecl *TypeBase::getClassOrBoundGenericClass() {
  return getCanonicalType().getClassOrBoundGenericClass();
}

inline ClassDecl *CanType::getClassOrBoundGenericClass() const {
  if (auto classTy = dyn_cast<ClassType>(*this))
    return classTy->getDecl();

  if (auto boundTy = dyn_cast<BoundGenericClassType>(*this))
    return boundTy->getDecl();

  return nullptr;
}

inline StructDecl *TypeBase::getStructOrBoundGenericStruct() {
  return getCanonicalType().getStructOrBoundGenericStruct();
}

inline StructDecl *CanType::getStructOrBoundGenericStruct() const {
  if (auto structTy = dyn_cast<StructType>(*this))
    return structTy->getDecl();

  if (auto boundTy = dyn_cast<BoundGenericStructType>(*this))
    return boundTy->getDecl();
  
  return nullptr;
}

inline EnumDecl *TypeBase::getEnumOrBoundGenericEnum() {
  return getCanonicalType().getEnumOrBoundGenericEnum();
}

inline EnumDecl *CanType::getEnumOrBoundGenericEnum() const {
  if (auto enumTy = dyn_cast<EnumType>(*this))
    return enumTy->getDecl();

  if (auto boundTy = dyn_cast<BoundGenericEnumType>(*this))
    return boundTy->getDecl();
  
  return nullptr;
}

inline NominalTypeDecl *TypeBase::getNominalOrBoundGenericNominal() {
  return getCanonicalType().getNominalOrBoundGenericNominal();
}

inline NominalTypeDecl *CanType::getNominalOrBoundGenericNominal() const {
  if (auto Ty = dyn_cast<NominalOrBoundGenericNominalType>(*this))
    return Ty->getDecl();
  return nullptr;
}

inline NominalTypeDecl *TypeBase::getAnyNominal() {
  return getCanonicalType().getAnyNominal();
}

inline Type TypeBase::getNominalParent() {
  return castTo<AnyGenericType>()->getParent();
}

inline GenericTypeDecl *TypeBase::getAnyGeneric() {
  return getCanonicalType().getAnyGeneric();
}

  
  
inline bool TypeBase::isBuiltinIntegerType(unsigned n) {
  if (auto intTy = dyn_cast<BuiltinIntegerType>(getCanonicalType()))
    return intTy->getWidth().isFixedWidth()
      && intTy->getWidth().getFixedWidth() == n;
  return false;
}

/// getInOutObjectType - For an inout type, retrieves the underlying object
/// type.  Otherwise, returns the type itself.
inline Type TypeBase::getInOutObjectType() {
  if (auto iot = getAs<InOutType>())
    return iot->getObjectType();
  return this;
}

/// getWithoutSpecifierType - For a non-materializable type
/// e.g. @lvalue or inout, retrieves the underlying object type.
/// Otherwise, returns the type itself.
inline Type TypeBase::getWithoutSpecifierType() {
  if (auto iot = getAs<InOutType>())
    return iot->getObjectType();
  if (auto lv = getAs<LValueType>())
    return lv->getObjectType();
  return this;
}

/// For a ReferenceStorageType like @unowned, this returns the referent.
/// Otherwise, it returns the type itself.
inline Type TypeBase::getReferenceStorageReferent() {
  if (auto rst = getAs<ReferenceStorageType>())
    return rst->getReferentType();
  return this;
}

inline CanType CanType::getReferenceStorageReferentImpl(CanType type) {
  if (auto refType = dyn_cast<ReferenceStorageType>(type))
    return refType.getReferentType();
  return type;
}

inline CanType CanType::getWithoutSpecifierTypeImpl(CanType type) {
  if (auto refType = dyn_cast<InOutType>(type))
    return refType.getObjectType();
  if (auto refType = dyn_cast<LValueType>(type))
    return refType.getObjectType();
  return type;
}

inline CanType CanType::getNominalParent() const {
  return cast<NominalOrBoundGenericNominalType>(*this).getParent();
}

inline bool CanType::isActuallyCanonicalOrNull() const {
  return getPointer() == nullptr ||
         getPointer() == llvm::DenseMapInfo<TypeBase *>::getEmptyKey() ||
         getPointer() == llvm::DenseMapInfo<TypeBase *>::getTombstoneKey() ||
         getPointer()->isCanonical();
}

inline Type TupleTypeElt::getVarargBaseTy() const {
  TypeBase *T = getType().getPointer();
  if (auto *AT = dyn_cast<ArraySliceType>(T))
    return AT->getBaseType();
  if (auto *BGT = dyn_cast<BoundGenericType>(T)) {
    // It's the stdlib Array<T>.
    return BGT->getGenericArgs()[0];
  }
  assert(T->hasError());
  return T;
}

inline TupleTypeElt TupleTypeElt::getWithName(Identifier name) const {
  assert(getParameterFlags().isInOut() == getType()->is<InOutType>());
  return TupleTypeElt(getRawType(), name, getParameterFlags());
}

inline TupleTypeElt TupleTypeElt::getWithType(Type T) const {
  auto flags = getParameterFlags().withInOut(T->is<InOutType>());
  return TupleTypeElt(T->getInOutObjectType(), getName(), flags);
}

/// Create one from what's present in the parameter decl and type
inline ParameterTypeFlags
ParameterTypeFlags::fromParameterType(Type paramTy, bool isVariadic,
                                      bool isAutoClosure,
                                      // SWIFT_ENABLE_TENSORFLOW
                                      ValueOwnership ownership,
                                      bool isNonDifferentiable) {
  // FIXME(Remove InOut): The last caller that needs this is argument
  // decomposition.  Start by enabling the assertion there and fixing up those
  // callers, then remove this, then remove
  // ParameterTypeFlags::fromParameterType entirely.
  if (paramTy->is<InOutType>()) {
    assert(ownership == ValueOwnership::Default ||
           ownership == ValueOwnership::InOut);
    ownership = ValueOwnership::InOut;
  }
  // SWIFT_ENABLE_TENSORFLOW
  return {isVariadic, isAutoClosure, ownership, isNonDifferentiable};
}

inline const Type *BoundGenericType::getTrailingObjectsPointer() const {
  if (auto ty = dyn_cast<BoundGenericStructType>(this))
    return ty->getTrailingObjects<Type>();
  if (auto ty = dyn_cast<BoundGenericEnumType>(this))
    return ty->getTrailingObjects<Type>();
  if (auto ty = dyn_cast<BoundGenericClassType>(this))
    return ty->getTrailingObjects<Type>();
  llvm_unreachable("Unhandled BoundGenericType!");
}

inline ArrayRef<AnyFunctionType::Param> AnyFunctionType::getParams() const {
  switch (getKind()) {
  case TypeKind::Function:
    return cast<FunctionType>(this)->getParams();
  case TypeKind::GenericFunction:
    return cast<GenericFunctionType>(this)->getParams();
  default:
    llvm_unreachable("Undefined function type");
  }
}
  
/// If this is a method in a type or extension thereof, compute
/// and return a parameter to be used for the 'self' argument.  The type of
/// the parameter is the empty Type() if no 'self' argument should exist. This
/// can only be used after name binding has resolved types.
///
/// \param isInitializingCtor Specifies whether we're computing the 'self'
/// type of an initializing constructor, which accepts an instance 'self'
/// rather than a metatype 'self'.
///
/// \param wantDynamicSelf Specifies whether the 'self' type should be
/// wrapped in a DynamicSelfType, which is the case for the 'self' parameter
/// type inside a class method returning 'Self'.
AnyFunctionType::Param computeSelfParam(AbstractFunctionDecl *AFD,
                                        bool isInitializingCtor=false,
                                        bool wantDynamicSelf=false);

#define TYPE(id, parent)
#define SUGARED_TYPE(id, parent) \
template <> \
constexpr bool TypeBase::isSugaredType<id##Type>() { \
  return true; \
}
#include "swift/AST/TypeNodes.def"

inline GenericParamKey::GenericParamKey(const GenericTypeParamType *p)
  : Depth(p->getDepth()), Index(p->getIndex()) { }

inline TypeBase *TypeBase::getDesugaredType() {
  if (!isa<SugarType>(this))
    return this;
  return cast<SugarType>(this)->getSinglyDesugaredType()->getDesugaredType();
}

inline bool TypeBase::hasSimpleTypeRepr() const {
  // NOTE: Please keep this logic in sync with TypeRepr::isSimple().
  switch (getKind()) {
  case TypeKind::Function:
  case TypeKind::GenericFunction:
    return false;

  case TypeKind::Metatype:
  case TypeKind::ExistentialMetatype:
    return !cast<const AnyMetatypeType>(this)->hasRepresentation();

  case TypeKind::NestedArchetype:
    return cast<NestedArchetypeType>(this)->getParent()->hasSimpleTypeRepr();
      
  case TypeKind::OpaqueTypeArchetype:
  case TypeKind::OpenedArchetype:
    return false;

  case TypeKind::ProtocolComposition: {
    // 'Any', 'AnyObject' and single protocol compositions are simple
    auto composition = cast<const ProtocolCompositionType>(this);
    auto memberCount = composition->getMembers().size();
    if (composition->hasExplicitAnyObject())
      return memberCount == 0;
    return memberCount <= 1;
  }

  default:
    return true;
  }
}

} // end namespace swift

namespace llvm {

// DenseMapInfo for BuiltinIntegerWidth.
template<>
struct DenseMapInfo<swift::BuiltinIntegerWidth> {
  using BuiltinIntegerWidth = swift::BuiltinIntegerWidth;
  
  static inline BuiltinIntegerWidth getEmptyKey() {
    return BuiltinIntegerWidth(BuiltinIntegerWidth::DenseMapEmpty);
  }
  
  static inline BuiltinIntegerWidth getTombstoneKey() {
    return BuiltinIntegerWidth(BuiltinIntegerWidth::DenseMapTombstone);
  }
  
  static unsigned getHashValue(BuiltinIntegerWidth w) {
    return DenseMapInfo<unsigned>::getHashValue(w.RawValue);
  }
  
  static bool isEqual(BuiltinIntegerWidth a, BuiltinIntegerWidth b) {
    return a == b;
  }
};

}
  
#endif<|MERGE_RESOLUTION|>--- conflicted
+++ resolved
@@ -3604,7 +3604,7 @@
 
   SILParameterInfo getWithDifferentiability(
       SILParameterDifferentiability differentiability) const {
-    return SILParameterInfo(getType(), getConvention(), differentiability);
+    return SILParameterInfo(getInterfaceType(), getConvention(), differentiability);
   }
 
   /// The SIL storage type determines the ABI for arguments based purely on the
@@ -3618,14 +3618,9 @@
   SILType getSILStorageInterfaceType() const;
 
   /// Return a version of this parameter info with the type replaced.
-<<<<<<< HEAD
-  SILParameterInfo getWithType(CanType type) const {
+  SILParameterInfo getWithInterfaceType(CanType type) const {
     // SWIFT_ENABLE_TENSORFLOW
     return SILParameterInfo(type, getConvention(), getDifferentiability());
-=======
-  SILParameterInfo getWithInterfaceType(CanType type) const {
-    return SILParameterInfo(type, getConvention());
->>>>>>> 9742fef8
   }
 
   /// Transform this SILParameterInfo by applying the user-provided
@@ -3656,15 +3651,10 @@
   }
 
   bool operator==(SILParameterInfo rhs) const {
-<<<<<<< HEAD
     // SWIFT_ENABLE_TENSORFLOW
-    return getType() == rhs.getType() &&
+    return getInterfaceType() == rhs.getInterfaceType() &&
            getConvention() == rhs.getConvention() &&
            getDifferentiability() == rhs.getDifferentiability();
-=======
-    return getInterfaceType() == rhs.getInterfaceType()
-      && getConvention() == rhs.getConvention();
->>>>>>> 9742fef8
   }
   bool operator!=(SILParameterInfo rhs) const {
     return !(*this == rhs);
@@ -4348,7 +4338,6 @@
            getRepresentation() == SILFunctionTypeRepresentation::Thick;
   }
 
-<<<<<<< HEAD
   // SWIFT_ENABLE_TENSORFLOW
   DifferentiabilityKind getDifferentiabilityKind() const {
     return getExtInfo().getDifferentiabilityKind();
@@ -4358,14 +4347,11 @@
     return getExtInfo().isDifferentiable();
   }
 
-  bool isNoReturnFunction() const; // Defined in SILType.cpp
-=======
   bool isNoReturnFunction(SILModule &M) const; // Defined in SILType.cpp
                                     
   /// Create a SILFunctionType with the same parameters, results, and attributes as this one, but with
   /// a different set of substitutions.
   CanSILFunctionType withSubstitutions(SubstitutionMap subs) const;
->>>>>>> 9742fef8
 
   class ABICompatibilityCheckResult {
     friend class SILFunctionType;
