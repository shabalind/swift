--- conflicted
+++ resolved
@@ -412,7 +412,10 @@
   OnAbstractFunction | OnVar | OnSubscript | UserInaccessible,
   87)
 
-<<<<<<< HEAD
+SIMPLE_DECL_ATTR(IBSegueAction, IBSegueAction,
+  OnFunc,
+  95)
+
 // SWIFT_ENABLE_TENSORFLOW
 DECL_ATTR(differentiable, Differentiable,
   OnAccessor | OnConstructor | OnFunc | OnVar | OnSubscript | LongAttribute |
@@ -426,11 +429,6 @@
                  /* Not serialized */ 90)
 SIMPLE_DECL_ATTR(noDerivative, NoDerivative,
                  OnVar, 91)
-=======
-SIMPLE_DECL_ATTR(IBSegueAction, IBSegueAction,
-  OnFunc,
-  95)
->>>>>>> c2848e79
 
 #undef TYPE_ATTR
 #undef DECL_ATTR_ALIAS
