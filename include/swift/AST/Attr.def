//===--- Attr.def - Swift Attributes Metaprogramming ------------*- C++ -*-===//
//
// This source file is part of the Swift.org open source project
//
// Copyright (c) 2014 - 2017 Apple Inc. and the Swift project authors
// Licensed under Apache License v2.0 with Runtime Library Exception
//
// See https://swift.org/LICENSE.txt for license information
// See https://swift.org/CONTRIBUTORS.txt for the list of Swift project authors
//
//===----------------------------------------------------------------------===//
//
// This file defines macros used for macro-metaprogramming with attributes.
//
//===----------------------------------------------------------------------===//

#ifndef DECL_ATTR
#define DECL_ATTR(SPELLING, CLASS, OPTIONS, CODE)
#endif

#ifndef CONTEXTUAL_DECL_ATTR
#define CONTEXTUAL_DECL_ATTR(SPELLING, CLASS, OPTIONS, CODE) \
                   DECL_ATTR(SPELLING, CLASS, OPTIONS, CODE)
#endif

#ifndef SIMPLE_DECL_ATTR
#define SIMPLE_DECL_ATTR(X, CLASS, OPTIONS, CODE) \
               DECL_ATTR(X, CLASS, OPTIONS, CODE)
#endif

#ifndef CONTEXTUAL_SIMPLE_DECL_ATTR
#define CONTEXTUAL_SIMPLE_DECL_ATTR(X, CLASS, OPTIONS, CODE) \
                   SIMPLE_DECL_ATTR(X, CLASS, OPTIONS, CODE)
#endif

#ifndef DECL_ATTR_ALIAS
#define DECL_ATTR_ALIAS(SPELLING, CLASS)
#endif

#ifndef CONTEXTUAL_DECL_ATTR_ALIAS
#define CONTEXTUAL_DECL_ATTR_ALIAS(SPELLING, CLASS) \
                   DECL_ATTR_ALIAS(SPELLING, CLASS)
#endif

#ifndef TYPE_ATTR
#define TYPE_ATTR(X)
#endif

// Type attributes
TYPE_ATTR(autoclosure)
TYPE_ATTR(convention)
TYPE_ATTR(noreturn)
TYPE_ATTR(noescape)
TYPE_ATTR(escaping)
// SWIFT_ENABLE_TENSORFLOW
TYPE_ATTR(autodiff)
TYPE_ATTR(nondiff)

// SIL-specific attributes
TYPE_ATTR(block_storage)
TYPE_ATTR(box)
TYPE_ATTR(dynamic_self)
#define REF_STORAGE(Name, name, ...) TYPE_ATTR(sil_##name)
#include "swift/AST/ReferenceStorage.def"
TYPE_ATTR(error)
TYPE_ATTR(out)
TYPE_ATTR(in)
TYPE_ATTR(inout)
TYPE_ATTR(inout_aliasable)
TYPE_ATTR(in_guaranteed)
TYPE_ATTR(in_constant)
TYPE_ATTR(owned)
TYPE_ATTR(unowned_inner_pointer)
TYPE_ATTR(guaranteed)
TYPE_ATTR(autoreleased)
TYPE_ATTR(callee_owned)
TYPE_ATTR(callee_guaranteed)
TYPE_ATTR(objc_metatype)
TYPE_ATTR(opened)
TYPE_ATTR(pseudogeneric)
TYPE_ATTR(yields)
TYPE_ATTR(yield_once)
TYPE_ATTR(yield_many)

// SIL metatype attributes.
TYPE_ATTR(thin)
TYPE_ATTR(thick)

// Schema for DECL_ATTR:
//
// - Attribute name.
// - Class name without the 'Attr' suffix (ignored for
// - Options for the attribute, including:
//    * the declarations the attribute can appear on
//    * whether duplicates are allowed
//    * whether the attribute is considered a decl modifier or not (no '@')
// - Unique attribute identifier used for serialization.  This
//   can never be changed.
//
// SIMPLE_DECL_ATTR is the same, but the class becomes
// SimpleDeclAttr<DAK_##NAME>.
//
// Please help ease code review/audits:
// - Please indent once, not to the opening '('.
// - Please place the "OnXYZ" flags together on the next line.
// - Please place the non-OnXYZ flags together on the next to last line.
// - Please place the unique number on the last line. If the attribute is NOT
//   serialized, then please place that flag on the last line too. For example:
//     123)
//     NotSerialized, 321)
// - Please sort attributes by serialization number.
// - Please create a "NOTE" comment if a unique number is skipped.

DECL_ATTR(_silgen_name, SILGenName,
  OnAbstractFunction |
  LongAttribute | UserInaccessible,
  0)
DECL_ATTR(available, Available,
  OnAbstractFunction | OnGenericType | OnVar | OnSubscript | OnEnumElement |
  OnExtension | OnGenericTypeParam |
  AllowMultipleAttributes | LongAttribute,
  1)
CONTEXTUAL_SIMPLE_DECL_ATTR(final, Final,
  OnClass | OnFunc | OnAccessor | OnVar | OnSubscript |
  DeclModifier,
  2)
DECL_ATTR(objc, ObjC,
  OnAbstractFunction | OnClass | OnProtocol | OnExtension | OnVar |
  OnSubscript | OnEnum | OnEnumElement,
  3)
CONTEXTUAL_SIMPLE_DECL_ATTR(required, Required,
  OnConstructor |
  DeclModifier,
  4)
CONTEXTUAL_SIMPLE_DECL_ATTR(optional, Optional,
  OnConstructor | OnFunc | OnAccessor | OnVar | OnSubscript |
  DeclModifier,
  5)
SIMPLE_DECL_ATTR(dynamicCallable, DynamicCallable,
  OnNominalType,
  6)
SIMPLE_DECL_ATTR(noreturn, NoReturn,
  OnFunc | OnAccessor,
  7)
SIMPLE_DECL_ATTR(_exported, Exported,
  OnImport |
  UserInaccessible,
  8)
SIMPLE_DECL_ATTR(dynamicMemberLookup, DynamicMemberLookup,
  OnNominalType,
  9)
SIMPLE_DECL_ATTR(NSCopying, NSCopying,
  OnVar,
  10)
SIMPLE_DECL_ATTR(IBAction, IBAction,
  OnFunc,
  11)
SIMPLE_DECL_ATTR(IBDesignable, IBDesignable,
  OnClass | OnExtension,
  12)
SIMPLE_DECL_ATTR(IBInspectable, IBInspectable,
  OnVar,
  13)
SIMPLE_DECL_ATTR(IBOutlet, IBOutlet,
  OnVar,
  14)
SIMPLE_DECL_ATTR(NSManaged, NSManaged,
  OnVar | OnFunc | OnAccessor,
  15)
CONTEXTUAL_SIMPLE_DECL_ATTR(lazy, Lazy, DeclModifier |
  OnVar,
  16)
SIMPLE_DECL_ATTR(LLDBDebuggerFunction, LLDBDebuggerFunction,
  OnFunc |
  UserInaccessible,
  17)
SIMPLE_DECL_ATTR(UIApplicationMain, UIApplicationMain,
  OnClass,
  18)
SIMPLE_DECL_ATTR(unsafe_no_objc_tagged_pointer, UnsafeNoObjCTaggedPointer,
  OnProtocol |
  UserInaccessible,
  19)
DECL_ATTR(inline, Inline,
  OnVar | OnSubscript | OnAbstractFunction,
  20)
DECL_ATTR(_semantics, Semantics,
  OnAbstractFunction | OnSubscript |
  AllowMultipleAttributes | UserInaccessible,
  21)
CONTEXTUAL_SIMPLE_DECL_ATTR(dynamic, Dynamic,
  OnFunc | OnAccessor | OnVar | OnSubscript | OnConstructor |
  DeclModifier,
  22)
CONTEXTUAL_SIMPLE_DECL_ATTR(infix, Infix,
  OnFunc | OnOperator |
  DeclModifier,
  23)
CONTEXTUAL_SIMPLE_DECL_ATTR(prefix, Prefix,
  OnFunc | OnOperator |
  DeclModifier,
  24)
CONTEXTUAL_SIMPLE_DECL_ATTR(postfix, Postfix,
  OnFunc | OnOperator |
  DeclModifier,
  25)
SIMPLE_DECL_ATTR(_transparent, Transparent,
  OnFunc | OnAccessor | OnConstructor | OnVar | UserInaccessible,
  26)
SIMPLE_DECL_ATTR(requires_stored_property_inits, RequiresStoredPropertyInits,
  OnClass,
  27)
SIMPLE_DECL_ATTR(nonobjc, NonObjC,
  OnExtension | OnFunc | OnAccessor | OnVar | OnSubscript | OnConstructor,
  30)
SIMPLE_DECL_ATTR(_fixed_layout, FixedLayout,
  OnVar | OnClass | OnStruct |
  UserInaccessible,
  31)
SIMPLE_DECL_ATTR(inlinable, Inlinable,
  OnVar | OnSubscript | OnAbstractFunction,
  32)
DECL_ATTR(_specialize, Specialize,
  OnConstructor | OnFunc | OnAccessor |
  AllowMultipleAttributes | LongAttribute | UserInaccessible,
  33)
SIMPLE_DECL_ATTR(objcMembers, ObjCMembers,
  OnClass,
  34)
CONTEXTUAL_SIMPLE_DECL_ATTR(__consuming, Consuming,
  OnFunc | OnAccessor |
  DeclModifier |
  UserInaccessible |
  NotSerialized, 40)
CONTEXTUAL_SIMPLE_DECL_ATTR(mutating, Mutating,
  OnFunc | OnAccessor |
  DeclModifier |
  NotSerialized, 41)
CONTEXTUAL_SIMPLE_DECL_ATTR(nonmutating, NonMutating,
  OnFunc | OnAccessor |
  DeclModifier |
  NotSerialized, 42)
CONTEXTUAL_SIMPLE_DECL_ATTR(convenience, Convenience,
  OnConstructor |
  DeclModifier |
  NotSerialized, 43)
CONTEXTUAL_SIMPLE_DECL_ATTR(override, Override,
  OnFunc | OnAccessor | OnVar | OnSubscript | OnConstructor | OnAssociatedType |
  DeclModifier |
  NotSerialized, 44)
SIMPLE_DECL_ATTR(_hasStorage, HasStorage,
  OnVar |
  UserInaccessible |
  NotSerialized, 45)
DECL_ATTR(private, AccessControl,
  OnFunc | OnAccessor | OnExtension | OnGenericType | OnVar | OnSubscript |
  OnConstructor |
  DeclModifier |
  NotSerialized, 46)
DECL_ATTR_ALIAS(fileprivate, AccessControl)
DECL_ATTR_ALIAS(internal, AccessControl)
DECL_ATTR_ALIAS(public, AccessControl)
CONTEXTUAL_DECL_ATTR_ALIAS(open, AccessControl)
DECL_ATTR(__setter_access, SetterAccess,
  OnVar | OnSubscript |
  DeclModifier | RejectByParser |
  NotSerialized, 47)
DECL_ATTR(__raw_doc_comment, RawDocComment,
  OnAnyDecl |
  RejectByParser |
  NotSerialized, 48)
CONTEXTUAL_DECL_ATTR(weak, ReferenceOwnership,
  OnVar |
  DeclModifier |
  NotSerialized, 49)
CONTEXTUAL_DECL_ATTR_ALIAS(unowned, ReferenceOwnership)
DECL_ATTR(_effects, Effects,
  OnAbstractFunction |
  UserInaccessible,
  50)
DECL_ATTR(__objc_bridged, ObjCBridged,
  OnClass |
  RejectByParser |
  NotSerialized, 51)
SIMPLE_DECL_ATTR(NSApplicationMain, NSApplicationMain,
  OnClass,
  52)
SIMPLE_DECL_ATTR(_objc_non_lazy_realization, ObjCNonLazyRealization,
  OnClass |
  UserInaccessible,
  53)
DECL_ATTR(__synthesized_protocol, SynthesizedProtocol,
  OnConcreteNominalType |
  RejectByParser |
  NotSerialized, 54)
SIMPLE_DECL_ATTR(testable, Testable,
  OnImport |
  UserInaccessible |
  NotSerialized, 55)
DECL_ATTR(_alignment, Alignment,
  OnStruct | OnEnum |
  UserInaccessible,
  56)
SIMPLE_DECL_ATTR(rethrows, Rethrows,
  OnFunc | OnAccessor | OnConstructor |
  RejectByParser,
  57)
DECL_ATTR(_swift_native_objc_runtime_base, SwiftNativeObjCRuntimeBase,
  OnClass |
  UserInaccessible,
  59)
CONTEXTUAL_SIMPLE_DECL_ATTR(indirect, Indirect, DeclModifier |
  OnEnum | OnEnumElement,
  60)
SIMPLE_DECL_ATTR(warn_unqualified_access, WarnUnqualifiedAccess,
  OnFunc | OnAccessor /*| OnVar*/ |
  LongAttribute,
  61)
SIMPLE_DECL_ATTR(_show_in_interface, ShowInInterface,
  OnProtocol |
  UserInaccessible,
  62)
DECL_ATTR(_cdecl, CDecl,
  OnFunc | OnAccessor |
  LongAttribute | UserInaccessible,
  63)
SIMPLE_DECL_ATTR(usableFromInline, UsableFromInline,
  OnAbstractFunction | OnVar | OnSubscript | OnNominalType | OnTypeAlias |
  LongAttribute,
  64)
SIMPLE_DECL_ATTR(discardableResult, DiscardableResult,
  OnFunc | OnAccessor | OnConstructor |
  LongAttribute,
  65)
SIMPLE_DECL_ATTR(GKInspectable, GKInspectable,
  OnVar,
  66)
DECL_ATTR(_implements, Implements,
  OnFunc | OnAccessor | OnVar | OnSubscript | OnTypeAlias |
  UserInaccessible |
  NotSerialized, 67)
DECL_ATTR(_objcRuntimeName, ObjCRuntimeName,
  OnClass |
  UserInaccessible | RejectByParser |
  NotSerialized, 68)
SIMPLE_DECL_ATTR(_staticInitializeObjCMetadata, StaticInitializeObjCMetadata,
  OnClass | LongAttribute | RejectByParser |
  NotSerialized, 69)
DECL_ATTR(_restatedObjCConformance, RestatedObjCConformance,
  OnProtocol |
  LongAttribute | RejectByParser |
  NotSerialized, 70)
// NOTE: 71 is unused
SIMPLE_DECL_ATTR(_implicitly_unwrapped_optional, ImplicitlyUnwrappedOptional,
  OnFunc | OnAccessor | OnVar | OnParam | OnSubscript | OnConstructor |
  RejectByParser,
  72)
DECL_ATTR(_optimize, Optimize,
  OnAbstractFunction | OnSubscript | OnVar |
  UserInaccessible,
  73)
DECL_ATTR(_clangImporterSynthesizedType, ClangImporterSynthesizedType,
  OnGenericType |
  LongAttribute | RejectByParser | UserInaccessible |
  NotSerialized, 74)
SIMPLE_DECL_ATTR(_weakLinked, WeakLinked,
  OnNominalType | OnAssociatedType | OnFunc | OnAccessor | OnVar |
  OnSubscript | OnConstructor | OnEnumElement | UserInaccessible,
  75)
SIMPLE_DECL_ATTR(_frozen, Frozen,
  OnEnum |
  UserInaccessible,
  76)
SIMPLE_DECL_ATTR(_forbidSerializingReference, ForbidSerializingReference,
  OnAnyDecl |
  LongAttribute | RejectByParser | UserInaccessible | NotSerialized,
  77)
SIMPLE_DECL_ATTR(_hasInitialValue, HasInitialValue,
  OnVar |
  UserInaccessible,
  78)
SIMPLE_DECL_ATTR(_nonoverride, NonOverride,
  OnFunc | OnAccessor | OnVar | OnSubscript | OnConstructor | OnAssociatedType |
  UserInaccessible | NotSerialized,
  79)
DECL_ATTR(_dynamicReplacement, DynamicReplacement,
  OnAbstractFunction | OnVar | OnSubscript | UserInaccessible,
  80)
SIMPLE_DECL_ATTR(_borrowed, Borrowed,
  OnVar | OnSubscript | UserInaccessible |
  NotSerialized, 81)
DECL_ATTR(_private, PrivateImport,
  OnImport |
  UserInaccessible |
  NotSerialized, 82)

// SWIFT_ENABLE_TENSORFLOW
DECL_ATTR(differentiable, Differentiable,
<<<<<<< HEAD
          OnFunc | LongAttribute, 83)
=======
  OnAccessor | OnFunc | OnVar | LongAttribute | AllowMultipleAttributes,
  80)
>>>>>>> fc09e94b
SIMPLE_DECL_ATTR(compilerEvaluable, CompilerEvaluable,
                 OnAccessor | OnFunc | OnConstructor | OnSubscript,
                 /* Not serialized */ 84)
SIMPLE_DECL_ATTR(TensorFlowGraph, TensorFlowGraph,
                 OnFunc, 85)
SIMPLE_DECL_ATTR(TFParameter, TFParameter,
<<<<<<< HEAD
                 OnVar, 86)
=======
                 OnVar, 83)
SIMPLE_DECL_ATTR(_fieldwiseProductSpace, FieldwiseProductSpace,
                 OnTypeAlias | OnNominalType | UserInaccessible, 84)
SIMPLE_DECL_ATTR(noDerivative, NoDerivative,
                 OnVar, 85)
>>>>>>> fc09e94b

#undef TYPE_ATTR
#undef DECL_ATTR_ALIAS
#undef CONTEXTUAL_DECL_ATTR_ALIAS
#undef SIMPLE_DECL_ATTR
#undef CONTEXTUAL_SIMPLE_DECL_ATTR
#undef DECL_ATTR
#undef CONTEXTUAL_DECL_ATTR<|MERGE_RESOLUTION|>--- conflicted
+++ resolved
@@ -396,27 +396,19 @@
 
 // SWIFT_ENABLE_TENSORFLOW
 DECL_ATTR(differentiable, Differentiable,
-<<<<<<< HEAD
-          OnFunc | LongAttribute, 83)
-=======
   OnAccessor | OnFunc | OnVar | LongAttribute | AllowMultipleAttributes,
-  80)
->>>>>>> fc09e94b
+  83)
 SIMPLE_DECL_ATTR(compilerEvaluable, CompilerEvaluable,
                  OnAccessor | OnFunc | OnConstructor | OnSubscript,
                  /* Not serialized */ 84)
 SIMPLE_DECL_ATTR(TensorFlowGraph, TensorFlowGraph,
                  OnFunc, 85)
 SIMPLE_DECL_ATTR(TFParameter, TFParameter,
-<<<<<<< HEAD
                  OnVar, 86)
-=======
-                 OnVar, 83)
 SIMPLE_DECL_ATTR(_fieldwiseProductSpace, FieldwiseProductSpace,
-                 OnTypeAlias | OnNominalType | UserInaccessible, 84)
+                 OnTypeAlias | OnNominalType | UserInaccessible, 87)
 SIMPLE_DECL_ATTR(noDerivative, NoDerivative,
-                 OnVar, 85)
->>>>>>> fc09e94b
+                 OnVar, 88)
 
 #undef TYPE_ATTR
 #undef DECL_ATTR_ALIAS
