--- conflicted
+++ resolved
@@ -229,24 +229,20 @@
     'YieldStmt': 224,
     'YieldList': 225,
     'IdentifierList': 226,
-<<<<<<< HEAD
-    # SWIFT_ENABLE_TENSORFLOW
-    'ReverseAutoDiffExpr': 227,
-    'ReverseAutoDiffExprParamList': 228,
-    'ReverseAutoDiffExprParam': 229,
-    'AdjointExpr': 230,
-    'PoundAssertExpr': 231,
-    'DifferentiableAttributeArguments': 232,
-    'DifferentiableAttributeDiffParams': 233,
-    'DifferentiableAttributeDiffParamList': 234,
-    'DifferentiableAttributeDiffParam': 235,
-    'DifferentiationIndexParam': 236,
-    'DifferentiableAttributeFuncSpecifier': 237,
-=======
     'NamedAttributeStringArgument': 227,
     'DeclName': 228,
     'PoundAssertStmt': 229,
->>>>>>> a820992c
+    # SWIFT_ENABLE_TENSORFLOW
+    'ReverseAutoDiffExpr': 230,
+    'ReverseAutoDiffExprParamList': 231,
+    'ReverseAutoDiffExprParam': 232,
+    'AdjointExpr': 233,
+    'DifferentiableAttributeArguments': 234,
+    'DifferentiableAttributeDiffParams': 235,
+    'DifferentiableAttributeDiffParamList': 236,
+    'DifferentiableAttributeDiffParam': 237,
+    'DifferentiationIndexParam': 238,
+    'DifferentiableAttributeFuncSpecifier': 239,
 }
 
 
