//===--- UnsafeRawBufferPointer.swift.gyb ---------------------*- swift -*-===//
//
// This source file is part of the Swift.org open source project
//
// Copyright (c) 2014 - 2017 Apple Inc. and the Swift project authors
// Licensed under Apache License v2.0 with Runtime Library Exception
//
// See https://swift.org/LICENSE.txt for license information
// See https://swift.org/CONTRIBUTORS.txt for the list of Swift project authors
//
//===----------------------------------------------------------------------===//

%import gyb

% for mutable in (True, False):
%  Self = 'UnsafeMutableRawBufferPointer' if mutable else 'UnsafeRawBufferPointer'
%  Mutable = 'Mutable' if mutable else ''

/// A ${Mutable.lower()} nonowning collection interface to the bytes in a
/// region of memory.
///
/// You can use an `${Self}` instance in low-level operations to eliminate
/// uniqueness checks and release mode bounds checks. Bounds checks are always
/// performed in debug mode.
///
% if mutable:
/// An `${Self}` instance is a view of the raw bytes in a region of memory.
/// Each byte in memory is viewed as a `UInt8` value independent of the type
/// of values held in that memory. Reading from and writing to memory through
/// a raw buffer are untyped operations. Accessing this collection's bytes
/// does not bind the underlying memory to `UInt8`.
///
/// In addition to its collection interface, an `${Self}` instance also supports
/// the following methods provided by `UnsafeMutableRawPointer`, including
/// bounds checks in debug mode:
///
/// - `load(fromByteOffset:as:)`
/// - `storeBytes(of:toByteOffset:as:)`
/// - `copyBytes(from:count:)`
% else:
/// An `${Self}` instance is a view of the raw bytes in a region of memory.
/// Each byte in memory is viewed as a `UInt8` value independent of the type
/// of values held in that memory. Reading from memory through a raw buffer is
/// an untyped operation.
///
/// In addition to its collection interface, an `${Self}` instance also supports
/// the `load(fromByteOffset:as:)` method provided by `UnsafeRawPointer`,
/// including bounds checks in debug mode.
% end
///
/// To access the underlying memory through typed operations, the memory must
/// be bound to a trivial type.
///
/// - Note: A *trivial type* can be copied bit for bit with no indirection
///   or reference-counting operations. Generally, native Swift types that do
///   not contain strong or weak references or other forms of indirection are
///   trivial, as are imported C structs and enums. Copying memory that
///   contains values of nontrivial types can only be done safely with a typed
///   pointer. Copying bytes directly from nontrivial, in-memory values does
///   not produce valid copies and can only be done by calling a C API, such as
///   `memmove()`.
///
/// ${Self} Semantics
/// =================
///
/// An `${Self}` instance is a view into memory and does not own the memory
/// that it references. Copying a variable or constant of type `${Self}` does
/// not copy the underlying memory. However, initializing another collection
/// with an `${Self}` instance copies bytes out of the referenced memory and
/// into the new collection.
///
/// The following example uses `someBytes`, an `${Self}` instance, to
/// demonstrate the difference between assigning a buffer pointer and using a
/// buffer pointer as the source for another collection's elements. Here, the
/// assignment to `destBytes` creates a new, nonowning buffer pointer
/// covering the first `n` bytes of the memory that `someBytes`
/// references---nothing is copied:
///
///     var destBytes = someBytes[0..<n]
///
/// Next, the bytes referenced by `destBytes` are copied into `byteArray`, a
/// new `[UInt]` array, and then the remainder of `someBytes` is appended to
/// `byteArray`:
///
///     var byteArray: [UInt8] = Array(destBytes)
///     byteArray += someBytes[n..<someBytes.count]
% if mutable:
///
/// Assigning into a ranged subscript of an `${Self}` instance copies bytes
/// into the memory. The next `n` bytes of the memory that `someBytes`
/// references are copied in this code:
///
///     destBytes[0..<n] = someBytes[n..<(n + n)]
% end
///
/// - SeeAlso: `Unsafe${Mutable}RawPointer`, `Unsafe${Mutable}BufferPointer`
@_fixed_layout
public struct Unsafe${Mutable}RawBufferPointer
  : ${Mutable}Collection, RandomAccessCollection {
  // TODO: Specialize `index` and `formIndex` and
  // `_failEarlyRangeCheck` as in `UnsafeBufferPointer`.

  public typealias Index = Int
  public typealias IndexDistance = Int
  public typealias SubSequence = ${Self}

  /// An iterator over the bytes viewed by a raw buffer pointer.
  @_fixed_layout
  public struct Iterator : IteratorProtocol, Sequence {

    /// Advances to the next byte and returns it, or `nil` if no next byte
    /// exists.
    ///
    /// Once `nil` has been returned, all subsequent calls return `nil`.
    ///
    /// - Returns: The next sequential byte in the raw buffer if another byte
    ///   exists; otherwise, `nil`.
    @_inlineable
    public mutating func next() -> UInt8? {
      if _position == _end { return nil }

      let result = _position.load(as: UInt8.self)
      _position += 1
      return result
    }

<<<<<<< HEAD
    internal var _position, _end: UnsafeRawPointer
=======
    @_versioned
    internal var _position, _end: UnsafeRawPointer?

    @_versioned
    @_inlineable
    init(_position: UnsafeRawPointer?, _end: UnsafeRawPointer?) {
      self._position = _position
      self._end = _end
    }
>>>>>>> f61612cc
  }

%  if mutable:
  /// Returns a newly allocated buffer with the given size, in bytes.
  ///
  /// The memory referenced by the new buffer is allocated, but not
  /// initialized.
  ///
  /// - Parameter size: The number of bytes to allocate.
  /// - Returns: A word-aligned buffer pointer covering a region of memory.
  @_inlineable
  public static func allocate(count size: Int
  ) -> UnsafeMutableRawBufferPointer {
    return UnsafeMutableRawBufferPointer(
      start: UnsafeMutableRawPointer.allocate(
        bytes: size, alignedTo: MemoryLayout<UInt>.alignment),
      count: size)
  }
%  end # mutable

  /// Deallocates the memory viewed by this buffer pointer.
  ///
  /// The memory to be deallocated must not be initialized or must be
  /// initialized to a trivial type. For a buffer pointer `p`, all `p.count`
  /// bytes referenced by `p` are deallocated.
  @_inlineable
  public func deallocate() {
    _position.deallocate(
      bytes: count, alignedTo: MemoryLayout<UInt>.alignment)
  }

  /// Returns a new instance of the given type, read from the buffer pointer's
  /// raw memory at the specified byte offset.
  ///
  /// You can use this method to create new values from the buffer pointer's
  /// underlying bytes. The following example creates two new `Int32`
  /// instances from the memory referenced by the buffer pointer `someBytes`.
  /// The bytes for `a` are copied from the first four bytes of `someBytes`,
  /// and the bytes for `b` are copied from the next four bytes.
  ///
  ///     let a = someBytes.load(as: Int32.self)
  ///     let b = someBytes.load(fromByteOffset: 4, as: Int32.self)
  ///
  /// The memory to read for the new instance must not extend beyond the buffer
  /// pointer's memory region---that is, `offset + MemoryLayout<T>.size` must
  /// be less than or equal to the buffer pointer's `count`.
  ///
  /// - Parameters:
  ///   - offset: The offset, in bytes, into the buffer pointer's memory at
  ///     which to begin reading data for the new instance. The buffer pointer
  ///     plus `offset` must be properly aligned for accessing an instance of
  ///     type `T`. The default is zero.
  ///   - type: The type to use for the newly constructed instance. The memory
  ///     must be initialized to a value of a type that is layout compatible
  ///     with `type`.
  /// - Returns: A new instance of type `T`, copied from the buffer pointer's
  ///   memory.
  @_inlineable
  public func load<T>(fromByteOffset offset: Int = 0, as type: T.Type) -> T {
    _debugPrecondition(offset >= 0, "${Self}.load with negative offset")
    _debugPrecondition(offset + MemoryLayout<T>.size <= self.count,
      "${Self}.load out of bounds")
    return baseAddress.load(fromByteOffset: offset, as: T.self)
  }

%  if mutable:
  /// Stores a value's bytes into the buffer pointer's raw memory at the
  /// specified byte offset.
  ///
  /// The type `T` to be stored must be a trivial type. The memory must also be
  /// uninitialized, initialized to `T`, or initialized to another trivial
  /// type that is layout compatible with `T`.
  ///
  /// The memory written to must not extend beyond the buffer pointer's memory
  /// region---that is, `offset + MemoryLayout<T>.size` must be less than or
  /// equal to the buffer pointer's `count`.
  ///
  /// After calling `storeBytes(of:toByteOffset:as:)`, the memory is
  /// initialized to the raw bytes of `value`. If the memory is bound to a
  /// type `U` that is layout compatible with `T`, then it contains a value of
  /// type `U`. Calling `storeBytes(of:toByteOffset:as:)` does not change the
  /// bound type of the memory.
  ///
  /// - Parameters:
  ///   - offset: The offset in bytes into the buffer pointer's memory to begin
  ///     reading data for the new instance. The buffer pointer plus `offset`
  ///     must be properly aligned for accessing an instance of type `T`. The
  ///     default is zero.
  ///   - type: The type to use for the newly constructed instance. The memory
  ///     must be initialized to a value of a type that is layout compatible
  ///     with `type`.
  @_inlineable
  public func storeBytes<T>(
    of value: T, toByteOffset offset: Int = 0, as: T.Type
  ) {
    _debugPrecondition(offset >= 0, "${Self}.storeBytes with negative offset")
    _debugPrecondition(offset + MemoryLayout<T>.size <= self.count,
      "${Self}.storeBytes out of bounds")

    baseAddress.storeBytes(of: value, toByteOffset: offset, as: T.self)
  }

  /// Copies the specified number of bytes from the given raw pointer's memory
  /// into this buffer's memory.
  ///
  /// If the `count` bytes of memory referenced by this pointer are bound to a
  /// type `T`, then `T` must be a trivial type, this pointer and `source`
  /// must be properly aligned for accessing `T`, and `count` must be a
  /// multiple of `MemoryLayout<T>.stride`.
  ///
  /// After calling `copyBytes(from:count:)`, the `count` bytes of memory
  /// referenced by this pointer are initialized to raw bytes. If the memory
  /// is bound to type `T`, then it contains values of type `T`.
  ///
  /// - Parameters:
  ///   - source: A pointer to the memory to copy bytes from. The memory at
  ///     `source..<(source + count)` must be initialized to a trivial type.
  ///   - count: The number of bytes to copy. `count` must not be negative.
  @_inlineable
  public func copyBytes(from source: UnsafeRawBufferPointer) {
    _debugPrecondition(source.count <= self.count,
      "${Self}.copyBytes source has too many elements")
    baseAddress.copyBytes(from: source.baseAddress, count: source.count)
  }

  /// Copies from a collection of `UInt8` into this buffer's memory.
  ///
  /// If the `source.count` bytes of memory referenced by this pointer are
  /// bound to a type `T`, then `T` must be a trivial type, the underlying
  /// pointer must be properly aligned for accessing `T`, and `source.count`
  /// must be a multiple of `MemoryLayout<T>.stride`.
  ///
  /// After calling `copyBytes(from:)`, the `source.count` bytes of memory
  /// referenced by this pointer are initialized to raw bytes. If the memory
  /// is bound to type `T`, then it contains values of type `T`.
  ///
  /// - Parameter source: A collection of `UInt8` elements. `source.count` must
  ///   be less than or equal to this buffer's `count`.
  @_inlineable
  public func copyBytes<C : Collection>(from source: C
  ) where C.Iterator.Element == UInt8 {
    _debugPrecondition(numericCast(source.count) <= self.count,
      "${Self}.copyBytes source has too many elements")
    let position = _position
    for (index, byteValue) in source.enumerated() {
      position.storeBytes(
        of: byteValue, toByteOffset: index, as: UInt8.self)
    }
  }
%  end # mutable

  /// Creates an empty instance.
  public init() {
    _position = Unsafe${Mutable}RawPointer(bitPattern: 1)!
    _end = _position
  }
  
  /// Creates a buffer over the specified number of contiguous bytes starting
  /// at the given pointer.
  ///
  /// - Parameters:
  ///   - start: The address of the memory that starts the buffer. If `starts` is
  ///     `nil`, `count` must be zero. However, `count` may be zero even for a
  ///     non-`nil` `start`.
  ///   - count: The number of bytes to include in the buffer. `count` must not
  ///     be negative.
<<<<<<< HEAD
  public init(start: Unsafe${Mutable}RawPointer, count: Int) {
=======
  @_inlineable
  public init(start: Unsafe${Mutable}RawPointer?, count: Int) {
>>>>>>> f61612cc
    _precondition(count >= 0, "${Self} with negative count")
    _position = start
    _end = start + count
  }

  /// Creates a new buffer over the same memory as the given buffer.
  ///
  /// - Parameter bytes: The buffer to convert.
  @_inlineable
  public init(_ bytes: UnsafeMutableRawBufferPointer) {
    self.init(start: bytes.baseAddress, count: bytes.count)
  }

%  if mutable:
  /// Creates a new mutable buffer over the same memory as the given buffer.
  ///
  /// - Parameter bytes: The buffer to convert.
  @_inlineable
  public init(mutating bytes: UnsafeRawBufferPointer) {
    self.init(start: UnsafeMutableRawPointer(mutating: bytes.baseAddress),
      count: bytes.count)
  }
%  else:
  /// Creates a new buffer over the same memory as the given buffer.
  ///
  /// - Parameter bytes: The buffer to convert.
  @_inlineable
  public init(_ bytes: UnsafeRawBufferPointer) {
    self.init(start: bytes.baseAddress, count: bytes.count)
  }
%  end # !mutable

  /// Creates a raw buffer over the contiguous bytes in the given typed buffer.
  ///
  /// - Parameter buffer: The typed buffer to convert to a raw buffer. The
  ///   buffer's type `T` must be a trivial type.
  @_inlineable
  public init<T>(_ buffer: UnsafeMutableBufferPointer<T>) {
    self.init(start: buffer.baseAddress,
      count: buffer.count * MemoryLayout<T>.stride)
  }

%  if not mutable:
  /// Creates a raw buffer over the contiguous bytes in the given typed buffer.
  ///
  /// - Parameter buffer: The typed buffer to convert to a raw buffer. The
  ///   buffer's type `T` must be a trivial type.
  @_inlineable
  public init<T>(_ buffer: UnsafeBufferPointer<T>) {
    self.init(start: buffer.baseAddress,
      count: buffer.count * MemoryLayout<T>.stride)
  }
%  end # !mutable

  /// Always zero, which is the index of the first byte in a
  /// nonempty buffer.
  @_inlineable
  public var startIndex: Int {
    return 0
  }

  /// The "past the end" position---that is, the position one greater than the
  /// last valid subscript argument.
  ///
  /// The `endIndex` property of an `Unsafe${Mutable}RawBufferPointer`
  /// instance is always identical to `count`.
  @_inlineable
  public var endIndex: Int {
    return count
  }

  public typealias Indices = CountableRange<Int>

  @_inlineable
  public var indices: Indices {
    return startIndex..<endIndex
  }

  /// Accesses the byte at the given offset in the memory region as a `UInt8`
  /// value.
  ///
  /// - Parameter i: The offset of the byte to access. `i` must be in the range
  ///   `0..<count`.
  @_inlineable
  public subscript(i: Int) -> UInt8 {
    get {
      _debugPrecondition(i >= 0)
      _debugPrecondition(i < endIndex)
      return _position.load(fromByteOffset: i, as: UInt8.self)
    }
%  if mutable:
    nonmutating set {
      _debugPrecondition(i >= 0)
      _debugPrecondition(i < endIndex)
      _position.storeBytes(of: newValue, toByteOffset: i, as: UInt8.self)
    }
%  end # mutable
  }

  /// Accesses the bytes in the specified memory region.
  ///
  /// - Parameter bounds: The range of byte offsets to access. The upper and
  ///   lower bounds of the range must be in the range `0...count`.
  @_inlineable
  public subscript(bounds: Range<Int>) -> Unsafe${Mutable}RawBufferPointer {
    get {
      _debugPrecondition(bounds.lowerBound >= startIndex)
      _debugPrecondition(bounds.upperBound <= endIndex)
      return Unsafe${Mutable}RawBufferPointer(
        start: baseAddress + bounds.lowerBound,
        count: bounds.count)
    }
%  if mutable:
    nonmutating set {
      _debugPrecondition(bounds.lowerBound >= startIndex)
      _debugPrecondition(bounds.upperBound <= endIndex)
      _debugPrecondition(bounds.count == newValue.count)

      if newValue.count > 0 {
        (baseAddress + bounds.lowerBound).copyBytes(
          from: newValue.baseAddress,
          count: newValue.count)
      }
    }
%  end # mutable
  }

  /// Returns an iterator over the bytes of this sequence.
  @_inlineable
  public func makeIterator() -> Iterator {
    return Iterator(_position: _position, _end: _end)
  }

  /// A pointer to the first byte of the buffer.
  ///
  /// If the `baseAddress` of this buffer is `nil`, the count is zero. However,
  /// a buffer can have a `count` of zero even with a non-`nil` base address.
<<<<<<< HEAD
  public var baseAddress: Unsafe${Mutable}RawPointer {
=======
  @_inlineable
  public var baseAddress: Unsafe${Mutable}RawPointer? {
>>>>>>> f61612cc
    return _position
  }

  /// The number of bytes in the buffer.
  ///
  /// If the `baseAddress` of this buffer is `nil`, the count is zero. However,
  /// a buffer can have a `count` of zero even with a non-`nil` base address.
  @_inlineable
  public var count: Int {
    return _end - _position
  }

  %  if mutable:
  /// Initializes memory in the buffer with the elements of
  /// `source` and binds the initialized memory to type `T`.
  ///
  /// Returns an iterator to any elements of `source` that didn't fit in the 
  /// buffer, and a typed buffer of the written elements.
  ///
  /// - Precondition: The memory in `startIndex..<(source.count *
  ///   MemoryLayout<T>.stride)` is uninitialized or initialized to a
  ///   trivial type.
  ///
  /// - Precondition: The buffer must contain sufficient memory to
  ///   accommodate at least `source.underestimateCount` elements.
  ///
  /// - Postcondition: The memory at `self[startIndex..<source.count *
  ///   MemoryLayout<T>.stride]                 
  ///   is bound to type `T`.
  ///
  /// - Postcondition: The `T` values at `self[startIndex..<source.count *
  ///   MemoryLayout<T>.stride]`
  ///   are initialized.
  ///
  // TODO: Optimize where `C` is a `ContiguousArrayBuffer`.
  @_inlineable
  public func initializeMemory<S: Sequence>(
    as: S.Iterator.Element.Type, from source: S
  ) -> (unwritten: S.Iterator, initialized: UnsafeMutableBufferPointer<S.Iterator.Element>) {

    var it = source.makeIterator()
    var idx = startIndex
    let elementStride = MemoryLayout<S.Iterator.Element>.stride
    
    // This has to be a debug precondition due to the cost of walking over some collections.
    _debugPrecondition(source.underestimatedCount <= (count / elementStride),
      "insufficient space to accommodate source.underestimatedCount elements")
    let base = baseAddress

    for p in stride(from: base, 
      // only advance to as far as the last element that will fit
      to: base + count - elementStride + 1, 
      by: elementStride
    ) {
      // underflow is permitted -- e.g. a sequence into
      // the spare capacity of an Array buffer
      guard let x = it.next() else { break }
      p.initializeMemory(as: S.Iterator.Element.self, to: x)
      formIndex(&idx, offsetBy: elementStride)
    }

    return (it, UnsafeMutableBufferPointer(
                  start: base.assumingMemoryBound(to: S.Iterator.Element.self), 
                  count: idx / elementStride))
  }
  %  end # mutable

<<<<<<< HEAD
  let _position, _end: Unsafe${Mutable}RawPointer
=======
  @_versioned
  let _position, _end: Unsafe${Mutable}RawPointer?
>>>>>>> f61612cc
}

extension Unsafe${Mutable}RawBufferPointer : CustomDebugStringConvertible {
  /// A textual representation of the buffer, suitable for debugging.
  public var debugDescription: String {
    return "${Self}"
      + "(start: \(_position), count: \(count))"
  }
}

% end # for mutable

/// Invokes the given closure with a mutable buffer pointer covering the raw
/// bytes of the given argument.
///
/// The buffer pointer argument to the `body` closure provides a collection
/// interface to the raw bytes of `arg`. The buffer is the size of the
/// instance passed as `arg` and does not include any remote storage.
///
/// - Parameters:
///   - arg: An instance to temporarily access through a mutable raw buffer
///     pointer.
///   - body: A closure that takes a raw buffer pointer to the bytes of `arg`
///     as its sole argument. If the closure has a return value, it is used as
///     the return value of the `withUnsafeMutableBytes(of:_:)` function. The
///     buffer pointer argument is valid only for the duration of the
///     closure's execution.
/// - Returns: The return value of the `body` closure, if any.
///
/// - SeeAlso: `withUnsafeMutablePointer(to:_:)`, `withUnsafeBytes(of:_:)`
@_inlineable
public func withUnsafeMutableBytes<T, Result>(
  of arg: inout T,
  _ body: (UnsafeMutableRawBufferPointer) throws -> Result
) rethrows -> Result
{
  return try withUnsafeMutablePointer(to: &arg) {
    return try body(UnsafeMutableRawBufferPointer(
        start: $0, count: MemoryLayout<T>.size))
  }
}

/// Invokes the given closure with a buffer pointer covering the raw bytes of
/// the given argument.
///
/// The buffer pointer argument to the `body` closure provides a collection
/// interface to the raw bytes of `arg`. The buffer is the size of the
/// instance passed as `arg` and does not include any remote storage.
///
/// - Parameters:
///   - arg: An instance to temporarily access through a raw buffer pointer.
///   - body: A closure that takes a raw buffer pointer to the bytes of `arg`
///     as its sole argument. If the closure has a return value, it is used as
///     the return value of the `withUnsafeBytes(of:_:)` function. The buffer
///     pointer argument is valid only for the duration of the closure's
///     execution.
/// - Returns: The return value of the `body` closure, if any.
///
/// - SeeAlso: `withUnsafePointer(to:_:)`, `withUnsafeMutableBytes(of:_:)`
@_inlineable
public func withUnsafeBytes<T, Result>(
  of arg: inout T,
  _ body: (UnsafeRawBufferPointer) throws -> Result
) rethrows -> Result
{
  return try withUnsafePointer(to: &arg) {
    try body(UnsafeRawBufferPointer(start: $0, count: MemoryLayout<T>.size))
  }
}<|MERGE_RESOLUTION|>--- conflicted
+++ resolved
@@ -124,19 +124,15 @@
       return result
     }
 
-<<<<<<< HEAD
+    @_versioned
     internal var _position, _end: UnsafeRawPointer
-=======
-    @_versioned
-    internal var _position, _end: UnsafeRawPointer?
 
     @_versioned
     @_inlineable
-    init(_position: UnsafeRawPointer?, _end: UnsafeRawPointer?) {
+    init(_position: UnsafeRawPointer, _end: UnsafeRawPointer) {
       self._position = _position
       self._end = _end
     }
->>>>>>> f61612cc
   }
 
 %  if mutable:
@@ -303,12 +299,8 @@
   ///     non-`nil` `start`.
   ///   - count: The number of bytes to include in the buffer. `count` must not
   ///     be negative.
-<<<<<<< HEAD
+  @_inlineable
   public init(start: Unsafe${Mutable}RawPointer, count: Int) {
-=======
-  @_inlineable
-  public init(start: Unsafe${Mutable}RawPointer?, count: Int) {
->>>>>>> f61612cc
     _precondition(count >= 0, "${Self} with negative count")
     _position = start
     _end = start + count
@@ -446,12 +438,8 @@
   ///
   /// If the `baseAddress` of this buffer is `nil`, the count is zero. However,
   /// a buffer can have a `count` of zero even with a non-`nil` base address.
-<<<<<<< HEAD
+  @_inlineable
   public var baseAddress: Unsafe${Mutable}RawPointer {
-=======
-  @_inlineable
-  public var baseAddress: Unsafe${Mutable}RawPointer? {
->>>>>>> f61612cc
     return _position
   }
 
@@ -519,12 +507,8 @@
   }
   %  end # mutable
 
-<<<<<<< HEAD
+  @_versioned
   let _position, _end: Unsafe${Mutable}RawPointer
-=======
-  @_versioned
-  let _position, _end: Unsafe${Mutable}RawPointer?
->>>>>>> f61612cc
 }
 
 extension Unsafe${Mutable}RawBufferPointer : CustomDebugStringConvertible {
