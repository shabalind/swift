--- conflicted
+++ resolved
@@ -148,11 +148,7 @@
   /// - Requires: The pointee is not initialized.
   ///             `count` is non-negative.
   ///
-<<<<<<< HEAD
-  /// - Postcondition: The pointee is initalized; the value should eventually
-=======
-  /// - Postcondition: The memory is initialized; the value should eventually
->>>>>>> ff74e8e8
+  /// - Postcondition: The pointee is initialized; the value should eventually
   ///   be destroyed or moved from to avoid leaks.
   // FIXME: add tests (since the `count` has been added)
   public func initializePointee(newValue: Pointee, count: Int = 1) {
