//===--- Integers.swift.gyb -----------------------------------*- swift -*-===//
//
// This source file is part of the Swift.org open source project
//
// Copyright (c) 2014 - 2018 Apple Inc. and the Swift project authors
// Licensed under Apache License v2.0 with Runtime Library Exception
//
// See https://swift.org/LICENSE.txt for license information
// See https://swift.org/CONTRIBUTORS.txt for the list of Swift project authors
//
//===----------------------------------------------------------------------===//

//===----------------------------------------------------------------------===//
//===--- Bits for the Stdlib ----------------------------------------------===//
//===----------------------------------------------------------------------===//

// FIXME(integers): This should go in the stdlib separately, probably.
extension ExpressibleByIntegerLiteral
  where Self : _ExpressibleByBuiltinIntegerLiteral {
  @_transparent
  public init(integerLiteral value: Self) {
    self = value
  }
}

// SWIFT_ENABLE_TENSORFLOW
//===----------------------------------------------------------------------===//
//===--- AdditiveArithmetic -----------------------------------------------===//
//===----------------------------------------------------------------------===//

// TODO: Add stdlib-style documentation.
public protocol AdditiveArithmetic : Equatable {
  // TODO: Add stdlib-style documentation.
  static var zero: Self { get }

  /// Adds two values and produces their sum.
  ///
  /// The addition operator (`+`) calculates the sum of its two arguments. For
  /// example:
  ///
  ///     1 + 2                   // 3
  ///     -10 + 15                // 5
  ///     -15 + -5                // -20
  ///     21.5 + 3.25             // 24.75
  ///
  /// You cannot use `+` with arguments of different types. To add values of
  /// different types, convert one of the values to the other value's type.
  ///
  ///     let x: Int8 = 21
  ///     let y: Int = 1000000
  ///     Int(x) + y              // 1000021
  ///
  /// - Parameters:
  ///   - lhs: The first value to add.
  ///   - rhs: The second value to add.
  static func +(lhs: Self, rhs: Self) -> Self

  /// Adds two values and stores the result in the left-hand-side variable.
  ///
  /// - Parameters:
  ///   - lhs: The first value to add.
  ///   - rhs: The second value to add.
  static func +=(lhs: inout Self, rhs: Self)

  /// Subtracts one value from another and produces their difference.
  ///
  /// The subtraction operator (`-`) calculates the difference of its two
  /// arguments. For example:
  ///
  ///     8 - 3                   // 5
  ///     -10 - 5                 // -15
  ///     100 - -5                // 105
  ///     10.5 - 100.0            // -89.5
  ///
  /// You cannot use `-` with arguments of different types. To subtract values
  /// of different types, convert one of the values to the other value's type.
  ///
  ///     let x: UInt8 = 21
  ///     let y: UInt = 1000000
  ///     y - UInt(x)             // 999979
  ///
  /// - Parameters:
  ///   - lhs: A numeric value.
  ///   - rhs: The value to subtract from `lhs`.
  static func -(lhs: Self, rhs: Self) -> Self

  /// Subtracts the second value from the first and stores the difference in the
  /// left-hand-side variable.
  ///
  /// - Parameters:
  ///   - lhs: A numeric value.
  ///   - rhs: The value to subtract from `lhs`.
  static func -=(lhs: inout Self, rhs: Self)
}

public extension AdditiveArithmetic {
  static func +=(lhs: inout Self, rhs: Self) {
    lhs = lhs + rhs
  }

  static func -=(lhs: inout Self, rhs: Self) {
    lhs = lhs - rhs
  }
}

public extension AdditiveArithmetic where Self : ExpressibleByIntegerLiteral {
  static var zero: Self {
    return 0
  }
}

//===----------------------------------------------------------------------===//
//===--- AdditiveArithmetic -----------------------------------------------===//
//===----------------------------------------------------------------------===//

// FIXME: Add doc comment.
public protocol AdditiveArithmetic : Equatable {
  /// The zero value.
  ///
  /// - Note: Zero is the identity element for addition; for any value,
  ///   `x + .zero == x` and `.zero + x == x`.
  static var zero: Self { get }

  /// Adds two values and produces their sum.
  ///
  /// The addition operator (`+`) calculates the sum of its two arguments. For
  /// example:
  ///
  ///     1 + 2                   // 3
  ///     -10 + 15                // 5
  ///     -15 + -5                // -20
  ///     21.5 + 3.25             // 24.75
  ///
  /// You cannot use `+` with arguments of different types. To add values of
  /// different types, convert one of the values to the other value's type.
  ///
  ///     let x: Int8 = 21
  ///     let y: Int = 1000000
  ///     Int(x) + y              // 1000021
  ///
  /// - Parameters:
  ///   - lhs: The first value to add.
  ///   - rhs: The second value to add.
  static func +(lhs: Self, rhs: Self) -> Self

  /// Adds two values and stores the result in the left-hand-side variable.
  ///
  /// - Parameters:
  ///   - lhs: The first value to add.
  ///   - rhs: The second value to add.
  static func +=(lhs: inout Self, rhs: Self)

  /// Subtracts one value from another and produces their difference.
  ///
  /// The subtraction operator (`-`) calculates the difference of its two
  /// arguments. For example:
  ///
  ///     8 - 3                   // 5
  ///     -10 - 5                 // -15
  ///     100 - -5                // 105
  ///     10.5 - 100.0            // -89.5
  ///
  /// You cannot use `-` with arguments of different types. To subtract values
  /// of different types, convert one of the values to the other value's type.
  ///
  ///     let x: UInt8 = 21
  ///     let y: UInt = 1000000
  ///     y - UInt(x)             // 999979
  ///
  /// - Parameters:
  ///   - lhs: A numeric value.
  ///   - rhs: The value to subtract from `lhs`.
  static func -(lhs: Self, rhs: Self) -> Self

  /// Subtracts the second value from the first and stores the difference in the
  /// left-hand-side variable.
  ///
  /// - Parameters:
  ///   - lhs: A numeric value.
  ///   - rhs: The value to subtract from `lhs`.
  static func -=(lhs: inout Self, rhs: Self)
}

public extension AdditiveArithmetic where Self : ExpressibleByIntegerLiteral {
  static var zero: Self {
    return 0
  }
}

//===----------------------------------------------------------------------===//
//===--- Numeric ----------------------------------------------------------===//
//===----------------------------------------------------------------------===//

// FIXME: Update comment based on the `AdditiveArithmetic` change.
/// Declares methods backing binary arithmetic operators--such as `+`, `-` and
/// `*`--and their mutating counterparts.
///
/// The `Numeric` protocol provides a suitable basis for arithmetic on
/// scalar values, such as integers and floating-point numbers. You can write
/// generic methods that operate on any numeric type in the standard library
/// by using the `Numeric` protocol as a generic constraint.
///
/// The following example declares a method that calculates the total of any
/// sequence with `Numeric` elements.
///
///     extension Sequence where Element: Numeric {
///         func sum() -> Element {
///             return reduce(0, +)
///         }
///     }
///
/// The `sum()` method is now available on any sequence or collection with
/// numeric values, whether it is an array of `Double` or a countable range of
/// `Int`.
///
///     let arraySum = [1.1, 2.2, 3.3, 4.4, 5.5].sum()
///     // arraySum == 16.5
///
///     let rangeSum = (1..<10).sum()
///     // rangeSum == 45
///
/// Conforming to the Numeric Protocol
/// =====================================
///
/// To add `Numeric` protocol conformance to your own custom type, implement
/// the required mutating methods. Extensions to `Numeric` provide default
/// implementations for the protocol's nonmutating methods based on the
/// mutating variants.
<<<<<<< HEAD
// SWIFT_ENABLE_TENSORFLOW
=======
>>>>>>> a820992c
public protocol Numeric : AdditiveArithmetic, ExpressibleByIntegerLiteral {
  /// Creates a new instance from the given integer, if it can be represented
  /// exactly.
  ///
  /// If the value passed as `source` is not representable exactly, the result
  /// is `nil`. In the following example, the constant `x` is successfully
  /// created from a value of `100`, while the attempt to initialize the
  /// constant `y` from `1_000` fails because the `Int8` type can represent
  /// `127` at maximum:
  ///
  ///     let x = Int8(exactly: 100)
  ///     // x == Optional(100)
  ///     let y = Int8(exactly: 1_000)
  ///     // y == nil
  ///
  /// - Parameter source: A value to convert to this type.
  init?<T : BinaryInteger>(exactly source: T)

  /// A type that can represent the absolute value of any possible value of the
  /// conforming type.
  associatedtype Magnitude : Comparable, Numeric

  /// The magnitude of this value.
  ///
  /// For any numeric value `x`, `x.magnitude` is the absolute value of `x`.
  /// You can use the `magnitude` property in operations that are simpler to
  /// implement in terms of unsigned values, such as printing the value of an
  /// integer, which is just printing a '-' character in front of an absolute
  /// value.
  ///
  ///     let x = -200
  ///     // x.magnitude == 200
  ///
  /// The global `abs(_:)` function provides more familiar syntax when you need
  /// to find an absolute value. In addition, because `abs(_:)` always returns
  /// a value of the same type, even in a generic context, using the function
  /// instead of the `magnitude` property is encouraged.
  var magnitude: Magnitude { get }

  /// Multiplies two values and produces their product.
  ///
  /// The multiplication operator (`*`) calculates the product of its two
  /// arguments. For example:
  ///
  ///     2 * 3                   // 6
  ///     100 * 21                // 2100
  ///     -10 * 15                // -150
  ///     3.5 * 2.25              // 7.875
  ///
  /// You cannot use `*` with arguments of different types. To multiply values
  /// of different types, convert one of the values to the other value's type.
  ///
  ///     let x: Int8 = 21
  ///     let y: Int = 1000000
  ///     Int(x) * y              // 21000000
  ///
  /// - Parameters:
  ///   - lhs: The first value to multiply.
  ///   - rhs: The second value to multiply.
  static func *(lhs: Self, rhs: Self) -> Self

  /// Multiplies two values and stores the result in the left-hand-side
  /// variable.
  ///
  /// - Parameters:
  ///   - lhs: The first value to multiply.
  ///   - rhs: The second value to multiply.
  static func *=(lhs: inout Self, rhs: Self)
}

/// A type that can represent both positive and negative values.
///
/// The `SignedNumeric` protocol extends the operations defined by the
/// `Numeric` protocol to include a value's additive inverse.
///
/// Conforming to the SignedNumeric Protocol
/// ===========================================
///
/// Because the `SignedNumeric` protocol provides default implementations of
/// both of its required methods, you don't need to do anything beyond
/// declaring conformance to the protocol and ensuring that the values of your
/// type support negation. To customize your type's implementation, provide
/// your own mutating `negate()` method.
///
/// When the additive inverse of a value is unrepresentable in a conforming
/// type, the operation should either trap or return an exceptional value. For
/// example, using the negation operator (prefix `-`) with `Int.min` results in
/// a runtime error.
///
///     let x = Int.min
///     let y = -x
///     // Overflow error
public protocol SignedNumeric : Numeric {
  /// Returns the additive inverse of the specified value.
  ///
  /// The negation operator (prefix `-`) returns the additive inverse of its
  /// argument.
  ///
  ///     let x = 21
  ///     let y = -x
  ///     // y == -21
  ///
  /// The resulting value must be representable in the same type as the
  /// argument. In particular, negating a signed, fixed-width integer type's
  /// minimum results in a value that cannot be represented.
  ///
  ///     let z = -Int8.min
  ///     // Overflow error
  ///
  /// - Returns: The additive inverse of this value.
  static prefix func - (_ operand: Self) -> Self

  /// Replaces this value with its additive inverse.
  ///
  /// The following example uses the `negate()` method to negate the value of
  /// an integer `x`:
  ///
  ///     var x = 21
  ///     x.negate()
  ///     // x == -21
  ///
  /// The resulting value must be representable within the value's type. In
  /// particular, negating a signed, fixed-width integer type's minimum
  /// results in a value that cannot be represented.
  ///
  ///     var y = Int8.min
  ///     y.negate()
  ///     // Overflow error
  mutating func negate()
}

extension SignedNumeric {
  /// Returns the additive inverse of the specified value.
  ///
  /// The negation operator (prefix `-`) returns the additive inverse of its
  /// argument.
  ///
  ///     let x = 21
  ///     let y = -x
  ///     // y == -21
  ///
  /// The resulting value must be representable in the same type as the
  /// argument. In particular, negating a signed, fixed-width integer type's
  /// minimum results in a value that cannot be represented.
  ///
  ///     let z = -Int8.min
  ///     // Overflow error
  ///
  /// - Returns: The additive inverse of the argument.
  @_transparent
  public static prefix func - (_ operand: Self) -> Self {
    var result = operand
    result.negate()
    return result
  }

  /// Replaces this value with its additive inverse.
  ///
  /// The following example uses the `negate()` method to negate the value of
  /// an integer `x`:
  ///
  ///     var x = 21
  ///     x.negate()
  ///     // x == -21
  ///
  /// The resulting value must be representable within the value's type. In
  /// particular, negating a signed, fixed-width integer type's minimum
  /// results in a value that cannot be represented.
  ///
  ///     var y = Int8.min
  ///     y.negate()
  ///     // Overflow error
  @_transparent
  public mutating func negate() {
    self = 0 - self
  }
}


/// Returns the absolute value of the given number.
///
/// - Parameter x: A signed number.
/// - Returns: The absolute value of `x`.
@inlinable
public func abs<T : SignedNumeric>(_ x: T) -> T
  where T.Magnitude == T {
  return x.magnitude
}

/// Returns the absolute value of the given number.
///
/// The absolute value of `x` must be representable in the same type. In
/// particular, the absolute value of a signed, fixed-width integer type's
/// minimum cannot be represented.
///
///     let x = Int8.min
///     // x == -128
///     let y = abs(x)
///     // Overflow error
///
/// - Parameter x: A signed number.
/// - Returns: The absolute value of `x`.
@inlinable
public func abs<T : SignedNumeric & Comparable>(_ x: T) -> T {
  return x < (0 as T) ? -x : x
}

extension AdditiveArithmetic {
  /// Returns the given number unchanged.
  ///
  /// You can use the unary plus operator (`+`) to provide symmetry in your
  /// code for positive numbers when also using the unary minus operator.
  ///
  ///     let x = -21
  ///     let y = +21
  ///     // x == -21
  ///     // y == 21
  ///
  /// - Returns: The given argument without any changes.
  @_transparent
  public static prefix func + (x: Self) -> Self {
    return x
  }
}

//===----------------------------------------------------------------------===//
//===--- BinaryInteger ----------------------------------------------------===//
//===----------------------------------------------------------------------===//

/// An integer type with a binary representation.
///
/// The `BinaryInteger` protocol is the basis for all the integer types
/// provided by the standard library. All of the standard library's integer
/// types, such as `Int` and `UInt32`, conform to `BinaryInteger`.
///
/// Converting Between Numeric Types
/// ================================
///
/// You can create new instances of a type that conforms to the `BinaryInteger`
/// protocol from a floating-point number or another binary integer of any
/// type. The `BinaryInteger` protocol provides initializers for four
/// different kinds of conversion.
///
/// Range-Checked Conversion
/// ------------------------
///
/// You use the default `init(_:)` initializer to create a new instance when
/// you're sure that the value passed is representable in the new type. For
/// example, an instance of `Int16` can represent the value `500`, so the
/// first conversion in the code sample below succeeds. That same value is too
/// large to represent as an `Int8` instance, so the second conversion fails,
/// triggering a runtime error.
///
///     let x: Int = 500
///     let y = Int16(x)
///     // y == 500
///
///     let z = Int8(x)
///     // Error: Not enough bits to represent...
///
/// When you create a binary integer from a floating-point value using the
/// default initializer, the value is rounded toward zero before the range is
/// checked. In the following example, the value `127.75` is rounded to `127`,
/// which is representable by the `Int8` type.  `128.25` is rounded to `128`,
/// which is not representable as an `Int8` instance, triggering a runtime
/// error.
///
///     let e = Int8(127.75)
///     // e == 127
///
///     let f = Int8(128.25)
///     // Error: Double value cannot be converted...
///
///
/// Exact Conversion
/// ----------------
///
/// Use the `init?(exactly:)` initializer to create a new instance after
/// checking whether the passed value is representable. Instead of trapping on
/// out-of-range values, using the failable `init?(exactly:)`
/// initializer results in `nil`.
///
///     let x = Int16(exactly: 500)
///     // x == Optional(500)
///
///     let y = Int8(exactly: 500)
///     // y == nil
///
/// When converting floating-point values, the `init?(exactly:)` initializer
/// checks both that the passed value has no fractional part and that the
/// value is representable in the resulting type.
///
///     let e = Int8(exactly: 23.0)       // integral value, representable
///     // e == Optional(23)
///
///     let f = Int8(exactly: 23.75)      // fractional value, representable
///     // f == nil
///
///     let g = Int8(exactly: 500.0)      // integral value, nonrepresentable
///     // g == nil
///
/// Clamping Conversion
/// -------------------
///
/// Use the `init(clamping:)` initializer to create a new instance of a binary
/// integer type where out-of-range values are clamped to the representable
/// range of the type. For a type `T`, the resulting value is in the range
/// `T.min...T.max`.
///
///     let x = Int16(clamping: 500)
///     // x == 500
///
///     let y = Int8(clamping: 500)
///     // y == 127
///
///     let z = UInt8(clamping: -500)
///     // z == 0
///
/// Bit Pattern Conversion
/// ----------------------
///
/// Use the `init(truncatingIfNeeded:)` initializer to create a new instance
/// with the same bit pattern as the passed value, extending or truncating the
/// value's representation as necessary. Note that the value may not be
/// preserved, particularly when converting between signed to unsigned integer
/// types or when the destination type has a smaller bit width than the source
/// type. The following example shows how extending and truncating work for
/// nonnegative integers:
///
///     let q: Int16 = 850
///     // q == 0b00000011_01010010
///
///     let r = Int8(truncatingIfNeeded: q)      // truncate 'q' to fit in 8 bits
///     // r == 82
///     //   == 0b01010010
///
///     let s = Int16(truncatingIfNeeded: r)     // extend 'r' to fill 16 bits
///     // s == 82
///     //   == 0b00000000_01010010
///
/// Any padding is performed by *sign-extending* the passed value. When
/// nonnegative integers are extended, the result is padded with zeroes. When
/// negative integers are extended, the result is padded with ones. This
/// example shows several extending conversions of a negative value---note
/// that negative values are sign-extended even when converting to an unsigned
/// type.
///
///     let t: Int8 = -100
///     // t == -100
///     // t's binary representation == 0b10011100
///
///     let u = UInt8(truncatingIfNeeded: t)
///     // u == 156
///     // u's binary representation == 0b10011100
///
///     let v = Int16(truncatingIfNeeded: t)
///     // v == -100
///     // v's binary representation == 0b11111111_10011100
///
///     let w = UInt16(truncatingIfNeeded: t)
///     // w == 65436
///     // w's binary representation == 0b11111111_10011100
///
///
/// Comparing Across Integer Types
/// ==============================
///
/// You can use relational operators, such as the less-than and equal-to
/// operators (`<` and `==`), to compare instances of different binary integer
/// types. The following example compares instances of the `Int`, `UInt`, and
/// `UInt8` types:
///
///     let x: Int = -23
///     let y: UInt = 1_000
///     let z: UInt8 = 23
///
///     if x < y {
///         print("\(x) is less than \(y).")
///     }
///     // Prints "-23 is less than 1000."
///
///     if z > x {
///         print("\(z) is greater than \(x).")
///     }
///     // Prints "23 is greater than -23."
public protocol BinaryInteger :
  Hashable, Numeric, CustomStringConvertible, Strideable
  where Magnitude : BinaryInteger, Magnitude.Magnitude == Magnitude
{
  /// A Boolean value indicating whether this type is a signed integer type.
  ///
  /// *Signed* integer types can represent both positive and negative values.
  /// *Unsigned* integer types can represent only nonnegative values.
  static var isSigned: Bool { get }

  /// Creates an integer from the given floating-point value, if it can be
  /// represented exactly.
  ///
  /// If the value passed as `source` is not representable exactly, the result
  /// is `nil`. In the following example, the constant `x` is successfully
  /// created from a value of `21.0`, while the attempt to initialize the
  /// constant `y` from `21.5` fails:
  ///
  ///     let x = Int(exactly: 21.0)
  ///     // x == Optional(21)
  ///     let y = Int(exactly: 21.5)
  ///     // y == nil
  ///
  /// - Parameter source: A floating-point value to convert to an integer.
  init?<T : BinaryFloatingPoint>(exactly source: T)

  /// Creates an integer from the given floating-point value, rounding toward
  /// zero.
  ///
  /// Any fractional part of the value passed as `source` is removed, rounding
  /// the value toward zero.
  ///
  ///     let x = Int(21.5)
  ///     // x == 21
  ///     let y = Int(-21.5)
  ///     // y == -21
  ///
  /// If `source` is outside the bounds of this type after rounding toward
  /// zero, a runtime error may occur.
  ///
  ///     let z = UInt(-21.5)
  ///     // Error: ...the result would be less than UInt.min
  ///
  /// - Parameter source: A floating-point value to convert to an integer.
  ///   `source` must be representable in this type after rounding toward
  ///   zero.
  init<T : BinaryFloatingPoint>(_ source: T)

  /// Creates a new instance from the given integer.
  ///
  /// If the value passed as `source` is not representable in this type, a
  /// runtime error may occur.
  ///
  ///     let x = -500 as Int
  ///     let y = Int32(x)
  ///     // y == -500
  ///
  ///     // -500 is not representable as a 'UInt32' instance
  ///     let z = UInt32(x)
  ///     // Error
  ///
  /// - Parameter source: An integer to convert. `source` must be representable
  ///   in this type.
  init<T : BinaryInteger>(_ source: T)

  /// Creates a new instance from the bit pattern of the given instance by
  /// sign-extending or truncating to fit this type.
  ///
  /// When the bit width of `T` (the type of `source`) is equal to or greater
  /// than this type's bit width, the result is the truncated
  /// least-significant bits of `source`. For example, when converting a
  /// 16-bit value to an 8-bit type, only the lower 8 bits of `source` are
  /// used.
  ///
  ///     let p: Int16 = -500
  ///     // 'p' has a binary representation of 11111110_00001100
  ///     let q = Int8(truncatingIfNeeded: p)
  ///     // q == 12
  ///     // 'q' has a binary representation of 00001100
  ///
  /// When the bit width of `T` is less than this type's bit width, the result
  /// is *sign-extended* to fill the remaining bits. That is, if `source` is
  /// negative, the result is padded with ones; otherwise, the result is
  /// padded with zeros.
  ///
  ///     let u: Int8 = 21
  ///     // 'u' has a binary representation of 00010101
  ///     let v = Int16(truncatingIfNeeded: u)
  ///     // v == 21
  ///     // 'v' has a binary representation of 00000000_00010101
  ///
  ///     let w: Int8 = -21
  ///     // 'w' has a binary representation of 11101011
  ///     let x = Int16(truncatingIfNeeded: w)
  ///     // x == -21
  ///     // 'x' has a binary representation of 11111111_11101011
  ///     let y = UInt16(truncatingIfNeeded: w)
  ///     // y == 65515
  ///     // 'y' has a binary representation of 11111111_11101011
  ///
  /// - Parameter source: An integer to convert to this type.
  init<T : BinaryInteger>(truncatingIfNeeded source: T)

  /// Creates a new instance with the representable value that's closest to the
  /// given integer.
  ///
  /// If the value passed as `source` is greater than the maximum representable
  /// value in this type, the result is the type's `max` value. If `source` is
  /// less than the smallest representable value in this type, the result is
  /// the type's `min` value.
  ///
  /// In this example, `x` is initialized as an `Int8` instance by clamping
  /// `500` to the range `-128...127`, and `y` is initialized as a `UInt`
  /// instance by clamping `-500` to the range `0...UInt.max`.
  ///
  ///     let x = Int8(clamping: 500)
  ///     // x == 127
  ///     // x == Int8.max
  ///
  ///     let y = UInt(clamping: -500)
  ///     // y == 0
  ///
  /// - Parameter source: An integer to convert to this type.
  init<T : BinaryInteger>(clamping source: T)

  /// A type that represents the words of a binary integer.
  ///
  /// The `Words` type must conform to the `RandomAccessCollection` protocol
  /// with an `Element` type of `UInt` and `Index` type of `Int.
  associatedtype Words : RandomAccessCollection
      where Words.Element == UInt, Words.Index == Int

  /// A collection containing the words of this value's binary
  /// representation, in order from the least significant to most significant.
  ///
  /// Negative values are returned in two's complement representation,
  /// regardless of the type's underlying implementation.
  var words: Words { get }

  /// The least significant word in this value's binary representation.
  var _lowWord: UInt { get }

  /// The number of bits in the current binary representation of this value.
  ///
  /// This property is a constant for instances of fixed-width integer
  /// types.
  var bitWidth: Int { get }

  /// Returns the integer binary logarithm of this value.
  ///
  /// If the value is negative or zero, a runtime error will occur.
  func _binaryLogarithm() -> Int

  /// The number of trailing zeros in this value's binary representation.
  ///
  /// For example, in a fixed-width integer type with a `bitWidth` value of 8,
  /// the number -8 has three trailing zeros.
  ///
  ///     let x = Int8(bitPattern: 0b1111_1000)
  ///     // x == -8
  ///     // x.trailingZeroBitCount == 3
  var trailingZeroBitCount: Int { get }

  /// Returns the quotient of dividing the first value by the second.
  ///
  /// For integer types, any remainder of the division is discarded.
  ///
  ///     let x = 21 / 5
  ///     // x == 4
  ///
  /// - Parameters:
  ///   - lhs: The value to divide.
  ///   - rhs: The value to divide `lhs` by. `rhs` must not be zero.
  static func /(lhs: Self, rhs: Self) -> Self

  /// Divides the first value by the second and stores the quotient in the
  /// left-hand-side variable.
  ///
  /// For integer types, any remainder of the division is discarded.
  ///
  ///     var x = 21
  ///     x /= 5
  ///     // x == 4
  ///
  /// - Parameters:
  ///   - lhs: The value to divide.
  ///   - rhs: The value to divide `lhs` by. `rhs` must not be zero.
  static func /=(lhs: inout Self, rhs: Self)

  /// Returns the remainder of dividing the first value by the second.
  ///
  /// The result of the remainder operator (`%`) has the same sign as `lhs` and
  /// has a magnitude less than `rhs.magnitude`.
  ///
  ///     let x = 22 % 5
  ///     // x == 2
  ///     let y = 22 % -5
  ///     // y == 2
  ///     let z = -22 % -5
  ///     // z == -2
  ///
  /// For any two integers `a` and `b`, their quotient `q`, and their remainder
  /// `r`, `a == b * q + r`.
  ///
  /// - Parameters:
  ///   - lhs: The value to divide.
  ///   - rhs: The value to divide `lhs` by. `rhs` must not be zero.
  static func %(lhs: Self, rhs: Self) -> Self

  /// Divides the first value by the second and stores the remainder in the
  /// left-hand-side variable.
  ///
  /// The result has the same sign as `lhs` and has a magnitude less than
  /// `rhs.magnitude`.
  ///
  ///     var x = 22
  ///     x %= 5
  ///     // x == 2
  ///
  ///     var y = 22
  ///     y %= -5
  ///     // y == 2
  ///
  ///     var z = -22
  ///     z %= -5
  ///     // z == -2
  ///
  /// - Parameters:
  ///   - lhs: The value to divide.
  ///   - rhs: The value to divide `lhs` by. `rhs` must not be zero.
  static func %=(lhs: inout Self, rhs: Self)

  /// Adds two values and produces their sum.
  ///
  /// The addition operator (`+`) calculates the sum of its two arguments. For
  /// example:
  ///
  ///     1 + 2                   // 3
  ///     -10 + 15                // 5
  ///     -15 + -5                // -20
  ///     21.5 + 3.25             // 24.75
  ///
  /// You cannot use `+` with arguments of different types. To add values of
  /// different types, convert one of the values to the other value's type.
  ///
  ///     let x: Int8 = 21
  ///     let y: Int = 1000000
  ///     Int(x) + y              // 1000021
  ///
  /// - Parameters:
  ///   - lhs: The first value to add.
  ///   - rhs: The second value to add.
  override static func +(lhs: Self, rhs: Self) -> Self

  /// Adds two values and stores the result in the left-hand-side variable.
  ///
  /// - Parameters:
  ///   - lhs: The first value to add.
  ///   - rhs: The second value to add.
  override static func +=(lhs: inout Self, rhs: Self)

  /// Subtracts one value from another and produces their difference.
  ///
  /// The subtraction operator (`-`) calculates the difference of its two
  /// arguments. For example:
  ///
  ///     8 - 3                   // 5
  ///     -10 - 5                 // -15
  ///     100 - -5                // 105
  ///     10.5 - 100.0            // -89.5
  ///
  /// You cannot use `-` with arguments of different types. To subtract values
  /// of different types, convert one of the values to the other value's type.
  ///
  ///     let x: UInt8 = 21
  ///     let y: UInt = 1000000
  ///     y - UInt(x)             // 999979
  ///
  /// - Parameters:
  ///   - lhs: A numeric value.
  ///   - rhs: The value to subtract from `lhs`.
  override static func -(lhs: Self, rhs: Self) -> Self

  /// Subtracts the second value from the first and stores the difference in the
  /// left-hand-side variable.
  ///
  /// - Parameters:
  ///   - lhs: A numeric value.
  ///   - rhs: The value to subtract from `lhs`.
  override static func -=(lhs: inout Self, rhs: Self)

  /// Multiplies two values and produces their product.
  ///
  /// The multiplication operator (`*`) calculates the product of its two
  /// arguments. For example:
  ///
  ///     2 * 3                   // 6
  ///     100 * 21                // 2100
  ///     -10 * 15                // -150
  ///     3.5 * 2.25              // 7.875
  ///
  /// You cannot use `*` with arguments of different types. To multiply values
  /// of different types, convert one of the values to the other value's type.
  ///
  ///     let x: Int8 = 21
  ///     let y: Int = 1000000
  ///     Int(x) * y              // 21000000
  ///
  /// - Parameters:
  ///   - lhs: The first value to multiply.
  ///   - rhs: The second value to multiply.
  override static func *(lhs: Self, rhs: Self) -> Self

  /// Multiplies two values and stores the result in the left-hand-side
  /// variable.
  ///
  /// - Parameters:
  ///   - lhs: The first value to multiply.
  ///   - rhs: The second value to multiply.
  override static func *=(lhs: inout Self, rhs: Self)

  /// Returns the inverse of the bits set in the argument.
  ///
  /// The bitwise NOT operator (`~`) is a prefix operator that returns a value
  /// in which all the bits of its argument are flipped: Bits that are `1` in
  /// the argument are `0` in the result, and bits that are `0` in the argument
  /// are `1` in the result. This is equivalent to the inverse of a set. For
  /// example:
  ///
  ///     let x: UInt8 = 5        // 0b00000101
  ///     let notX = ~x           // 0b11111010
  ///
  /// Performing a bitwise NOT operation on 0 returns a value with every bit
  /// set to `1`.
  ///
  ///     let allOnes = ~UInt8.min   // 0b11111111
  ///
  /// - Complexity: O(1).
  static prefix func ~ (_ x: Self) -> Self

  /// Returns the result of performing a bitwise AND operation on the two given
  /// values.
  ///
  /// A bitwise AND operation results in a value that has each bit set to `1`
  /// where *both* of its arguments have that bit set to `1`. For example:
  ///
  ///     let x: UInt8 = 5          // 0b00000101
  ///     let y: UInt8 = 14         // 0b00001110
  ///     let z = x & y             // 0b00000100
  ///     // z == 4
  ///
  /// - Parameters:
  ///   - lhs: An integer value.
  ///   - rhs: Another integer value.
  static func &(lhs: Self, rhs: Self) -> Self

  /// Stores the result of performing a bitwise AND operation on the two given
  /// values in the left-hand-side variable.
  ///
  /// A bitwise AND operation results in a value that has each bit set to `1`
  /// where *both* of its arguments have that bit set to `1`. For example:
  ///
  ///     var x: UInt8 = 5          // 0b00000101
  ///     let y: UInt8 = 14         // 0b00001110
  ///     x &= y                    // 0b00000100
  ///
  /// - Parameters:
  ///   - lhs: An integer value.
  ///   - rhs: Another integer value.
  static func &=(lhs: inout Self, rhs: Self)

  /// Returns the result of performing a bitwise OR operation on the two given
  /// values.
  ///
  /// A bitwise OR operation results in a value that has each bit set to `1`
  /// where *one or both* of its arguments have that bit set to `1`. For
  /// example:
  ///
  ///     let x: UInt8 = 5          // 0b00000101
  ///     let y: UInt8 = 14         // 0b00001110
  ///     let z = x | y             // 0b00001111
  ///     // z == 15
  ///
  /// - Parameters:
  ///   - lhs: An integer value.
  ///   - rhs: Another integer value.
  static func |(lhs: Self, rhs: Self) -> Self

  /// Stores the result of performing a bitwise OR operation on the two given
  /// values in the left-hand-side variable.
  ///
  /// A bitwise OR operation results in a value that has each bit set to `1`
  /// where *one or both* of its arguments have that bit set to `1`. For
  /// example:
  ///
  ///     var x: UInt8 = 5          // 0b00000101
  ///     let y: UInt8 = 14         // 0b00001110
  ///     x |= y                    // 0b00001111
  ///
  /// - Parameters:
  ///   - lhs: An integer value.
  ///   - rhs: Another integer value.
  static func |=(lhs: inout Self, rhs: Self)

  /// Returns the result of performing a bitwise XOR operation on the two given
  /// values.
  ///
  /// A bitwise XOR operation, also known as an exclusive OR operation, results
  /// in a value that has each bit set to `1` where *one or the other but not
  /// both* of its arguments had that bit set to `1`. For example:
  ///
  ///     let x: UInt8 = 5          // 0b00000101
  ///     let y: UInt8 = 14         // 0b00001110
  ///     let z = x ^ y             // 0b00001011
  ///     // z == 11
  ///
  /// - Parameters:
  ///   - lhs: An integer value.
  ///   - rhs: Another integer value.
  static func ^(lhs: Self, rhs: Self) -> Self

  /// Stores the result of performing a bitwise XOR operation on the two given
  /// values in the left-hand-side variable.
  ///
  /// A bitwise XOR operation, also known as an exclusive OR operation, results
  /// in a value that has each bit set to `1` where *one or the other but not
  /// both* of its arguments had that bit set to `1`. For example:
  ///
  ///     var x: UInt8 = 5          // 0b00000101
  ///     let y: UInt8 = 14         // 0b00001110
  ///     x ^= y                    // 0b00001011
  ///
  /// - Parameters:
  ///   - lhs: An integer value.
  ///   - rhs: Another integer value.
  static func ^=(lhs: inout Self, rhs: Self)

  /// Returns the result of shifting a value's binary representation the
  /// specified number of digits to the right.
  ///
  /// The `>>` operator performs a *smart shift*, which defines a result for a
  /// shift of any value.
  ///
  /// - Using a negative value for `rhs` performs a left shift using
  ///   `abs(rhs)`.
  /// - Using a value for `rhs` that is greater than or equal to the bit width
  ///   of `lhs` is an *overshift*. An overshift results in `-1` for a
  ///   negative value of `lhs` or `0` for a nonnegative value.
  /// - Using any other value for `rhs` performs a right shift on `lhs` by that
  ///   amount.
  ///
  /// The following example defines `x` as an instance of `UInt8`, an 8-bit,
  /// unsigned integer type. If you use `2` as the right-hand-side value in an
  /// operation on `x`, the value is shifted right by two bits.
  ///
  ///     let x: UInt8 = 30                 // 0b00011110
  ///     let y = x >> 2
  ///     // y == 7                         // 0b00000111
  ///
  /// If you use `11` as `rhs`, `x` is overshifted such that all of its bits
  /// are set to zero.
  ///
  ///     let z = x >> 11
  ///     // z == 0                         // 0b00000000
  ///
  /// Using a negative value as `rhs` is the same as performing a left shift
  /// using `abs(rhs)`.
  ///
  ///     let a = x >> -3
  ///     // a == 240                       // 0b11110000
  ///     let b = x << 3
  ///     // b == 240                       // 0b11110000
  ///
  /// Right shift operations on negative values "fill in" the high bits with
  /// ones instead of zeros.
  ///
  ///     let q: Int8 = -30                 // 0b11100010
  ///     let r = q >> 2
  ///     // r == -8                        // 0b11111000
  ///
  ///     let s = q >> 11
  ///     // s == -1                        // 0b11111111
  ///
  /// - Parameters:
  ///   - lhs: The value to shift.
  ///   - rhs: The number of bits to shift `lhs` to the right.
  static func >> <RHS: BinaryInteger>(lhs: Self, rhs: RHS) -> Self

  /// Stores the result of shifting a value's binary representation the
  /// specified number of digits to the right in the left-hand-side variable.
  ///
  /// The `>>=` operator performs a *smart shift*, which defines a result for a
  /// shift of any value.
  ///
  /// - Using a negative value for `rhs` performs a left shift using
  ///   `abs(rhs)`.
  /// - Using a value for `rhs` that is greater than or equal to the bit width
  ///   of `lhs` is an *overshift*. An overshift results in `-1` for a
  ///   negative value of `lhs` or `0` for a nonnegative value.
  /// - Using any other value for `rhs` performs a right shift on `lhs` by that
  ///   amount.
  ///
  /// The following example defines `x` as an instance of `UInt8`, an 8-bit,
  /// unsigned integer type. If you use `2` as the right-hand-side value in an
  /// operation on `x`, the value is shifted right by two bits.
  ///
  ///     var x: UInt8 = 30                 // 0b00011110
  ///     x >>= 2
  ///     // x == 7                         // 0b00000111
  ///
  /// If you use `11` as `rhs`, `x` is overshifted such that all of its bits
  /// are set to zero.
  ///
  ///     var y: UInt8 = 30                 // 0b00011110
  ///     y >>= 11
  ///     // y == 0                         // 0b00000000
  ///
  /// Using a negative value as `rhs` is the same as performing a left shift
  /// using `abs(rhs)`.
  ///
  ///     var a: UInt8 = 30                 // 0b00011110
  ///     a >>= -3
  ///     // a == 240                       // 0b11110000
  ///
  ///     var b: UInt8 = 30                 // 0b00011110
  ///     b <<= 3
  ///     // b == 240                       // 0b11110000
  ///
  /// Right shift operations on negative values "fill in" the high bits with
  /// ones instead of zeros.
  ///
  ///     var q: Int8 = -30                 // 0b11100010
  ///     q >>= 2
  ///     // q == -8                        // 0b11111000
  ///
  ///     var r: Int8 = -30                 // 0b11100010
  ///     r >>= 11
  ///     // r == -1                        // 0b11111111
  ///
  /// - Parameters:
  ///   - lhs: The value to shift.
  ///   - rhs: The number of bits to shift `lhs` to the right.
  static func >>= <RHS: BinaryInteger>(lhs: inout Self, rhs: RHS)

  /// Returns the result of shifting a value's binary representation the
  /// specified number of digits to the left.
  ///
  /// The `<<` operator performs a *smart shift*, which defines a result for a
  /// shift of any value.
  ///
  /// - Using a negative value for `rhs` performs a right shift using
  ///   `abs(rhs)`.
  /// - Using a value for `rhs` that is greater than or equal to the bit width
  ///   of `lhs` is an *overshift*, resulting in zero.
  /// - Using any other value for `rhs` performs a left shift on `lhs` by that
  ///   amount.
  ///
  /// The following example defines `x` as an instance of `UInt8`, an 8-bit,
  /// unsigned integer type. If you use `2` as the right-hand-side value in an
  /// operation on `x`, the value is shifted left by two bits.
  ///
  ///     let x: UInt8 = 30                 // 0b00011110
  ///     let y = x << 2
  ///     // y == 120                       // 0b01111000
  ///
  /// If you use `11` as `rhs`, `x` is overshifted such that all of its bits
  /// are set to zero.
  ///
  ///     let z = x << 11
  ///     // z == 0                         // 0b00000000
  ///
  /// Using a negative value as `rhs` is the same as performing a right shift
  /// with `abs(rhs)`.
  ///
  ///     let a = x << -3
  ///     // a == 3                         // 0b00000011
  ///     let b = x >> 3
  ///     // b == 3                         // 0b00000011
  ///
  /// - Parameters:
  ///   - lhs: The value to shift.
  ///   - rhs: The number of bits to shift `lhs` to the left.
  static func << <RHS: BinaryInteger>(lhs: Self, rhs: RHS) -> Self

  /// Stores the result of shifting a value's binary representation the
  /// specified number of digits to the left in the left-hand-side variable.
  ///
  /// The `<<` operator performs a *smart shift*, which defines a result for a
  /// shift of any value.
  ///
  /// - Using a negative value for `rhs` performs a right shift using
  ///   `abs(rhs)`.
  /// - Using a value for `rhs` that is greater than or equal to the bit width
  ///   of `lhs` is an *overshift*, resulting in zero.
  /// - Using any other value for `rhs` performs a left shift on `lhs` by that
  ///   amount.
  ///
  /// The following example defines `x` as an instance of `UInt8`, an 8-bit,
  /// unsigned integer type. If you use `2` as the right-hand-side value in an
  /// operation on `x`, the value is shifted left by two bits.
  ///
  ///     var x: UInt8 = 30                 // 0b00011110
  ///     x <<= 2
  ///     // x == 120                       // 0b01111000
  ///
  /// If you use `11` as `rhs`, `x` is overshifted such that all of its bits
  /// are set to zero.
  ///
  ///     var y: UInt8 = 30                 // 0b00011110
  ///     y <<= 11
  ///     // y == 0                         // 0b00000000
  ///
  /// Using a negative value as `rhs` is the same as performing a right shift
  /// with `abs(rhs)`.
  ///
  ///     var a: UInt8 = 30                 // 0b00011110
  ///     a <<= -3
  ///     // a == 3                         // 0b00000011
  ///
  ///     var b: UInt8 = 30                 // 0b00011110
  ///     b >>= 3
  ///     // b == 3                         // 0b00000011
  ///
  /// - Parameters:
  ///   - lhs: The value to shift.
  ///   - rhs: The number of bits to shift `lhs` to the left.
  static func <<=<RHS: BinaryInteger>(lhs: inout Self, rhs: RHS)

  /// Returns the quotient and remainder of this value divided by the given
  /// value.
  ///
  /// Use this method to calculate the quotient and remainder of a division at
  /// the same time.
  ///
  ///     let x = 1_000_000
  ///     let (q, r) = x.quotientAndRemainder(dividingBy: 933)
  ///     // q == 1071
  ///     // r == 757
  ///
  /// - Parameter rhs: The value to divide this value by.
  /// - Returns: A tuple containing the quotient and remainder of this value
  ///   divided by `rhs`. The remainder has the same sign as `rhs`.
  func quotientAndRemainder(dividingBy rhs: Self)
    -> (quotient: Self, remainder: Self)

  /// Returns true if this value is a multiple of `other`, and false otherwise.
  ///
  /// For two integers a and b, a is a multiple of b if there exists a third
  /// integer q such that a = q*b. For example, 6 is a multiple of 3, because
  /// 6 = 2*3, and zero is a multiple of everything, because 0 = 0*x, for any
  /// integer x.
  ///
  /// Two edge cases are worth particular attention:
  /// - `x.isMultiple(of: 0)` is `true` if `x` is zero and `false` otherwise.
  /// - `T.min.isMultiple(of: -1)` is `true` for signed integer `T`, even
  ///   though the quotient `T.min / -1` is not representable in type `T`.
  ///
  /// - Parameter other: the value to test.
  func isMultiple(of other: Self) -> Bool

  /// Returns `-1` if this value is negative and `1` if it's positive;
  /// otherwise, `0`.
  ///
  /// - Returns: The sign of this number, expressed as an integer of the same
  ///   type.
  func signum() -> Self
}

extension BinaryInteger {
  /// Creates a new value equal to zero.
  @_transparent
  public init() {
    self = 0
  }

  /// Returns `-1` if this value is negative and `1` if it's positive;
  /// otherwise, `0`.
  ///
  /// - Returns: The sign of this number, expressed as an integer of the same
  ///   type.
  @inlinable
  public func signum() -> Self {
    return (self > (0 as Self) ? 1 : 0) - (self < (0 as Self) ? 1 : 0)
  }

  @_transparent
  public var _lowWord: UInt {
    var it = words.makeIterator()
    return it.next() ?? 0
  }

  @inlinable
  public func _binaryLogarithm() -> Int {
    _precondition(self > (0 as Self))
    var (quotient, remainder) =
      (bitWidth &- 1).quotientAndRemainder(dividingBy: UInt.bitWidth)
    remainder = remainder &+ 1
    var word = UInt(truncatingIfNeeded: self >> (bitWidth &- remainder))
    // If, internally, a variable-width binary integer uses digits of greater
    // bit width than that of Magnitude.Words.Element (i.e., UInt), then it is
    // possible that `word` could be zero. Additionally, a signed variable-width
    // binary integer may have a leading word that is zero to store a clear sign
    // bit.
    while word == 0 {
      quotient = quotient &- 1
      remainder = remainder &+ UInt.bitWidth
      word = UInt(truncatingIfNeeded: self >> (bitWidth &- remainder))
    }
    // Note that the order of operations below is important to guarantee that
    // we won't overflow.
    return UInt.bitWidth &* quotient &+
        (UInt.bitWidth &- (word.leadingZeroBitCount &+ 1))
  }

  /// Returns the quotient and remainder of this value divided by the given
  /// value.
  ///
  /// Use this method to calculate the quotient and remainder of a division at
  /// the same time.
  ///
  ///     let x = 1_000_000
  ///     let (q, r) = x.quotientAndRemainder(dividingBy: 933)
  ///     // q == 1071
  ///     // r == 757
  ///
  /// - Parameter rhs: The value to divide this value by.
  /// - Returns: A tuple containing the quotient and remainder of this value
  ///   divided by `rhs`.
  @inlinable
  public func quotientAndRemainder(dividingBy rhs: Self)
    -> (quotient: Self, remainder: Self) {
    return (self / rhs, self % rhs)
  }
  
  @inlinable
  public func isMultiple(of other: Self) -> Bool {
    // Nothing but zero is a multiple of zero.
    if other == 0 { return self == 0 }
    // Do the test in terms of magnitude, which guarantees there are no other
    // edge cases. If we write this as `self % other` instead, it could trap
    // for types that are not symmetric around zero.
    return self.magnitude % other.magnitude == 0
  }

//===----------------------------------------------------------------------===//
//===--- Homogeneous ------------------------------------------------------===//
//===----------------------------------------------------------------------===//
  /// Returns the result of performing a bitwise AND operation on the two given
  /// values.
  ///
  /// A bitwise AND operation results in a value that has each bit set to `1`
  /// where *both* of its arguments have that bit set to `1`. For example:
  ///
  ///     let x: UInt8 = 5          // 0b00000101
  ///     let y: UInt8 = 14         // 0b00001110
  ///     let z = x & y             // 0b00000100
  ///     // z == 4
  ///
  /// - Parameters:
  ///   - lhs: An integer value.
  ///   - rhs: Another integer value.
  @_transparent
  public static func & (lhs: Self, rhs: Self) -> Self {
    var lhs = lhs
    lhs &= rhs
    return lhs
  }

  /// Returns the result of performing a bitwise OR operation on the two given
  /// values.
  ///
  /// A bitwise OR operation results in a value that has each bit set to `1`
  /// where *one or both* of its arguments have that bit set to `1`. For
  /// example:
  ///
  ///     let x: UInt8 = 5          // 0b00000101
  ///     let y: UInt8 = 14         // 0b00001110
  ///     let z = x | y             // 0b00001111
  ///     // z == 15
  ///
  /// - Parameters:
  ///   - lhs: An integer value.
  ///   - rhs: Another integer value.
  @_transparent
  public static func | (lhs: Self, rhs: Self) -> Self {
    var lhs = lhs
    lhs |= rhs
    return lhs
  }

  /// Returns the result of performing a bitwise XOR operation on the two given
  /// values.
  ///
  /// A bitwise XOR operation, also known as an exclusive OR operation, results
  /// in a value that has each bit set to `1` where *one or the other but not
  /// both* of its arguments had that bit set to `1`. For example:
  ///
  ///     let x: UInt8 = 5          // 0b00000101
  ///     let y: UInt8 = 14         // 0b00001110
  ///     let z = x ^ y             // 0b00001011
  ///     // z == 11
  ///
  /// - Parameters:
  ///   - lhs: An integer value.
  ///   - rhs: Another integer value.
  @_transparent
  public static func ^ (lhs: Self, rhs: Self) -> Self {
    var lhs = lhs
    lhs ^= rhs
    return lhs
  }

//===----------------------------------------------------------------------===//
//===--- Heterogeneous non-masking shift in terms of shift-assignment -----===//
//===----------------------------------------------------------------------===//
  /// Returns the result of shifting a value's binary representation the
  /// specified number of digits to the right.
  ///
  /// The `>>` operator performs a *smart shift*, which defines a result for a
  /// shift of any value.
  ///
  /// - Using a negative value for `rhs` performs a left shift using
  ///   `abs(rhs)`.
  /// - Using a value for `rhs` that is greater than or equal to the bit width
  ///   of `lhs` is an *overshift*. An overshift results in `-1` for a
  ///   negative value of `lhs` or `0` for a nonnegative value.
  /// - Using any other value for `rhs` performs a right shift on `lhs` by that
  ///   amount.
  ///
  /// The following example defines `x` as an instance of `UInt8`, an 8-bit,
  /// unsigned integer type. If you use `2` as the right-hand-side value in an
  /// operation on `x`, the value is shifted right by two bits.
  ///
  ///     let x: UInt8 = 30                 // 0b00011110
  ///     let y = x >> 2
  ///     // y == 7                         // 0b00000111
  ///
  /// If you use `11` as `rhs`, `x` is overshifted such that all of its bits
  /// are set to zero.
  ///
  ///     let z = x >> 11
  ///     // z == 0                         // 0b00000000
  ///
  /// Using a negative value as `rhs` is the same as performing a left shift
  /// using `abs(rhs)`.
  ///
  ///     let a = x >> -3
  ///     // a == 240                       // 0b11110000
  ///     let b = x << 3
  ///     // b == 240                       // 0b11110000
  ///
  /// Right shift operations on negative values "fill in" the high bits with
  /// ones instead of zeros.
  ///
  ///     let q: Int8 = -30                 // 0b11100010
  ///     let r = q >> 2
  ///     // r == -8                        // 0b11111000
  ///
  ///     let s = q >> 11
  ///     // s == -1                        // 0b11111111
  ///
  /// - Parameters:
  ///   - lhs: The value to shift.
  ///   - rhs: The number of bits to shift `lhs` to the right.
  @_semantics("optimize.sil.specialize.generic.partial.never")
  @_transparent
  public static func >> <RHS: BinaryInteger>(lhs: Self, rhs: RHS) -> Self {
    var r = lhs
    r >>= rhs
    return r
  }

  /// Returns the result of shifting a value's binary representation the
  /// specified number of digits to the left.
  ///
  /// The `<<` operator performs a *smart shift*, which defines a result for a
  /// shift of any value.
  ///
  /// - Using a negative value for `rhs` performs a right shift using
  ///   `abs(rhs)`.
  /// - Using a value for `rhs` that is greater than or equal to the bit width
  ///   of `lhs` is an *overshift*, resulting in zero.
  /// - Using any other value for `rhs` performs a left shift on `lhs` by that
  ///   amount.
  ///
  /// The following example defines `x` as an instance of `UInt8`, an 8-bit,
  /// unsigned integer type. If you use `2` as the right-hand-side value in an
  /// operation on `x`, the value is shifted left by two bits.
  ///
  ///     let x: UInt8 = 30                 // 0b00011110
  ///     let y = x << 2
  ///     // y == 120                       // 0b01111000
  ///
  /// If you use `11` as `rhs`, `x` is overshifted such that all of its bits
  /// are set to zero.
  ///
  ///     let z = x << 11
  ///     // z == 0                         // 0b00000000
  ///
  /// Using a negative value as `rhs` is the same as performing a right shift
  /// with `abs(rhs)`.
  ///
  ///     let a = x << -3
  ///     // a == 3                         // 0b00000011
  ///     let b = x >> 3
  ///     // b == 3                         // 0b00000011
  ///
  /// - Parameters:
  ///   - lhs: The value to shift.
  ///   - rhs: The number of bits to shift `lhs` to the left.
  @_semantics("optimize.sil.specialize.generic.partial.never")
  @_transparent
  public static func << <RHS: BinaryInteger>(lhs: Self, rhs: RHS) -> Self {
    var r = lhs
    r <<= rhs
    return r
  }
}


//===----------------------------------------------------------------------===//
//===--- CustomStringConvertible conformance ------------------------------===//
//===----------------------------------------------------------------------===//

extension BinaryInteger {
  internal func _description(radix: Int, uppercase: Bool) -> String {
    _precondition(2...36 ~= radix, "Radix must be between 2 and 36")

    if bitWidth <= 64 {
      let radix_ = Int64(radix)
      return Self.isSigned
        ? _int64ToString(
          Int64(truncatingIfNeeded: self), radix: radix_, uppercase: uppercase)
        : _uint64ToString(
          UInt64(truncatingIfNeeded: self), radix: radix_, uppercase: uppercase)
    }

    if self == (0 as Self) { return "0" }

    // Bit shifting can be faster than division when `radix` is a power of two
    // (although not necessarily the case for builtin types).
    let isRadixPowerOfTwo = radix.nonzeroBitCount == 1
    let radix_ = Magnitude(radix)
    func _quotientAndRemainder(_ value: Magnitude) -> (Magnitude, Magnitude) {
      return isRadixPowerOfTwo
        ? (value >> radix.trailingZeroBitCount, value & (radix_ - 1))
        : value.quotientAndRemainder(dividingBy: radix_)
    }

    let hasLetters = radix > 10
    func _ascii(_ digit: UInt8) -> UInt8 {
      let base: UInt8
      if !hasLetters || digit < 10 {
        base = UInt8(("0" as Unicode.Scalar).value)
      } else if uppercase {
        base = UInt8(("A" as Unicode.Scalar).value) &- 10
      } else {
        base = UInt8(("a" as Unicode.Scalar).value) &- 10
      }
      return base &+ digit
    }

    let isNegative = Self.isSigned && self < (0 as Self)
    var value = magnitude

    // TODO(FIXME JIRA): All current stdlib types fit in small. Use a stack
    // buffer instead of an array on the heap.

    var result: [UInt8] = []
    while value != 0 {
      let (quotient, remainder) = _quotientAndRemainder(value)
      result.append(_ascii(UInt8(truncatingIfNeeded: remainder)))
      value = quotient
    }

    if isNegative {
      result.append(UInt8(("-" as Unicode.Scalar).value))
    }

    result.reverse()
    return result.withUnsafeBufferPointer {
      return String._fromASCII($0)
    }
  }

  /// A textual representation of this value.
  public var description: String {
    return _description(radix: 10, uppercase: false)
  }
}


//===----------------------------------------------------------------------===//
//===--- Strideable conformance -------------------------------------------===//
//===----------------------------------------------------------------------===//

extension BinaryInteger {
  /// Returns the distance from this value to the given value, expressed as a
  /// stride.
  ///
  /// For two values `x` and `y`, and a distance `n = x.distance(to: y)`,
  /// `x.advanced(by: n) == y`.
  ///
  /// - Parameter other: The value to calculate the distance to.
  /// - Returns: The distance from this value to `other`.
  @inlinable
  @inline(__always)
  public func distance(to other: Self) -> Int {
    if !Self.isSigned {
      if self > other {
        if let result = Int(exactly: self - other) {
          return -result
        }
      } else {
        if let result = Int(exactly: other - self) {
          return result
        }
      }
    } else {
      let isNegative = self < (0 as Self)
      if isNegative == (other < (0 as Self)) {
        if let result = Int(exactly: other - self) {
          return result
        }
      } else {
        if let result = Int(exactly: self.magnitude + other.magnitude) {
          return isNegative ? result : -result
        }
      }
    }
    _preconditionFailure("Distance is not representable in Int")
  }

  /// Returns a value that is offset the specified distance from this value.
  ///
  /// Use the `advanced(by:)` method in generic code to offset a value by a
  /// specified distance. If you're working directly with numeric values, use
  /// the addition operator (`+`) instead of this method.
  ///
  /// For a value `x`, a distance `n`, and a value `y = x.advanced(by: n)`,
  /// `x.distance(to: y) == n`.
  ///
  /// - Parameter n: The distance to advance this value.
  /// - Returns: A value that is offset from this value by `n`.
  @inlinable
  @inline(__always)
  public func advanced(by n: Int) -> Self {
    if !Self.isSigned {
      return n < (0 as Int)
        ? self - Self(-n)
        : self + Self(n)
    }
    if (self < (0 as Self)) == (n < (0 as Self)) {
      return self + Self(n)
    }
    return self.magnitude < n.magnitude
      ? Self(Int(self) + n)
      : self + Self(n)
  }
}

//===----------------------------------------------------------------------===//
//===--- Heterogeneous comparison -----------------------------------------===//
//===----------------------------------------------------------------------===//

extension BinaryInteger {
  /// Returns a Boolean value indicating whether the two given values are
  /// equal.
  ///
  /// You can check the equality of instances of any `BinaryInteger` types
  /// using the equal-to operator (`==`). For example, you can test whether
  /// the first `UInt8` value in a string's UTF-8 encoding is equal to the
  /// first `UInt32` value in its Unicode scalar view:
  ///
  ///     let gameName = "Red Light, Green Light"
  ///     if let firstUTF8 = gameName.utf8.first,
  ///         let firstScalar = gameName.unicodeScalars.first?.value {
  ///         print("First code values are equal: \(firstUTF8 == firstScalar)")
  ///     }
  ///     // Prints "First code values are equal: true"
  ///
  /// - Parameters:
  ///   - lhs: An integer to compare.
  ///   - rhs: Another integer to compare.
  @_transparent
  public static func == <
    Other : BinaryInteger
  >(lhs: Self, rhs: Other) -> Bool {
    let lhsNegative = Self.isSigned && lhs < (0 as Self)
    let rhsNegative = Other.isSigned && rhs < (0 as Other)

    if lhsNegative != rhsNegative { return false }

    // Here we know the values are of the same sign.
    //
    // There are a few possible scenarios from here:
    //
    // 1. Both values are negative
    //  - If one value is strictly wider than the other, then it is safe to
    //    convert to the wider type.
    //  - If the values are of the same width, it does not matter which type we
    //    choose to convert to as the values are already negative, and thus
    //    include the sign bit if two's complement representation already.
    // 2. Both values are non-negative
    //  - If one value is strictly wider than the other, then it is safe to
    //    convert to the wider type.
    //  - If the values are of the same width, than signedness matters, as not
    //    unsigned types are 'wider' in a sense they don't need to 'waste' the
    //    sign bit. Therefore it is safe to convert to the unsigned type.

    if lhs.bitWidth < rhs.bitWidth {
      return Other(truncatingIfNeeded: lhs) == rhs
    }
    if lhs.bitWidth > rhs.bitWidth {
      return lhs == Self(truncatingIfNeeded: rhs)
    }

    if Self.isSigned {
      return Other(truncatingIfNeeded: lhs) == rhs
    }
    return lhs == Self(truncatingIfNeeded: rhs)
  }

  /// Returns a Boolean value indicating whether the two given values are not
  /// equal.
  ///
  /// You can check the inequality of instances of any `BinaryInteger` types
  /// using the not-equal-to operator (`!=`). For example, you can test
  /// whether the first `UInt8` value in a string's UTF-8 encoding is not
  /// equal to the first `UInt32` value in its Unicode scalar view:
  ///
  ///     let gameName = "Red Light, Green Light"
  ///     if let firstUTF8 = gameName.utf8.first,
  ///         let firstScalar = gameName.unicodeScalars.first?.value {
  ///         print("First code values are different: \(firstUTF8 != firstScalar)")
  ///     }
  ///     // Prints "First code values are different: false"
  ///
  /// - Parameters:
  ///   - lhs: An integer to compare.
  ///   - rhs: Another integer to compare.
  @_transparent
  public static func != <
    Other : BinaryInteger
  >(lhs: Self, rhs: Other) -> Bool {
    return !(lhs == rhs)
  }

  /// Returns a Boolean value indicating whether the value of the first
  /// argument is less than that of the second argument.
  ///
  /// You can compare instances of any `BinaryInteger` types using the
  /// less-than operator (`<`), even if the two instances are of different
  /// types.
  ///
  /// - Parameters:
  ///   - lhs: An integer to compare.
  ///   - rhs: Another integer to compare.
  @_transparent
  public static func < <Other : BinaryInteger>(lhs: Self, rhs: Other) -> Bool {
    let lhsNegative = Self.isSigned && lhs < (0 as Self)
    let rhsNegative = Other.isSigned && rhs < (0 as Other)
    if lhsNegative != rhsNegative { return lhsNegative }

    if lhs == (0 as Self) && rhs == (0 as Other) { return false }

    // if we get here, lhs and rhs have the same sign. If they're negative,
    // then Self and Other are both signed types, and one of them can represent
    // values of the other type. Otherwise, lhs and rhs are positive, and one
    // of Self, Other may be signed and the other unsigned.

    let rhsAsSelf = Self(truncatingIfNeeded: rhs)
    let rhsAsSelfNegative = rhsAsSelf < (0 as Self)


    // Can we round-trip rhs through Other?
    if Other(truncatingIfNeeded: rhsAsSelf) == rhs &&
      // This additional check covers the `Int8.max < (128 as UInt8)` case.
      // Since the types are of the same width, init(truncatingIfNeeded:)
      // will result in a simple bitcast, so that rhsAsSelf would be -128, and
      // `lhs < rhsAsSelf` will return false.
      // We basically guard against that bitcast by requiring rhs and rhsAsSelf
      // to be the same sign.
      rhsNegative == rhsAsSelfNegative {
      return lhs < rhsAsSelf
    }

    return Other(truncatingIfNeeded: lhs) < rhs
  }

  /// Returns a Boolean value indicating whether the value of the first
  /// argument is less than or equal to that of the second argument.
  ///
  /// You can compare instances of any `BinaryInteger` types using the
  /// less-than-or-equal-to operator (`<=`), even if the two instances are of
  /// different types.
  ///
  /// - Parameters:
  ///   - lhs: An integer to compare.
  ///   - rhs: Another integer to compare.
  @_transparent
  public static func <= <Other : BinaryInteger>(lhs: Self, rhs: Other) -> Bool {
    return !(rhs < lhs)
  }

  /// Returns a Boolean value indicating whether the value of the first
  /// argument is greater than or equal to that of the second argument.
  ///
  /// You can compare instances of any `BinaryInteger` types using the
  /// greater-than-or-equal-to operator (`>=`), even if the two instances are
  /// of different types.
  ///
  /// - Parameters:
  ///   - lhs: An integer to compare.
  ///   - rhs: Another integer to compare.
  @_transparent
  public static func >= <Other : BinaryInteger>(lhs: Self, rhs: Other) -> Bool {
    return !(lhs < rhs)
  }

  /// Returns a Boolean value indicating whether the value of the first
  /// argument is greater than that of the second argument.
  ///
  /// You can compare instances of any `BinaryInteger` types using the
  /// greater-than operator (`>`), even if the two instances are of different
  /// types.
  ///
  /// - Parameters:
  ///   - lhs: An integer to compare.
  ///   - rhs: Another integer to compare.
  @_transparent
  public static func > <Other : BinaryInteger>(lhs: Self, rhs: Other) -> Bool {
    return rhs < lhs
  }
}

//===----------------------------------------------------------------------===//
//===--- Ambiguity breakers -----------------------------------------------===//
//
// These two versions of the operators are not ordered with respect to one
// another, but the compiler choses the second one, and that results in infinite
// recursion.
//
//     <T : Comparable>(T, T) -> Bool
//     <T : BinaryInteger, U : BinaryInteger>(T, U) -> Bool
//
// so we define:
//
//     <T : BinaryInteger>(T, T) -> Bool
//
//===----------------------------------------------------------------------===//

extension BinaryInteger {
  @_transparent
  public static func != (lhs: Self, rhs: Self) -> Bool {
    return !(lhs == rhs)
  }

  @_transparent
  public static func <= (lhs: Self, rhs: Self) -> Bool {
    return !(rhs < lhs)
  }

  @_transparent
  public static func >= (lhs: Self, rhs: Self) -> Bool {
    return !(lhs < rhs)
  }

  @_transparent
  public static func > (lhs: Self, rhs: Self) -> Bool {
    return rhs < lhs
  }
}

//===----------------------------------------------------------------------===//
//===--- FixedWidthInteger ------------------------------------------------===//
//===----------------------------------------------------------------------===//

/// An integer type that uses a fixed size for every instance.
///
/// The `FixedWidthInteger` protocol adds binary bitwise operations, bit
/// shifts, and overflow handling to the operations supported by the
/// `BinaryInteger` protocol.
///
/// Use the `FixedWidthInteger` protocol as a constraint or extension point
/// when writing operations that depend on bit shifting, performing bitwise
/// operations, catching overflows, or having access to the maximum or minimum
/// representable value of a type. For example, the following code provides a
/// `binaryString` property on every fixed-width integer that represents the
/// number's binary representation, split into 8-bit chunks.
///
///     extension FixedWidthInteger {
///         var binaryString: String {
///             var result: [String] = []
///             for i in 0..<(Self.bitWidth / 8) {
///                 let byte = UInt8(truncatingIfNeeded: self >> (i * 8))
///                 let byteString = String(byte, radix: 2)
///                 let padding = String(repeating: "0",
///                                      count: 8 - byteString.count)
///                 result.append(padding + byteString)
///             }
///             return "0b" + result.reversed().joined(separator: "_")
///         }
///     }
///
///     print(Int16.max.binaryString)
///     // Prints "0b01111111_11111111"
///     print((101 as UInt8).binaryString)
///     // Prints "0b11001001"
///
/// The `binaryString` implementation uses the static `bitWidth` property and
/// the right shift operator (`<<`), both of which are available to any type
/// that conforms to the `FixedWidthInteger` protocol.
///
/// The next example declares a generic `squared` function, which accepts an
/// instance `x` of any fixed-width integer type. The function uses the
/// `multipliedReportingOverflow(by:)` method to multiply `x` by itself and
/// check whether the result is too large to represent in the same type.
///
///     func squared<T: FixedWidthInteger>(_ x: T) -> T? {
///         let (result, overflow) = x.multipliedReportingOverflow(by: x)
///         if overflow {
///             return nil
///         }
///         return result
///     }
///
///     let (x, y): (Int8, Int8) = (9, 123)
///     print(squared(x))
///     // Prints "Optional(81)"
///     print(squared(y))
///     // Prints "nil"
///
/// Conforming to the FixedWidthInteger Protocol
/// ============================================
///
/// To make your own custom type conform to the `FixedWidthInteger` protocol,
/// declare the required initializers, properties, and methods. The required
/// methods that are suffixed with `ReportingOverflow` serve as the
/// customization points for arithmetic operations. When you provide just those
/// methods, the standard library provides default implementations for all
/// other arithmetic methods and operators.
public protocol FixedWidthInteger : BinaryInteger, LosslessStringConvertible
where Magnitude : FixedWidthInteger & UnsignedInteger,
      Stride : FixedWidthInteger & SignedInteger {
  /// The number of bits used for the underlying binary representation of
  /// values of this type.
  ///
  /// An unsigned, fixed-width integer type can represent values from 0 through
  /// `(2 ** bitWidth) - 1`, where `**` is exponentiation. A signed,
  /// fixed-width integer type can represent values from
  /// `-(2 ** (bitWidth - 1))` through `(2 ** (bitWidth - 1)) - 1`. For example,
  /// the `Int8` type has a `bitWidth` value of 8 and can store any integer in
  /// the range `-128...127`.
  static var bitWidth: Int { get }

  /// The maximum representable integer in this type.
  ///
  /// For unsigned integer types, this value is `(2 ** bitWidth) - 1`, where
  /// `**` is exponentiation. For signed integer types, this value is
  /// `(2 ** (bitWidth - 1)) - 1`.
  static var max: Self { get }

  /// The minimum representable integer in this type.
  ///
  /// For unsigned integer types, this value is always `0`. For signed integer
  /// types, this value is `-(2 ** (bitWidth - 1))`, where `**` is
  /// exponentiation.
  static var min: Self { get }

  /// Returns the sum of this value and the given value, along with a Boolean
  /// value indicating whether overflow occurred in the operation.
  ///
  /// - Parameter rhs: The value to add to this value.
  /// - Returns: A tuple containing the result of the addition along with a
  ///   Boolean value indicating whether overflow occurred. If the `overflow`
  ///   component is `false`, the `partialValue` component contains the entire
  ///   sum. If the `overflow` component is `true`, an overflow occurred and
  ///   the `partialValue` component contains the truncated sum of this value
  ///   and `rhs`.
  func addingReportingOverflow(
    _ rhs: Self
  ) -> (partialValue: Self, overflow: Bool)

  /// Returns the difference obtained by subtracting the given value from this
  /// value, along with a Boolean value indicating whether overflow occurred in
  /// the operation.
  ///
  /// - Parameter rhs: The value to subtract from this value.
  /// - Returns: A tuple containing the result of the subtraction along with a
  ///   Boolean value indicating whether overflow occurred. If the `overflow`
  ///   component is `false`, the `partialValue` component contains the entire
  ///   difference. If the `overflow` component is `true`, an overflow occurred
  ///   and the `partialValue` component contains the truncated result of `rhs`
  ///   subtracted from this value.
  func subtractingReportingOverflow(
    _ rhs: Self
  ) -> (partialValue: Self, overflow: Bool)

  /// Returns the product of this value and the given value, along with a
  /// Boolean value indicating whether overflow occurred in the operation.
  ///
  /// - Parameter rhs: The value to multiply by this value.
  /// - Returns: A tuple containing the result of the multiplication along with
  ///   a Boolean value indicating whether overflow occurred. If the `overflow`
  ///   component is `false`, the `partialValue` component contains the entire
  ///   product. If the `overflow` component is `true`, an overflow occurred and
  ///   the `partialValue` component contains the truncated product of this
  ///   value and `rhs`.
  func multipliedReportingOverflow(
    by rhs: Self
  ) -> (partialValue: Self, overflow: Bool)

  /// Returns the quotient obtained by dividing this value by the given value,
  /// along with a Boolean value indicating whether overflow occurred in the
  /// operation.
  ///
  /// Dividing by zero is not an error when using this method. For a value `x`,
  /// the result of `x.dividedReportingOverflow(by: 0)` is `(x, true)`.
  ///
  /// - Parameter rhs: The value to divide this value by.
  /// - Returns: A tuple containing the result of the division along with a
  ///   Boolean value indicating whether overflow occurred. If the `overflow`
  ///   component is `false`, the `partialValue` component contains the entire
  ///   quotient. If the `overflow` component is `true`, an overflow occurred
  ///   and the `partialValue` component contains either the truncated quotient
  ///   or, if the quotient is undefined, the dividend.
  func dividedReportingOverflow(
    by rhs: Self
  ) -> (partialValue: Self, overflow: Bool)

  /// Returns the remainder after dividing this value by the given value, along
  /// with a Boolean value indicating whether overflow occurred during division.
  ///
  /// Dividing by zero is not an error when using this method. For a value `x`,
  /// the result of `x.remainderReportingOverflow(dividingBy: 0)` is
  /// `(x, true)`.
  ///
  /// - Parameter rhs: The value to divide this value by.
  /// - Returns: A tuple containing the result of the operation along with a
  ///   Boolean value indicating whether overflow occurred. If the `overflow`
  ///   component is `false`, the `partialValue` component contains the entire
  ///   remainder. If the `overflow` component is `true`, an overflow occurred
  ///   during division and the `partialValue` component contains either the
  ///   entire remainder or, if the remainder is undefined, the dividend.
  func remainderReportingOverflow(
    dividingBy rhs: Self
  ) -> (partialValue: Self, overflow: Bool)

  /// Returns a tuple containing the high and low parts of the result of
  /// multiplying this value by the given value.
  ///
  /// Use this method to calculate the full result of a product that would
  /// otherwise overflow. Unlike traditional truncating multiplication, the
  /// `multipliedFullWidth(by:)` method returns a tuple containing both the
  /// `high` and `low` parts of the product of this value and `other`. The
  /// following example uses this method to multiply two `Int8` values that
  /// normally overflow when multiplied:
  ///
  ///     let x: Int8 = 48
  ///     let y: Int8 = -40
  ///     let result = x.multipliedFullWidth(by: y)
  ///     // result.high == -8
  ///     // result.low  == 128
  ///
  /// The product of `x` and `y` is `-1920`, which is too large to represent in
  /// an `Int8` instance. The `high` and `low` compnents of the `result` value
  /// represent `-1920` when concatenated to form a double-width integer; that
  /// is, using `result.high` as the high byte and `result.low` as the low byte
  /// of an `Int16` instance.
  ///
  ///     let z = Int16(result.high) << 8 | Int16(result.low)
  ///     // z == -1920
  ///
  /// - Parameter other: The value to multiply this value by.
  /// - Returns: A tuple containing the high and low parts of the result of
  ///   multiplying this value and `other`.
  func multipliedFullWidth(by other: Self) -> (high: Self, low: Self.Magnitude)

  /// Returns a tuple containing the quotient and remainder obtained by dividing
  /// the given value by this value.
  ///
  /// The resulting quotient must be representable within the bounds of the
  /// type. If the quotient is too large to represent in the type, a runtime
  /// error may occur.
  ///
  /// The following example divides a value that is too large to be represented
  /// using a single `Int` instance by another `Int` value. Because the quotient
  /// is representable as an `Int`, the division succeeds.
  ///
  ///     // 'dividend' represents the value 0x506f70652053616e74612049494949
  ///     let dividend = (22640526660490081, 7959093232766896457 as UInt)
  ///     let divisor = 2241543570477705381
  ///
  ///     let (quotient, remainder) = divisor.dividingFullWidth(dividend)
  ///     // quotient == 186319822866995413
  ///     // remainder == 0
  ///
  /// - Parameter dividend: A tuple containing the high and low parts of a
  ///   double-width integer.
  /// - Returns: A tuple containing the quotient and remainder obtained by
  ///   dividing `dividend` by this value.
  func dividingFullWidth(_ dividend: (high: Self, low: Self.Magnitude))
    -> (quotient: Self, remainder: Self)

  init(_truncatingBits bits: UInt)

  /// The number of bits equal to 1 in this value's binary representation.
  ///
  /// For example, in a fixed-width integer type with a `bitWidth` value of 8,
  /// the number *31* has five bits equal to *1*.
  ///
  ///     let x: Int8 = 0b0001_1111
  ///     // x == 31
  ///     // x.nonzeroBitCount == 5
  var nonzeroBitCount: Int { get }

  /// The number of leading zeros in this value's binary representation.
  ///
  /// For example, in a fixed-width integer type with a `bitWidth` value of 8,
  /// the number *31* has three leading zeros.
  ///
  ///     let x: Int8 = 0b0001_1111
  ///     // x == 31
  ///     // x.leadingZeroBitCount == 3
  var leadingZeroBitCount: Int { get }

  /// Creates an integer from its big-endian representation, changing the byte
  /// order if necessary.
  ///
  /// - Parameter value: A value to use as the big-endian representation of the
  ///   new integer.
  init(bigEndian value: Self)

  /// Creates an integer from its little-endian representation, changing the
  /// byte order if necessary.
  ///
  /// - Parameter value: A value to use as the little-endian representation of
  ///   the new integer.
  init(littleEndian value: Self)

  /// The big-endian representation of this integer.
  ///
  /// If necessary, the byte order of this value is reversed from the typical
  /// byte order of this integer type. On a big-endian platform, for any
  /// integer `x`, `x == x.bigEndian`.
  var bigEndian: Self { get }

  /// The little-endian representation of this integer.
  ///
  /// If necessary, the byte order of this value is reversed from the typical
  /// byte order of this integer type. On a little-endian platform, for any
  /// integer `x`, `x == x.littleEndian`.
  var littleEndian: Self { get }

  /// A representation of this integer with the byte order swapped.
  var byteSwapped: Self { get }

  /// Returns the result of shifting a value's binary representation the
  /// specified number of digits to the right, masking the shift amount to the
  /// type's bit width.
  ///
  /// Use the masking right shift operator (`&>>`) when you need to perform a
  /// shift and are sure that the shift amount is in the range
  /// `0..<lhs.bitWidth`. Before shifting, the masking right shift operator
  /// masks the shift to this range. The shift is performed using this masked
  /// value.
  ///
  /// The following example defines `x` as an instance of `UInt8`, an 8-bit,
  /// unsigned integer type. If you use `2` as the right-hand-side value in an
  /// operation on `x`, the shift amount requires no masking.
  ///
  ///     let x: UInt8 = 30                 // 0b00011110
  ///     let y = x &>> 2
  ///     // y == 7                         // 0b00000111
  ///
  /// However, if you use `8` as the shift amount, the method first masks the
  /// shift amount to zero, and then performs the shift, resulting in no change
  /// to the original value.
  ///
  ///     let z = x &>> 8
  ///     // z == 30                        // 0b00011110
  ///
  /// If the bit width of the shifted integer type is a power of two, masking
  /// is performed using a bitmask; otherwise, masking is performed using a
  /// modulo operation.
  ///
  /// - Parameters:
  ///   - lhs: The value to shift.
  ///   - rhs: The number of bits to shift `lhs` to the right. If `rhs` is
  ///     outside the range `0..<lhs.bitWidth`, it is masked to produce a
  ///     value within that range.
  static func &>>(lhs: Self, rhs: Self) -> Self

  /// Calculates the result of shifting a value's binary representation the
  /// specified number of digits to the right, masking the shift amount to the
  /// type's bit width, and stores the result in the left-hand-side variable.
  ///
  /// The `&>>=` operator performs a *masking shift*, where the value passed as
  /// `rhs` is masked to produce a value in the range `0..<lhs.bitWidth`. The
  /// shift is performed using this masked value.
  ///
  /// The following example defines `x` as an instance of `UInt8`, an 8-bit,
  /// unsigned integer type. If you use `2` as the right-hand-side value in an
  /// operation on `x`, the shift amount requires no masking.
  ///
  ///     var x: UInt8 = 30                 // 0b00011110
  ///     x &>>= 2
  ///     // x == 7                         // 0b00000111
  ///
  /// However, if you use `19` as `rhs`, the operation first bitmasks `rhs` to
  /// `3`, and then uses that masked value as the number of bits to shift `lhs`.
  ///
  ///     var y: UInt8 = 30                 // 0b00011110
  ///     y &>>= 19
  ///     // y == 3                         // 0b00000011
  ///
  /// - Parameters:
  ///   - lhs: The value to shift.
  ///   - rhs: The number of bits to shift `lhs` to the right. If `rhs` is
  ///     outside the range `0..<lhs.bitWidth`, it is masked to produce a
  ///     value within that range.
  static func &>>=(lhs: inout Self, rhs: Self)

  /// Returns the result of shifting a value's binary representation the
  /// specified number of digits to the left, masking the shift amount to the
  /// type's bit width.
  ///
  /// Use the masking left shift operator (`&<<`) when you need to perform a
  /// shift and are sure that the shift amount is in the range
  /// `0..<lhs.bitWidth`. Before shifting, the masking left shift operator
  /// masks the shift to this range. The shift is performed using this masked
  /// value.
  ///
  /// The following example defines `x` as an instance of `UInt8`, an 8-bit,
  /// unsigned integer type. If you use `2` as the right-hand-side value in an
  /// operation on `x`, the shift amount requires no masking.
  ///
  ///     let x: UInt8 = 30                 // 0b00011110
  ///     let y = x &<< 2
  ///     // y == 120                       // 0b01111000
  ///
  /// However, if you use `8` as the shift amount, the method first masks the
  /// shift amount to zero, and then performs the shift, resulting in no change
  /// to the original value.
  ///
  ///     let z = x &<< 8
  ///     // z == 30                        // 0b00011110
  ///
  /// If the bit width of the shifted integer type is a power of two, masking
  /// is performed using a bitmask; otherwise, masking is performed using a
  /// modulo operation.
  ///
  /// - Parameters:
  ///   - lhs: The value to shift.
  ///   - rhs: The number of bits to shift `lhs` to the left. If `rhs` is
  ///     outside the range `0..<lhs.bitWidth`, it is masked to produce a
  ///     value within that range.
  static func &<<(lhs: Self, rhs: Self) -> Self

  /// Returns the result of shifting a value's binary representation the
  /// specified number of digits to the left, masking the shift amount to the
  /// type's bit width, and stores the result in the left-hand-side variable.
  ///
  /// The `&<<=` operator performs a *masking shift*, where the value used as
  /// `rhs` is masked to produce a value in the range `0..<lhs.bitWidth`. The
  /// shift is performed using this masked value.
  ///
  /// The following example defines `x` as an instance of `UInt8`, an 8-bit,
  /// unsigned integer type. If you use `2` as the right-hand-side value in an
  /// operation on `x`, the shift amount requires no masking.
  ///
  ///     var x: UInt8 = 30                 // 0b00011110
  ///     x &<<= 2
  ///     // x == 120                       // 0b01111000
  ///
  /// However, if you pass `19` as `rhs`, the method first bitmasks `rhs` to
  /// `3`, and then uses that masked value as the number of bits to shift `lhs`.
  ///
  ///     var y: UInt8 = 30                 // 0b00011110
  ///     y &<<= 19
  ///     // y == 240                       // 0b11110000
  ///
  /// - Parameters:
  ///   - lhs: The value to shift.
  ///   - rhs: The number of bits to shift `lhs` to the left. If `rhs` is
  ///     outside the range `0..<lhs.bitWidth`, it is masked to produce a
  ///     value within that range.
  static func &<<=(lhs: inout Self, rhs: Self)
}

extension FixedWidthInteger {
  /// The number of bits in the binary representation of this value.
  @inlinable
  public var bitWidth: Int { return Self.bitWidth }

  @inlinable
  public func _binaryLogarithm() -> Int {
    _precondition(self > (0 as Self))
    return Self.bitWidth &- (leadingZeroBitCount &+ 1)
  }

  /// Creates an integer from its little-endian representation, changing the
  /// byte order if necessary.
  ///
  /// - Parameter value: A value to use as the little-endian representation of
  ///   the new integer.
  @inlinable
  public init(littleEndian value: Self) {
#if _endian(little)
    self = value
#else
    self = value.byteSwapped
#endif
  }

  /// Creates an integer from its big-endian representation, changing the byte
  /// order if necessary.
  ///
  /// - Parameter value: A value to use as the big-endian representation of the
  ///   new integer.
  @inlinable
  public init(bigEndian value: Self) {
#if _endian(big)
    self = value
#else
    self = value.byteSwapped
#endif
  }

  /// The little-endian representation of this integer.
  ///
  /// If necessary, the byte order of this value is reversed from the typical
  /// byte order of this integer type. On a little-endian platform, for any
  /// integer `x`, `x == x.littleEndian`.
  @inlinable
  public var littleEndian: Self {
#if _endian(little)
    return self
#else
    return byteSwapped
#endif
  }

  /// The big-endian representation of this integer.
  ///
  /// If necessary, the byte order of this value is reversed from the typical
  /// byte order of this integer type. On a big-endian platform, for any
  /// integer `x`, `x == x.bigEndian`.
  @inlinable
  public var bigEndian: Self {
#if _endian(big)
    return self
#else
    return byteSwapped
#endif
  }

  /// Returns the result of shifting a value's binary representation the
  /// specified number of digits to the right, masking the shift amount to the
  /// type's bit width.
  ///
  /// Use the masking right shift operator (`&>>`) when you need to perform a
  /// shift and are sure that the shift amount is in the range
  /// `0..<lhs.bitWidth`. Before shifting, the masking right shift operator
  /// masks the shift to this range. The shift is performed using this masked
  /// value.
  ///
  /// The following example defines `x` as an instance of `UInt8`, an 8-bit,
  /// unsigned integer type. If you use `2` as the right-hand-side value in an
  /// operation on `x`, the shift amount requires no masking.
  ///
  ///     let x: UInt8 = 30                 // 0b00011110
  ///     let y = x &>> 2
  ///     // y == 7                         // 0b00000111
  ///
  /// However, if you use `8` as the shift amount, the method first masks the
  /// shift amount to zero, and then performs the shift, resulting in no change
  /// to the original value.
  ///
  ///     let z = x &>> 8
  ///     // z == 30                        // 0b00011110
  ///
  /// If the bit width of the shifted integer type is a power of two, masking
  /// is performed using a bitmask; otherwise, masking is performed using a
  /// modulo operation.
  ///
  /// - Parameters:
  ///   - lhs: The value to shift.
  ///   - rhs: The number of bits to shift `lhs` to the right. If `rhs` is
  ///     outside the range `0..<lhs.bitWidth`, it is masked to produce a
  ///     value within that range.
  @_semantics("optimize.sil.specialize.generic.partial.never")
  @_transparent
  public static func &>> (lhs: Self, rhs: Self) -> Self {
    var lhs = lhs
    lhs &>>= rhs
    return lhs
  }

  /// Returns the result of shifting a value's binary representation the
  /// specified number of digits to the right, masking the shift amount to the
  /// type's bit width.
  ///
  /// Use the masking right shift operator (`&>>`) when you need to perform a
  /// shift and are sure that the shift amount is in the range
  /// `0..<lhs.bitWidth`. Before shifting, the masking right shift operator
  /// masks the shift to this range. The shift is performed using this masked
  /// value.
  ///
  /// The following example defines `x` as an instance of `UInt8`, an 8-bit,
  /// unsigned integer type. If you use `2` as the right-hand-side value in an
  /// operation on `x`, the shift amount requires no masking.
  ///
  ///     let x: UInt8 = 30                 // 0b00011110
  ///     let y = x &>> 2
  ///     // y == 7                         // 0b00000111
  ///
  /// However, if you use `8` as the shift amount, the method first masks the
  /// shift amount to zero, and then performs the shift, resulting in no change
  /// to the original value.
  ///
  ///     let z = x &>> 8
  ///     // z == 30                        // 0b00011110
  ///
  /// If the bit width of the shifted integer type is a power of two, masking
  /// is performed using a bitmask; otherwise, masking is performed using a
  /// modulo operation.
  ///
  /// - Parameters:
  ///   - lhs: The value to shift.
  ///   - rhs: The number of bits to shift `lhs` to the right. If `rhs` is
  ///     outside the range `0..<lhs.bitWidth`, it is masked to produce a
  ///     value within that range.
  @_semantics("optimize.sil.specialize.generic.partial.never")
  @_transparent
  public static func &>> <
    Other : BinaryInteger
  >(lhs: Self, rhs: Other) -> Self {
    return lhs &>> Self(truncatingIfNeeded: rhs)
  }

  /// Calculates the result of shifting a value's binary representation the
  /// specified number of digits to the right, masking the shift amount to the
  /// type's bit width, and stores the result in the left-hand-side variable.
  ///
  /// The `&>>=` operator performs a *masking shift*, where the value passed as
  /// `rhs` is masked to produce a value in the range `0..<lhs.bitWidth`. The
  /// shift is performed using this masked value.
  ///
  /// The following example defines `x` as an instance of `UInt8`, an 8-bit,
  /// unsigned integer type. If you use `2` as the right-hand-side value in an
  /// operation on `x`, the shift amount requires no masking.
  ///
  ///     var x: UInt8 = 30                 // 0b00011110
  ///     x &>>= 2
  ///     // x == 7                         // 0b00000111
  ///
  /// However, if you use `19` as `rhs`, the operation first bitmasks `rhs` to
  /// `3`, and then uses that masked value as the number of bits to shift `lhs`.
  ///
  ///     var y: UInt8 = 30                 // 0b00011110
  ///     y &>>= 19
  ///     // y == 3                         // 0b00000011
  ///
  /// - Parameters:
  ///   - lhs: The value to shift.
  ///   - rhs: The number of bits to shift `lhs` to the right. If `rhs` is
  ///     outside the range `0..<lhs.bitWidth`, it is masked to produce a
  ///     value within that range.
  @_semantics("optimize.sil.specialize.generic.partial.never")
  @_transparent
  public static func &>>= <
    Other : BinaryInteger
  >(lhs: inout Self, rhs: Other) {
    lhs = lhs &>> rhs
  }

  /// Returns the result of shifting a value's binary representation the
  /// specified number of digits to the left, masking the shift amount to the
  /// type's bit width.
  ///
  /// Use the masking left shift operator (`&<<`) when you need to perform a
  /// shift and are sure that the shift amount is in the range
  /// `0..<lhs.bitWidth`. Before shifting, the masking left shift operator
  /// masks the shift to this range. The shift is performed using this masked
  /// value.
  ///
  /// The following example defines `x` as an instance of `UInt8`, an 8-bit,
  /// unsigned integer type. If you use `2` as the right-hand-side value in an
  /// operation on `x`, the shift amount requires no masking.
  ///
  ///     let x: UInt8 = 30                 // 0b00011110
  ///     let y = x &<< 2
  ///     // y == 120                       // 0b01111000
  ///
  /// However, if you use `8` as the shift amount, the method first masks the
  /// shift amount to zero, and then performs the shift, resulting in no change
  /// to the original value.
  ///
  ///     let z = x &<< 8
  ///     // z == 30                        // 0b00011110
  ///
  /// If the bit width of the shifted integer type is a power of two, masking
  /// is performed using a bitmask; otherwise, masking is performed using a
  /// modulo operation.
  ///
  /// - Parameters:
  ///   - lhs: The value to shift.
  ///   - rhs: The number of bits to shift `lhs` to the left. If `rhs` is
  ///     outside the range `0..<lhs.bitWidth`, it is masked to produce a
  ///     value within that range.
  @_semantics("optimize.sil.specialize.generic.partial.never")
  @_transparent
  public static func &<< (lhs: Self, rhs: Self) -> Self {
    var lhs = lhs
    lhs &<<= rhs
    return lhs
  }

  /// Returns the result of shifting a value's binary representation the
  /// specified number of digits to the left, masking the shift amount to the
  /// type's bit width.
  ///
  /// Use the masking left shift operator (`&<<`) when you need to perform a
  /// shift and are sure that the shift amount is in the range
  /// `0..<lhs.bitWidth`. Before shifting, the masking left shift operator
  /// masks the shift to this range. The shift is performed using this masked
  /// value.
  ///
  /// The following example defines `x` as an instance of `UInt8`, an 8-bit,
  /// unsigned integer type. If you use `2` as the right-hand-side value in an
  /// operation on `x`, the shift amount requires no masking.
  ///
  ///     let x: UInt8 = 30                 // 0b00011110
  ///     let y = x &<< 2
  ///     // y == 120                       // 0b01111000
  ///
  /// However, if you use `8` as the shift amount, the method first masks the
  /// shift amount to zero, and then performs the shift, resulting in no change
  /// to the original value.
  ///
  ///     let z = x &<< 8
  ///     // z == 30                        // 0b00011110
  ///
  /// If the bit width of the shifted integer type is a power of two, masking
  /// is performed using a bitmask; otherwise, masking is performed using a
  /// modulo operation.
  ///
  /// - Parameters:
  ///   - lhs: The value to shift.
  ///   - rhs: The number of bits to shift `lhs` to the left. If `rhs` is
  ///     outside the range `0..<lhs.bitWidth`, it is masked to produce a
  ///     value within that range.
  @_semantics("optimize.sil.specialize.generic.partial.never")
  @_transparent
  public static func &<< <
    Other : BinaryInteger
  >(lhs: Self, rhs: Other) -> Self {
    return lhs &<< Self(truncatingIfNeeded: rhs)
  }

  /// Returns the result of shifting a value's binary representation the
  /// specified number of digits to the left, masking the shift amount to the
  /// type's bit width, and stores the result in the left-hand-side variable.
  ///
  /// The `&<<=` operator performs a *masking shift*, where the value used as
  /// `rhs` is masked to produce a value in the range `0..<lhs.bitWidth`. The
  /// shift is performed using this masked value.
  ///
  /// The following example defines `x` as an instance of `UInt8`, an 8-bit,
  /// unsigned integer type. If you use `2` as the right-hand-side value in an
  /// operation on `x`, the shift amount requires no masking.
  ///
  ///     var x: UInt8 = 30                 // 0b00011110
  ///     x &<<= 2
  ///     // x == 120                       // 0b01111000
  ///
  /// However, if you pass `19` as `rhs`, the method first bitmasks `rhs` to
  /// `3`, and then uses that masked value as the number of bits to shift `lhs`.
  ///
  ///     var y: UInt8 = 30                 // 0b00011110
  ///     y &<<= 19
  ///     // y == 240                       // 0b11110000
  ///
  /// - Parameters:
  ///   - lhs: The value to shift.
  ///   - rhs: The number of bits to shift `lhs` to the left. If `rhs` is
  ///     outside the range `0..<lhs.bitWidth`, it is masked to produce a
  ///     value within that range.
  @_semantics("optimize.sil.specialize.generic.partial.never")
  @_transparent
  public static func &<<= <
    Other : BinaryInteger
  >(lhs: inout Self, rhs: Other) {
    lhs = lhs &<< rhs
  }
}

extension FixedWidthInteger {
  /// Returns a random value within the specified range, using the given
  /// generator as a source for randomness.
  ///
  /// Use this method to generate an integer within a specific range when you
  /// are using a custom random number generator. This example creates three
  /// new values in the range `1..<100`.
  ///
  ///     for _ in 1...3 {
  ///         print(Int.random(in: 1..<100, using: &myGenerator))
  ///     }
  ///     // Prints "7"
  ///     // Prints "44"
  ///     // Prints "21"
  ///
  /// - Note: The algorithm used to create random values may change in a future
  ///   version of Swift. If you're passing a generator that results in the
  ///   same sequence of integer values each time you run your program, that
  ///   sequence may change when your program is compiled using a different
  ///   version of Swift.
  ///
  /// - Parameters:
  ///   - range: The range in which to create a random value.
  ///     `range` must not be empty.
  ///   - generator: The random number generator to use when creating the
  ///     new random value.
  /// - Returns: A random value within the bounds of `range`.
  @inlinable
  public static func random<T: RandomNumberGenerator>(
    in range: Range<Self>,
    using generator: inout T
  ) -> Self {
    _precondition(
      !range.isEmpty,
      "Can't get random value with an empty range"
    )

    // Compute delta, the distance between the lower and upper bounds. This
    // value may not representable by the type Bound if Bound is signed, but
    // is always representable as Bound.Magnitude.
    let delta = Magnitude(truncatingIfNeeded: range.upperBound &- range.lowerBound)
    // The mathematical result we want is lowerBound plus a random value in
    // 0 ..< delta. We need to be slightly careful about how we do this
    // arithmetic; the Bound type cannot generally represent the random value,
    // so we use a wrapping addition on Bound.Magnitude. This will often
    // overflow, but produces the correct bit pattern for the result when
    // converted back to Bound.
    return Self(truncatingIfNeeded:
      Magnitude(truncatingIfNeeded: range.lowerBound) &+
      generator.next(upperBound: delta)
    )
  }
  
  /// Returns a random value within the specified range.
  ///
  /// Use this method to generate an integer within a specific range. This
  /// example creates three new values in the range `1..<100`.
  ///
  ///     for _ in 1...3 {
  ///         print(Int.random(in: 1..<100))
  ///     }
  ///     // Prints "53"
  ///     // Prints "64"
  ///     // Prints "5"
  ///
  /// This method is equivalent to calling the version that takes a generator,
  /// passing in the system's default random generator.
  ///
  /// - Parameter range: The range in which to create a random value.
  ///   `range` must not be empty.
  /// - Returns: A random value within the bounds of `range`.
  @inlinable
  public static func random(in range: Range<Self>) -> Self {
    var g = SystemRandomNumberGenerator()
    return Self.random(in: range, using: &g)
  }

  /// Returns a random value within the specified range, using the given
  /// generator as a source for randomness.
  ///
  /// Use this method to generate an integer within a specific range when you
  /// are using a custom random number generator. This example creates three
  /// new values in the range `1...100`.
  ///
  ///     for _ in 1...3 {
  ///         print(Int.random(in: 1...100, using: &myGenerator))
  ///     }
  ///     // Prints "7"
  ///     // Prints "44"
  ///     // Prints "21"
  ///
  /// - Parameters:
  ///   - range: The range in which to create a random value.
  ///   - generator: The random number generator to use when creating the
  ///     new random value.
  /// - Returns: A random value within the bounds of `range`.
  @inlinable
  public static func random<T: RandomNumberGenerator>(
    in range: ClosedRange<Self>,
    using generator: inout T
  ) -> Self {
    _precondition(
      !range.isEmpty,
      "Can't get random value with an empty range"
    )

    // Compute delta, the distance between the lower and upper bounds. This
    // value may not representable by the type Bound if Bound is signed, but
    // is always representable as Bound.Magnitude.
    var delta = Magnitude(truncatingIfNeeded: range.upperBound &- range.lowerBound)
    // Subtle edge case: if the range is the whole set of representable values,
    // then adding one to delta to account for a closed range will overflow.
    // If we used &+ instead, the result would be zero, which isn't helpful,
    // so we actually need to handle this case separately.
    if delta == Magnitude.max {
      return Self(truncatingIfNeeded: generator.next() as Magnitude)
    }
    // Need to widen delta to account for the right-endpoint of a closed range.
    delta += 1
    // The mathematical result we want is lowerBound plus a random value in
    // 0 ..< delta. We need to be slightly careful about how we do this
    // arithmetic; the Bound type cannot generally represent the random value,
    // so we use a wrapping addition on Bound.Magnitude. This will often
    // overflow, but produces the correct bit pattern for the result when
    // converted back to Bound.
    return Self(truncatingIfNeeded:
      Magnitude(truncatingIfNeeded: range.lowerBound) &+
      generator.next(upperBound: delta)
    )
  }
  
  /// Returns a random value within the specified range.
  ///
  /// Use this method to generate an integer within a specific range. This
  /// example creates three new values in the range `1...100`.
  ///
  ///     for _ in 1...3 {
  ///         print(Int.random(in: 1...100))
  ///     }
  ///     // Prints "53"
  ///     // Prints "64"
  ///     // Prints "5"
  ///
  /// This method is equivalent to calling `random(in:using:)`, passing in the
  /// system's default random generator.
  ///
  /// - Parameter range: The range in which to create a random value.
  /// - Returns: A random value within the bounds of `range`.
  @inlinable
  public static func random(in range: ClosedRange<Self>) -> Self {
    var g = SystemRandomNumberGenerator()
    return Self.random(in: range, using: &g)
  }
}

//===----------------------------------------------------------------------===//
//===--- Operators on FixedWidthInteger -----------------------------------===//
//===----------------------------------------------------------------------===//

extension FixedWidthInteger {
  /// Returns the inverse of the bits set in the argument.
  ///
  /// The bitwise NOT operator (`~`) is a prefix operator that returns a value
  /// in which all the bits of its argument are flipped: Bits that are `1` in
  /// the argument are `0` in the result, and bits that are `0` in the argument
  /// are `1` in the result. This is equivalent to the inverse of a set. For
  /// example:
  ///
  ///     let x: UInt8 = 5        // 0b00000101
  ///     let notX = ~x           // 0b11111010
  ///
  /// Performing a bitwise NOT operation on 0 returns a value with every bit
  /// set to `1`.
  ///
  ///     let allOnes = ~UInt8.min   // 0b11111111
  ///
  /// - Complexity: O(1).
  @_transparent
  public static prefix func ~ (x: Self) -> Self {
    return 0 &- x &- 1
  }

//===----------------------------------------------------------------------===//
//=== "Smart right shift", supporting overshifts and negative shifts ------===//
//===----------------------------------------------------------------------===//

  /// Returns the result of shifting a value's binary representation the
  /// specified number of digits to the right.
  ///
  /// The `>>` operator performs a *smart shift*, which defines a result for a
  /// shift of any value.
  ///
  /// - Using a negative value for `rhs` performs a left shift using
  ///   `abs(rhs)`.
  /// - Using a value for `rhs` that is greater than or equal to the bit width
  ///   of `lhs` is an *overshift*. An overshift results in `-1` for a
  ///   negative value of `lhs` or `0` for a nonnegative value.
  /// - Using any other value for `rhs` performs a right shift on `lhs` by that
  ///   amount.
  ///
  /// The following example defines `x` as an instance of `UInt8`, an 8-bit,
  /// unsigned integer type. If you use `2` as the right-hand-side value in an
  /// operation on `x`, the value is shifted right by two bits.
  ///
  ///     let x: UInt8 = 30                 // 0b00011110
  ///     let y = x >> 2
  ///     // y == 7                         // 0b00000111
  ///
  /// If you use `11` as `rhs`, `x` is overshifted such that all of its bits
  /// are set to zero.
  ///
  ///     let z = x >> 11
  ///     // z == 0                         // 0b00000000
  ///
  /// Using a negative value as `rhs` is the same as performing a left shift
  /// using `abs(rhs)`.
  ///
  ///     let a = x >> -3
  ///     // a == 240                       // 0b11110000
  ///     let b = x << 3
  ///     // b == 240                       // 0b11110000
  ///
  /// Right shift operations on negative values "fill in" the high bits with
  /// ones instead of zeros.
  ///
  ///     let q: Int8 = -30                 // 0b11100010
  ///     let r = q >> 2
  ///     // r == -8                        // 0b11111000
  ///
  ///     let s = q >> 11
  ///     // s == -1                        // 0b11111111
  ///
  /// - Parameters:
  ///   - lhs: The value to shift.
  ///   - rhs: The number of bits to shift `lhs` to the right.
  @_semantics("optimize.sil.specialize.generic.partial.never")
  @_transparent
  public static func >> <
    Other : BinaryInteger
  >(lhs: Self, rhs: Other) -> Self {
    var lhs = lhs
    _nonMaskingRightShiftGeneric(&lhs, rhs)
    return lhs
  }

  @_transparent
  @_semantics("optimize.sil.specialize.generic.partial.never")
  public static func >>= <
    Other : BinaryInteger
  >(lhs: inout Self, rhs: Other) {
    _nonMaskingRightShiftGeneric(&lhs, rhs)
  }

  @_transparent
  public static func _nonMaskingRightShiftGeneric <
    Other : BinaryInteger
  >(_ lhs: inout Self, _ rhs: Other) {
    let shift = rhs < -Self.bitWidth ? -Self.bitWidth
                : rhs > Self.bitWidth ? Self.bitWidth
                : Int(rhs)
    lhs = _nonMaskingRightShift(lhs, shift)
  }

  @_transparent
  public static func _nonMaskingRightShift(_ lhs: Self, _ rhs: Int) -> Self {
    let overshiftR = Self.isSigned ? lhs &>> (Self.bitWidth - 1) : 0
    let overshiftL: Self = 0
    if _fastPath(rhs >= 0) {
      if _fastPath(rhs < Self.bitWidth) {
        return lhs &>> Self(truncatingIfNeeded: rhs)
      }
      return overshiftR
    }

    if _slowPath(rhs <= -Self.bitWidth) {
      return overshiftL
    }
    return lhs &<< -rhs
  }

//===----------------------------------------------------------------------===//
//=== "Smart left shift", supporting overshifts and negative shifts -------===//
//===----------------------------------------------------------------------===//

  /// Returns the result of shifting a value's binary representation the
  /// specified number of digits to the left.
  ///
  /// The `<<` operator performs a *smart shift*, which defines a result for a
  /// shift of any value.
  ///
  /// - Using a negative value for `rhs` performs a right shift using
  ///   `abs(rhs)`.
  /// - Using a value for `rhs` that is greater than or equal to the bit width
  ///   of `lhs` is an *overshift*, resulting in zero.
  /// - Using any other value for `rhs` performs a left shift on `lhs` by that
  ///   amount.
  ///
  /// The following example defines `x` as an instance of `UInt8`, an 8-bit,
  /// unsigned integer type. If you use `2` as the right-hand-side value in an
  /// operation on `x`, the value is shifted left by two bits.
  ///
  ///     let x: UInt8 = 30                 // 0b00011110
  ///     let y = x << 2
  ///     // y == 120                       // 0b01111000
  ///
  /// If you use `11` as `rhs`, `x` is overshifted such that all of its bits
  /// are set to zero.
  ///
  ///     let z = x << 11
  ///     // z == 0                         // 0b00000000
  ///
  /// Using a negative value as `rhs` is the same as performing a right shift
  /// with `abs(rhs)`.
  ///
  ///     let a = x << -3
  ///     // a == 3                         // 0b00000011
  ///     let b = x >> 3
  ///     // b == 3                         // 0b00000011
  ///
  /// - Parameters:
  ///   - lhs: The value to shift.
  ///   - rhs: The number of bits to shift `lhs` to the left.
  @_semantics("optimize.sil.specialize.generic.partial.never")
  @_transparent
  public static func << <
    Other : BinaryInteger
  >(lhs: Self, rhs: Other) -> Self {
    var lhs = lhs
    _nonMaskingLeftShiftGeneric(&lhs, rhs)
    return lhs
  }

  @_transparent
  @_semantics("optimize.sil.specialize.generic.partial.never")
  public static func <<= <
    Other : BinaryInteger
  >(lhs: inout Self, rhs: Other) {
    _nonMaskingLeftShiftGeneric(&lhs, rhs)
  }

  @_transparent
  public static func _nonMaskingLeftShiftGeneric <
    Other : BinaryInteger
  >(_ lhs: inout Self, _ rhs: Other) {
    let shift = rhs < -Self.bitWidth ? -Self.bitWidth
                : rhs > Self.bitWidth ? Self.bitWidth
                : Int(rhs)
    lhs = _nonMaskingLeftShift(lhs, shift)
  }

  @_transparent
  public static func _nonMaskingLeftShift(_ lhs: Self, _ rhs: Int) -> Self {
    let overshiftR = Self.isSigned ? lhs &>> (Self.bitWidth - 1) : 0
    let overshiftL: Self = 0
    if _fastPath(rhs >= 0) {
      if _fastPath(rhs < Self.bitWidth) {
        return lhs &<< Self(truncatingIfNeeded: rhs)
      }
      return overshiftL
    }

    if _slowPath(rhs <= -Self.bitWidth) {
      return overshiftR
    }
    return lhs &>> -rhs
  }
}

extension FixedWidthInteger {
  @inlinable
  @_semantics("optimize.sil.specialize.generic.partial.never")
  public // @testable
  static func _convert<Source : BinaryFloatingPoint>(
    from source: Source
  ) -> (value: Self?, exact: Bool) {
    guard _fastPath(!source.isZero) else { return (0, true) }
    guard _fastPath(source.isFinite) else { return (nil, false) }
    guard Self.isSigned || source > -1 else { return (nil, false) }
    let exponent = source.exponent
    if _slowPath(Self.bitWidth <= exponent) { return (nil, false) }
    let minBitWidth = source.significandWidth
    let isExact = (minBitWidth <= exponent)
    let bitPattern = source.significandBitPattern
    // `RawSignificand.bitWidth` is not available if `RawSignificand` does not
    // conform to `FixedWidthInteger`; we can compute this value as follows if
    // `source` is finite:
    let bitWidth = minBitWidth &+ bitPattern.trailingZeroBitCount
    let shift = exponent - Source.Exponent(bitWidth)
    // Use `Self.Magnitude` to prevent sign extension if `shift < 0`.
    let shiftedBitPattern = Self.Magnitude.bitWidth > bitWidth
      ? Self.Magnitude(truncatingIfNeeded: bitPattern) << shift
      : Self.Magnitude(truncatingIfNeeded: bitPattern << shift)
    if _slowPath(Self.isSigned && Self.bitWidth &- 1 == exponent) {
      return source < 0 && shiftedBitPattern == 0
        ? (Self.min, isExact)
        : (nil, false)
    }
    let magnitude = ((1 as Self.Magnitude) << exponent) | shiftedBitPattern
    return (
      Self.isSigned && source < 0 ? 0 &- Self(magnitude) : Self(magnitude),
      isExact)
  }

  /// Creates an integer from the given floating-point value, rounding toward
  /// zero. Any fractional part of the value passed as `source` is removed.
  ///
  ///     let x = Int(21.5)
  ///     // x == 21
  ///     let y = Int(-21.5)
  ///     // y == -21
  ///
  /// If `source` is outside the bounds of this type after rounding toward
  /// zero, a runtime error may occur.
  ///
  ///     let z = UInt(-21.5)
  ///     // Error: ...outside the representable range
  ///
  /// - Parameter source: A floating-point value to convert to an integer.
  ///   `source` must be representable in this type after rounding toward
  ///   zero.
  @inlinable
  @_semantics("optimize.sil.specialize.generic.partial.never")
  @inline(__always)
  public init<T : BinaryFloatingPoint>(_ source: T) {
    guard let value = Self._convert(from: source).value else {
      fatalError("""
        \(T.self) value cannot be converted to \(Self.self) because it is \
        outside the representable range
        """)
    }
    self = value
  }

  /// Creates an integer from the given floating-point value, if it can be
  /// represented exactly.
  ///
  /// If the value passed as `source` is not representable exactly, the result
  /// is `nil`. In the following example, the constant `x` is successfully
  /// created from a value of `21.0`, while the attempt to initialize the
  /// constant `y` from `21.5` fails:
  ///
  ///     let x = Int(exactly: 21.0)
  ///     // x == Optional(21)
  ///     let y = Int(exactly: 21.5)
  ///     // y == nil
  ///
  /// - Parameter source: A floating-point value to convert to an integer.
  @_semantics("optimize.sil.specialize.generic.partial.never")
  @inlinable
  public init?<T : BinaryFloatingPoint>(exactly source: T) {
    let (temporary, exact) = Self._convert(from: source)
    guard exact, let value = temporary else {
      return nil
    }
    self = value
  }

  /// Creates a new instance with the representable value that's closest to the
  /// given integer.
  ///
  /// If the value passed as `source` is greater than the maximum representable
  /// value in this type, the result is the type's `max` value. If `source` is
  /// less than the smallest representable value in this type, the result is
  /// the type's `min` value.
  ///
  /// In this example, `x` is initialized as an `Int8` instance by clamping
  /// `500` to the range `-128...127`, and `y` is initialized as a `UInt`
  /// instance by clamping `-500` to the range `0...UInt.max`.
  ///
  ///     let x = Int8(clamping: 500)
  ///     // x == 127
  ///     // x == Int8.max
  ///
  ///     let y = UInt(clamping: -500)
  ///     // y == 0
  ///
  /// - Parameter source: An integer to convert to this type.
  @inlinable
  @_semantics("optimize.sil.specialize.generic.partial.never")
  public init<Other : BinaryInteger>(clamping source: Other) {
    if _slowPath(source < Self.min) {
      self = Self.min
    }
    else if _slowPath(source > Self.max) {
      self = Self.max
    }
    else { self = Self(truncatingIfNeeded: source) }
  }

  /// Creates a new instance from the bit pattern of the given instance by
  /// truncating or sign-extending if needed to fit this type.
  ///
  /// When the bit width of `T` (the type of `source`) is equal to or greater
  /// than this type's bit width, the result is the truncated
  /// least-significant bits of `source`. For example, when converting a
  /// 16-bit value to an 8-bit type, only the lower 8 bits of `source` are
  /// used.
  ///
  ///     let p: Int16 = -500
  ///     // 'p' has a binary representation of 11111110_00001100
  ///     let q = Int8(truncatingIfNeeded: p)
  ///     // q == 12
  ///     // 'q' has a binary representation of 00001100
  ///
  /// When the bit width of `T` is less than this type's bit width, the result
  /// is *sign-extended* to fill the remaining bits. That is, if `source` is
  /// negative, the result is padded with ones; otherwise, the result is
  /// padded with zeros.
  ///
  ///     let u: Int8 = 21
  ///     // 'u' has a binary representation of 00010101
  ///     let v = Int16(truncatingIfNeeded: u)
  ///     // v == 21
  ///     // 'v' has a binary representation of 00000000_00010101
  ///
  ///     let w: Int8 = -21
  ///     // 'w' has a binary representation of 11101011
  ///     let x = Int16(truncatingIfNeeded: w)
  ///     // x == -21
  ///     // 'x' has a binary representation of 11111111_11101011
  ///     let y = UInt16(truncatingIfNeeded: w)
  ///     // y == 65515
  ///     // 'y' has a binary representation of 11111111_11101011
  ///
  /// - Parameter source: An integer to convert to this type.
  @inlinable // FIXME(inline-always)
  @inline(__always)
  public init<T : BinaryInteger>(truncatingIfNeeded source: T) {
    if Self.bitWidth <= Int.bitWidth {
      self = Self(_truncatingBits: source._lowWord)
    }
    else {
      let neg = source < (0 as T)
      var result: Self = neg ? ~0 : 0
      var shift: Self = 0
      let width = Self(_truncatingBits: Self.bitWidth._lowWord)
      for word in source.words {
        guard shift < width else { break }
        // Masking shift is OK here because we have already ensured
        // that shift < Self.bitWidth. Not masking results in
        // infinite recursion.
        result ^= Self(_truncatingBits: neg ? ~word : word) &<< shift
        shift += Self(_truncatingBits: Int.bitWidth._lowWord)
      }
      self = result
    }
  }

  @_transparent
  public // transparent
  static var _highBitIndex: Self {
    return Self.init(_truncatingBits: UInt(Self.bitWidth._value) &- 1)
  }

  /// Returns the sum of the two given values, wrapping the result in case of
  /// any overflow.
  ///
  /// The overflow addition operator (`&+`) discards any bits that overflow the
  /// fixed width of the integer type. In the following example, the sum of
  /// `100` and `121` is greater than the maximum representable `Int8` value,
  /// so the result is the partial value after discarding the overflowing
  /// bits.
  ///
  ///     let x: Int8 = 10 &+ 21
  ///     // x == 31
  ///     let y: Int8 = 100 &+ 121
  ///     // y == -35 (after overflow)
  ///
  /// For more about arithmetic with overflow operators, see [Overflow
  /// Operators][overflow] in *[The Swift Programming Language][tspl]*.
  ///
  /// [overflow]: https://docs.swift.org/swift-book/LanguageGuide/AdvancedOperators.html#ID37
  /// [tspl]: https://docs.swift.org/swift-book/
  ///
  /// - Parameters:
  ///   - lhs: The first value to add.
  ///   - rhs: The second value to add.
  @_transparent
  public static func &+ (lhs: Self, rhs: Self) -> Self {
    return lhs.addingReportingOverflow(rhs).partialValue
  }

  /// Adds two values and stores the result in the left-hand-side variable,
  /// wrapping any overflow.
  ///
  /// The masking addition assignment operator (`&+=`) silently wraps any
  /// overflow that occurs during the operation. In the following example, the
  /// sum of `100` and `121` is greater than the maximum representable `Int8`
  /// value, so the result is the partial value after discarding the
  /// overflowing bits.
  ///
  ///     var x: Int8 = 10
  ///     x &+= 21
  ///     // x == 31
  ///     var y: Int8 = 100
  ///     y &+= 121
  ///     // y == -35 (after overflow)
  ///
  /// For more about arithmetic with overflow operators, see [Overflow
  /// Operators][overflow] in *[The Swift Programming Language][tspl]*.
  ///
  /// [overflow]: https://docs.swift.org/swift-book/LanguageGuide/AdvancedOperators.html#ID37
  /// [tspl]: https://docs.swift.org/swift-book/
  ///
  /// - Parameters:
  ///   - lhs: The first value to add.
  ///   - rhs: The second value to add.
  @_transparent
  public static func &+= (lhs: inout Self, rhs: Self) {
    lhs = lhs &+ rhs
  }

  /// Returns the difference of the two given values, wrapping the result in
  /// case of any overflow.
  ///
  /// The overflow subtraction operator (`&-`) discards any bits that overflow
  /// the fixed width of the integer type. In the following example, the
  /// difference of `10` and `21` is less than zero, the minimum representable
  /// `UInt` value, so the result is the partial value after discarding the
  /// overflowing bits.
  ///
  ///     let x: UInt8 = 21 &- 10
  ///     // x == 11
  ///     let y: UInt8 = 10 &- 21
  ///     // y == 245 (after overflow)
  ///
  /// For more about arithmetic with overflow operators, see [Overflow
  /// Operators][overflow] in *[The Swift Programming Language][tspl]*.
  ///
  /// [overflow]: https://docs.swift.org/swift-book/LanguageGuide/AdvancedOperators.html#ID37
  /// [tspl]: https://docs.swift.org/swift-book/
  ///
  /// - Parameters:
  ///   - lhs: A numeric value.
  ///   - rhs: The value to subtract from `lhs`.
  @_transparent
  public static func &- (lhs: Self, rhs: Self) -> Self {
    return lhs.subtractingReportingOverflow(rhs).partialValue
  }

  /// Subtracts the second value from the first and stores the difference in the
  /// left-hand-side variable, wrapping any overflow.
  ///
  /// The masking subtraction assignment operator (`&-=`) silently wraps any
  /// overflow that occurs during the operation. In the following example, the
  /// difference of `10` and `21` is less than zero, the minimum representable
  /// `UInt` value, so the result is the result is the partial value after
  /// discarding the overflowing bits.
  ///
  ///     var x: Int8 = 21
  ///     x &-= 10
  ///     // x == 11
  ///     var y: UInt8 = 10
  ///     y &-= 21
  ///     // y == 245 (after overflow)
  ///
  /// For more about arithmetic with overflow operators, see [Overflow
  /// Operators][overflow] in *[The Swift Programming Language][tspl]*.
  ///
  /// [overflow]: https://docs.swift.org/swift-book/LanguageGuide/AdvancedOperators.html#ID37
  /// [tspl]: https://docs.swift.org/swift-book/
  ///
  /// - Parameters:
  ///   - lhs: A numeric value.
  ///   - rhs: The value to subtract from `lhs`.
  @_transparent
  public static func &-= (lhs: inout Self, rhs: Self) {
    lhs = lhs &- rhs
  }

  /// Returns the product of the two given values, wrapping the result in case
  /// of any overflow.
  ///
  /// The overflow multiplication operator (`&*`) discards any bits that
  /// overflow the fixed width of the integer type. In the following example,
  /// the product of `10` and `50` is greater than the maximum representable
  /// `Int8` value, so the result is the partial value after discarding the
  /// overflowing bits.
  ///
  ///     let x: Int8 = 10 &* 5
  ///     // x == 50
  ///     let y: Int8 = 10 &* 50
  ///     // y == -12 (after overflow)
  ///
  /// For more about arithmetic with overflow operators, see [Overflow
  /// Operators][overflow] in *[The Swift Programming Language][tspl]*.
  ///
  /// [overflow]: https://docs.swift.org/swift-book/LanguageGuide/AdvancedOperators.html#ID37
  /// [tspl]: https://docs.swift.org/swift-book/
  ///
  /// - Parameters:
  ///   - lhs: The first value to multiply.
  ///   - rhs: The second value to multiply.
  @_transparent
  public static func &* (lhs: Self, rhs: Self) -> Self {
    return lhs.multipliedReportingOverflow(by: rhs).partialValue
  }

  /// Multiplies two values and stores the result in the left-hand-side
  /// variable, wrapping any overflow.
  ///
  /// The masking multiplication assignment operator (`&*=`) silently wraps
  /// any overflow that occurs during the operation. In the following example,
  /// the product of `10` and `50` is greater than the maximum representable
  /// `Int8` value, so the result is the partial value after discarding the
  /// overflowing bits.
  ///
  ///     var x: Int8 = 10
  ///     x &*= 5
  ///     // x == 50
  ///     var y: Int8 = 10
  ///     y &*= 50
  ///     // y == -12 (after overflow)
  ///
  /// For more about arithmetic with overflow operators, see [Overflow
  /// Operators][overflow] in *[The Swift Programming Language][tspl]*.
  ///
  /// [overflow]: https://docs.swift.org/swift-book/LanguageGuide/AdvancedOperators.html#ID37
  /// [tspl]: https://docs.swift.org/swift-book/
  ///
  /// - Parameters:
  ///   - lhs: The first value to multiply.
  ///   - rhs: The second value to multiply.
  @_transparent
  public static func &*= (lhs: inout Self, rhs: Self) {
    lhs = lhs &* rhs
  }
}

extension FixedWidthInteger {
  @inlinable
  public static func _random<R: RandomNumberGenerator>(
    using generator: inout R
  ) -> Self {
    if bitWidth <= UInt64.bitWidth {
      return Self(truncatingIfNeeded: generator.next() as UInt64)
    }

    let (quotient, remainder) = bitWidth.quotientAndRemainder(
      dividingBy: UInt64.bitWidth
    )
    var tmp: Self = 0
    for i in 0 ..< quotient + remainder.signum() {
      let next: UInt64 = generator.next()
      tmp += Self(truncatingIfNeeded: next) &<< (UInt64.bitWidth * i)
    }
    return tmp
  }
}

//===----------------------------------------------------------------------===//
//===--- UnsignedInteger --------------------------------------------------===//
//===----------------------------------------------------------------------===//

/// An integer type that can represent only nonnegative values.
public protocol UnsignedInteger : BinaryInteger { }

extension UnsignedInteger {
  /// The magnitude of this value.
  ///
  /// Every unsigned integer is its own magnitude, so for any value `x`,
  /// `x == x.magnitude`.
  ///
  /// The global `abs(_:)` function provides more familiar syntax when you need
  /// to find an absolute value. In addition, because `abs(_:)` always returns
  /// a value of the same type, even in a generic context, using the function
  /// instead of the `magnitude` property is encouraged.
  @inlinable // FIXME(inline-always)
  public var magnitude: Self {
    @inline(__always)
    get { return self }
  }

  /// A Boolean value indicating whether this type is a signed integer type.
  ///
  /// This property is always `false` for unsigned integer types.
  @inlinable // FIXME(inline-always)
  public static var isSigned: Bool {
    @inline(__always)
    get { return false }
  }
}

extension UnsignedInteger where Self : FixedWidthInteger {
  /// Creates a new instance from the given integer.
  ///
  /// Use this initializer to convert from another integer type when you know
  /// the value is within the bounds of this type. Passing a value that can't
  /// be represented in this type results in a runtime error.
  ///
  /// In the following example, the constant `y` is successfully created from
  /// `x`, an `Int` instance with a value of `100`. Because the `Int8` type
  /// can represent `127` at maximum, the attempt to create `z` with a value
  /// of `1000` results in a runtime error.
  ///
  ///     let x = 100
  ///     let y = Int8(x)
  ///     // y == 100
  ///     let z = Int8(x * 10)
  ///     // Error: Not enough bits to represent the given value
  ///
  /// - Parameter source: A value to convert to this type of integer. The value
  ///   passed as `source` must be representable in this type.
  @_semantics("optimize.sil.specialize.generic.partial.never")
  @inlinable // FIXME(inline-always)
  @inline(__always)
  public init<T : BinaryInteger>(_ source: T) {
    // This check is potentially removable by the optimizer
    if T.isSigned {
      _precondition(source >= (0 as T), "Negative value is not representable")
    }
    // This check is potentially removable by the optimizer
    if source.bitWidth >= Self.bitWidth {
      _precondition(source <= Self.max,
        "Not enough bits to represent the passed value")
    }
    self.init(truncatingIfNeeded: source)
  }

  /// Creates a new instance from the given integer, if it can be represented
  /// exactly.
  ///
  /// If the value passed as `source` is not representable exactly, the result
  /// is `nil`. In the following example, the constant `x` is successfully
  /// created from a value of `100`, while the attempt to initialize the
  /// constant `y` from `1_000` fails because the `Int8` type can represent
  /// `127` at maximum:
  ///
  ///     let x = Int8(exactly: 100)
  ///     // x == Optional(100)
  ///     let y = Int8(exactly: 1_000)
  ///     // y == nil
  ///
  /// - Parameter source: A value to convert to this type of integer.
  @_semantics("optimize.sil.specialize.generic.partial.never")
  @inlinable // FIXME(inline-always)
  @inline(__always)
  public init?<T : BinaryInteger>(exactly source: T) {
    // This check is potentially removable by the optimizer
    if T.isSigned && source < (0 as T) {
      return nil
    }
    // The width check can be eliminated by the optimizer
    if source.bitWidth >= Self.bitWidth &&
       source > Self.max {
      return nil
    }
    self.init(truncatingIfNeeded: source)
  }

  /// The maximum representable integer in this type.
  ///
  /// For unsigned integer types, this value is `(2 ** bitWidth) - 1`, where
  /// `**` is exponentiation.
  @_transparent
  public static var max: Self { return ~0 }

  /// The minimum representable integer in this type.
  ///
  /// For unsigned integer types, this value is always `0`.
  @_transparent
  public static var min: Self { return 0 }
}


//===----------------------------------------------------------------------===//
//===--- SignedInteger ----------------------------------------------------===//
//===----------------------------------------------------------------------===//

/// An integer type that can represent both positive and negative values.
public protocol SignedInteger : BinaryInteger, SignedNumeric {
  // These requirements are for the source code compatibility with Swift 3
  static func _maskingAdd(_ lhs: Self, _ rhs: Self) -> Self
  static func _maskingSubtract(_ lhs: Self, _ rhs: Self) -> Self
}

extension SignedInteger {
  /// A Boolean value indicating whether this type is a signed integer type.
  ///
  /// This property is always `true` for signed integer types.
  @inlinable // FIXME(inline-always)
  public static var isSigned: Bool {
    @inline(__always)
    get { return true }
  }
}

extension SignedInteger where Self : FixedWidthInteger {
  /// Creates a new instance from the given integer.
  ///
  /// Use this initializer to convert from another integer type when you know
  /// the value is within the bounds of this type. Passing a value that can't
  /// be represented in this type results in a runtime error.
  ///
  /// In the following example, the constant `y` is successfully created from
  /// `x`, an `Int` instance with a value of `100`. Because the `Int8` type
  /// can represent `127` at maximum, the attempt to create `z` with a value
  /// of `1000` results in a runtime error.
  ///
  ///     let x = 100
  ///     let y = Int8(x)
  ///     // y == 100
  ///     let z = Int8(x * 10)
  ///     // Error: Not enough bits to represent the given value
  ///
  /// - Parameter source: A value to convert to this type of integer. The value
  ///   passed as `source` must be representable in this type.
  @_semantics("optimize.sil.specialize.generic.partial.never")
  @inlinable // FIXME(inline-always)
  @inline(__always)
  public init<T : BinaryInteger>(_ source: T) {
    // This check is potentially removable by the optimizer
    if T.isSigned && source.bitWidth > Self.bitWidth {
      _precondition(source >= Self.min,
        "Not enough bits to represent a signed value")
    }
    // This check is potentially removable by the optimizer
    if (source.bitWidth > Self.bitWidth) ||
       (source.bitWidth == Self.bitWidth && !T.isSigned) {
      _precondition(source <= Self.max,
        "Not enough bits to represent the passed value")
    }
    self.init(truncatingIfNeeded: source)
  }

  /// Creates a new instance from the given integer, if it can be represented
  /// exactly.
  ///
  /// If the value passed as `source` is not representable exactly, the result
  /// is `nil`. In the following example, the constant `x` is successfully
  /// created from a value of `100`, while the attempt to initialize the
  /// constant `y` from `1_000` fails because the `Int8` type can represent
  /// `127` at maximum:
  ///
  ///     let x = Int8(exactly: 100)
  ///     // x == Optional(100)
  ///     let y = Int8(exactly: 1_000)
  ///     // y == nil
  ///
  /// - Parameter source: A value to convert to this type of integer.
  @_semantics("optimize.sil.specialize.generic.partial.never")
  @inlinable // FIXME(inline-always)
  @inline(__always)
  public init?<T : BinaryInteger>(exactly source: T) {
    // This check is potentially removable by the optimizer
    if T.isSigned && source.bitWidth > Self.bitWidth && source < Self.min {
      return nil
    }
    // The width check can be eliminated by the optimizer
    if (source.bitWidth > Self.bitWidth ||
        (source.bitWidth == Self.bitWidth && !T.isSigned)) &&
       source > Self.max {
      return nil
    }
    self.init(truncatingIfNeeded: source)
  }

  /// The maximum representable integer in this type.
  ///
  /// For signed integer types, this value is `(2 ** (bitWidth - 1)) - 1`,
  /// where `**` is exponentiation.
  @_transparent
  public static var max: Self { return ~min }

  /// The minimum representable integer in this type.
  ///
  /// For signed integer types, this value is `-(2 ** (bitWidth - 1))`, where
  /// `**` is exponentiation.
  @_transparent
  public static var min: Self {
    return (-1 as Self) &<< Self._highBitIndex
  }
  
  @inlinable
  public func isMultiple(of other: Self) -> Bool {
    // Nothing but zero is a multiple of zero.
    if other == 0 { return self == 0 }
    // Special case to avoid overflow on .min / -1 for signed types.
    if other == -1 { return true }
    // Having handled those special cases, this is safe.
    return self % other == 0
  }
}

/// Returns the given integer as the equivalent value in a different integer
/// type.
///
/// The `numericCast(_:)` function traps on overflow in `-O` and `-Onone`
/// builds.
///
/// You can use `numericCast(_:)` to convert a value when the destination type
/// can be inferred from the context. In the following example, the
/// `random(in:)` function uses `numericCast(_:)` twice to convert the
/// argument and return value of the `arc4random_uniform(_:)` function to the
/// appropriate type.
///
///     func random(in range: Range<Int>) -> Int {
///         return numericCast(arc4random_uniform(numericCast(range.count)))
///             + range.lowerBound
///     }
///
///     let number = random(in: -10...<10)
///     // number == -3, perhaps
///
/// - Parameter x: The integer to convert, and instance of type `T`.
/// - Returns: The value of `x` converted to type `U`.
@inlinable
public func numericCast<T : BinaryInteger, U : BinaryInteger>(_ x: T) -> U {
  return U(x)
}

// FIXME(integers): These overloads allow expressions like the following in
// Swift 3 compatibility mode:
//    let x = 1 << i32
//    f(i32: x)
// At the same time, since they are obsolete in Swift 4, this will not cause
// `u8 << -1` to fail due to an overflow in an unsigned value.
extension FixedWidthInteger {
  @available(swift, obsoleted: 4)
  @_semantics("optimize.sil.specialize.generic.partial.never")
  @_transparent
  public static func >>(lhs: Self, rhs: Self) -> Self {
    var lhs = lhs
    _nonMaskingRightShiftGeneric(&lhs, rhs)
    return lhs
  }

  @available(swift, obsoleted: 4)
  @_semantics("optimize.sil.specialize.generic.partial.never")
  @_transparent
  public static func >>=(lhs: inout Self, rhs: Self) {
    _nonMaskingRightShiftGeneric(&lhs, rhs)
  }

  @available(swift, obsoleted: 4)
  @_semantics("optimize.sil.specialize.generic.partial.never")
  @_transparent
  public static func <<(lhs: Self, rhs: Self) -> Self {
    var lhs = lhs
    _nonMaskingLeftShiftGeneric(&lhs, rhs)
    return lhs
  }

  @available(swift, obsoleted: 4)
  @_semantics("optimize.sil.specialize.generic.partial.never")
  @_transparent
  public static func <<=(lhs: inout Self, rhs: Self) {
    _nonMaskingLeftShiftGeneric(&lhs, rhs)
  }
}

extension FixedWidthInteger {
  @available(swift, obsoleted: 4, message: "Use addingReportingOverflow(_:) instead.")
  @inlinable
  public static func addWithOverflow(
    _ lhs: Self, _ rhs: Self
  ) -> (Self, overflow: Bool) {
    let (partialValue, overflow) =
      lhs.addingReportingOverflow( rhs)
    return (partialValue, overflow: overflow)
  }

  @available(swift, obsoleted: 4, message: "Use subtractingReportingOverflow(_:) instead.")
  @inlinable
  public static func subtractWithOverflow(
    _ lhs: Self, _ rhs: Self
  ) -> (Self, overflow: Bool) {
    let (partialValue, overflow) =
      lhs.subtractingReportingOverflow( rhs)
    return (partialValue, overflow: overflow)
  }

  @inlinable
  @available(swift, obsoleted: 4, message: "Use multipliedReportingOverflow(by:) instead.")
  public static func multiplyWithOverflow(
    _ lhs: Self, _ rhs: Self
  ) -> (Self, overflow: Bool) {
    let (partialValue, overflow) =
      lhs.multipliedReportingOverflow(by: rhs)
    return (partialValue, overflow: overflow)
  }

  @inlinable
  @available(swift, obsoleted: 4, message: "Use dividedReportingOverflow(by:) instead.")
  public static func divideWithOverflow(
    _ lhs: Self, _ rhs: Self
  ) -> (Self, overflow: Bool) {
    let (partialValue, overflow) =
      lhs.dividedReportingOverflow(by: rhs)
    return (partialValue, overflow: overflow)
  }

  @inlinable
  @available(swift, obsoleted: 4, message: "Use remainderReportingOverflow(dividingBy:) instead.")
  public static func remainderWithOverflow(
    _ lhs: Self, _ rhs: Self
  ) -> (Self, overflow: Bool) {
    let (partialValue, overflow) =
      lhs.remainderReportingOverflow(dividingBy: rhs)
    return (partialValue, overflow: overflow)
  }
}

extension BinaryInteger {
  @inlinable
  @available(swift, obsoleted: 3.2,
    message: "Please use FixedWidthInteger protocol as a generic constraint and addingReportingOverflow(_:) method instead.")
  public static func addWithOverflow(
    _ lhs: Self, _ rhs: Self
  ) -> (Self, overflow: Bool) {
    fatalError("Unavailable")
  }

  @inlinable
  @available(swift, obsoleted: 3.2,
    message: "Please use FixedWidthInteger protocol as a generic constraint and subtractingReportingOverflow(_:) method instead.")
  public static func subtractWithOverflow(
    _ lhs: Self, _ rhs: Self
  ) -> (Self, overflow: Bool) {
    fatalError("Unavailable")
  }

  @inlinable
  @available(swift, obsoleted: 3.2,
    message: "Please use FixedWidthInteger protocol as a generic constraint and multipliedReportingOverflow(by:) method instead.")
  public static func multiplyWithOverflow(
    _ lhs: Self, _ rhs: Self
  ) -> (Self, overflow: Bool) {
    fatalError("Unavailable")
  }

  @inlinable
  @available(swift, obsoleted: 3.2,
    message: "Please use FixedWidthInteger protocol as a generic constraint and dividedReportingOverflow(by:) method instead.")
  public static func divideWithOverflow(
    _ lhs: Self, _ rhs: Self
  ) -> (Self, overflow: Bool) {
    fatalError("Unavailable")
  }

  @inlinable
  @available(swift, obsoleted: 3.2,
    message: "Please use FixedWidthInteger protocol as a generic constraint and remainderReportingOverflow(dividingBy:) method instead.")
  public static func remainderWithOverflow(
    _ lhs: Self, _ rhs: Self
  ) -> (Self, overflow: Bool) {
    fatalError("Unavailable")
  }
}

// FIXME(integers): Absence of &+ causes ambiguity in the code like the
// following:
//    func f<T : SignedInteger>(_ x: T, _ y: T) {
//      var _  = (x &+ (y - 1)) < x
//    }
//  Compiler output:
//  error: ambiguous reference to member '-'
//    var _  = (x &+ (y - 1)) < x
//                      ^
extension SignedInteger {
  @_transparent
  public static func _maskingAdd(_ lhs: Self, _ rhs: Self) -> Self {
    fatalError("Should be overridden in a more specific type")
  }

  @_transparent
  @available(swift, obsoleted: 4.0,
      message: "Please use 'FixedWidthInteger' instead of 'SignedInteger' to get '&+' in generic code.")
  public static func &+ (lhs: Self, rhs: Self) -> Self {
    return _maskingAdd(lhs, rhs)
  }

  @_transparent
  public static func _maskingSubtract(_ lhs: Self, _ rhs: Self) -> Self {
    fatalError("Should be overridden in a more specific type")
  }

  @_transparent
  @available(swift, obsoleted: 4.0,
      message: "Please use 'FixedWidthInteger' instead of 'SignedInteger' to get '&-' in generic code.")
  public static func &- (lhs: Self, rhs: Self) -> Self {
    return _maskingSubtract(lhs, rhs)
  }
}

extension SignedInteger where Self : FixedWidthInteger {
  // This overload is supposed to break the ambiguity between the
  // implementations on SignedInteger and FixedWidthInteger
  @_transparent
  public static func &+ (lhs: Self, rhs: Self) -> Self {
    return _maskingAdd(lhs, rhs)
  }

  @_transparent
  public static func _maskingAdd(_ lhs: Self, _ rhs: Self) -> Self {
    return lhs.addingReportingOverflow(rhs).partialValue
  }

  // This overload is supposed to break the ambiguity between the
  // implementations on SignedInteger and FixedWidthInteger
  @_transparent
  public static func &- (lhs: Self, rhs: Self) -> Self {
    return _maskingSubtract(lhs, rhs)
  }

  @_transparent
  public static func _maskingSubtract(_ lhs: Self, _ rhs: Self) -> Self {
    return lhs.subtractingReportingOverflow(rhs).partialValue
  }
}<|MERGE_RESOLUTION|>--- conflicted
+++ resolved
@@ -226,10 +226,6 @@
 /// the required mutating methods. Extensions to `Numeric` provide default
 /// implementations for the protocol's nonmutating methods based on the
 /// mutating variants.
-<<<<<<< HEAD
-// SWIFT_ENABLE_TENSORFLOW
-=======
->>>>>>> a820992c
 public protocol Numeric : AdditiveArithmetic, ExpressibleByIntegerLiteral {
   /// Creates a new instance from the given integer, if it can be represented
   /// exactly.
