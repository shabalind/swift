//===--- Map.swift - Lazily map over a Sequence -----------*- swift -*-===//
//
// This source file is part of the Swift.org open source project
//
// Copyright (c) 2014 - 2016 Apple Inc. and the Swift project authors
// Licensed under Apache License v2.0 with Runtime Library Exception
//
// See http://swift.org/LICENSE.txt for license information
// See http://swift.org/CONTRIBUTORS.txt for the list of Swift project authors
//
//===----------------------------------------------------------------------===//

/// The `IteratorProtocol` used by `MapSequence` and `MapCollection`.
/// Produces each element by passing the output of the `Base`
/// `IteratorProtocol` through a transform function returning `Element`.
public struct LazyMapIterator<
  Base : IteratorProtocol, Element
> : IteratorProtocol, Sequence {
  /// Advance to the next element and return it, or `nil` if no next
  /// element exists.
  ///
  /// - Requires: `next()` has not been applied to a copy of `self`
  ///   since the copy was made, and no preceding call to `self.next()`
  ///   has returned `nil`.
  public mutating func next() -> Element? {
    return _base.next().map(_transform)
  }

  public var base: Base { return _base }
  
  internal var _base: Base
  internal var _transform: (Base.Element) -> Element
}

/// A `Sequence` whose elements consist of those in a `Base`
/// `Sequence` passed through a transform function returning `Element`.
/// These elements are computed lazily, each time they're read, by
/// calling the transform function on a base element.
public struct LazyMapSequence<Base : Sequence, Element>
  : LazySequenceProtocol {
  
  public typealias Elements = LazyMapSequence
  
  /// Return an *iterator* over the elements of this *sequence*.
  ///
  /// - Complexity: O(1).
  public func iterator() -> LazyMapIterator<Base.Iterator, Element> {
    return LazyMapIterator(_base: _base.iterator(), _transform: _transform)
  }

  /// Return a value less than or equal to the number of elements in
  /// `self`, **nondestructively**.
  ///
  /// - Complexity: O(N).
  public var underestimatedLength: Int {
    return _base.underestimatedLength
  }

  /// Create an instance with elements `transform(x)` for each element
  /// `x` of base.
<<<<<<< HEAD
  internal init(_ base: Base, transform: (Base.Iterator.Element)->Element) {
=======
  public init(_ base: Base, transform: (Base.Generator.Element) -> Element) {
>>>>>>> d56b8ba4
    self._base = base
    self._transform = transform
  }
  
<<<<<<< HEAD
  internal var _base: Base
  internal var _transform: (Base.Iterator.Element)->Element
=======
  public var _base: Base
  internal var _transform: (Base.Generator.Element) -> Element

  @available(*, unavailable, renamed="Element")
  public typealias T = Element
>>>>>>> d56b8ba4
}

//===--- Collections ------------------------------------------------------===//

/// A `Collection` whose elements consist of those in a `Base`
/// `Collection` passed through a transform function returning `Element`.
/// These elements are computed lazily, each time they're read, by
/// calling the transform function on a base element.
public struct LazyMapCollection<Base : Collection, Element>
  : LazyCollectionProtocol {

  // FIXME: Should be inferrable.
  public typealias Index = Base.Index

  public var startIndex: Base.Index { return _base.startIndex }
  public var endIndex: Base.Index { return _base.endIndex }
  
  /// Access the element at `position`.
  ///
  /// - Requires: `position` is a valid position in `self` and
  ///   `position != endIndex`.
  public subscript(position: Base.Index) -> Element {
    return _transform(_base[position])
  }

  /// Returns `true` iff `self` is empty.
  public var isEmpty: Bool { return _base.isEmpty }

  public var first: Element? { return _base.first.map(_transform) }
  

  /// Returns an *iterator* over the elements of this *sequence*.
  ///
  /// - Complexity: O(1).
  public func iterator() -> LazyMapIterator<Base.Iterator, Element> {
    return LazyMapIterator(_base: _base.iterator(), _transform: _transform)
  }

  public var underestimatedLength: Int {
    return _base.underestimatedLength
  }

  /// Returns the number of elements.
  ///
  /// - Complexity: O(1) if `Index` conforms to `RandomAccessIndex`;
  ///   O(N) otherwise.
  public var length: Base.Index.Distance {
    return _base.length
  }

  /// Create an instance with elements `transform(x)` for each element
  /// `x` of base.
<<<<<<< HEAD
  internal init(_ base: Base, transform: (Base.Iterator.Element)->Element) {
=======
  public init(_ base: Base, transform: (Base.Generator.Element) -> Element) {
>>>>>>> d56b8ba4
    self._base = base
    self._transform = transform
  }
  
<<<<<<< HEAD
  internal var _base: Base
  internal var _transform: (Base.Iterator.Element)->Element
=======
  public var _base: Base
  var _transform: (Base.Generator.Element) -> Element

  @available(*, unavailable, renamed="Element")
  public typealias T = Element
>>>>>>> d56b8ba4
}

//===--- Support for s.lazy -----------------------------------------------===//

extension LazySequenceProtocol {
  /// Return a `LazyMapSequence` over this `Sequence`.  The elements of
  /// the result are computed lazily, each time they are read, by
  /// calling `transform` function on a base element.
  @warn_unused_result
  public func map<U>(
    transform: (Elements.Iterator.Element) -> U
  ) -> LazyMapSequence<Self.Elements, U> {
    return LazyMapSequence(self.elements, transform: transform)
  }
}

extension LazyCollectionProtocol {
  /// Return a `LazyMapCollection` over this `Collection`.  The elements of
  /// the result are computed lazily, each time they are read, by
  /// calling `transform` function on a base element.
  @warn_unused_result
  public func map<U>(
    transform: (Elements.Iterator.Element) -> U
  ) -> LazyMapCollection<Self.Elements, U> {
    return LazyMapCollection(self.elements, transform: transform)
  }
}

// ${'Local Variables'}:
// eval: (read-only-mode 1)
// End:<|MERGE_RESOLUTION|>--- conflicted
+++ resolved
@@ -58,25 +58,13 @@
 
   /// Create an instance with elements `transform(x)` for each element
   /// `x` of base.
-<<<<<<< HEAD
-  internal init(_ base: Base, transform: (Base.Iterator.Element)->Element) {
-=======
-  public init(_ base: Base, transform: (Base.Generator.Element) -> Element) {
->>>>>>> d56b8ba4
+  internal init(_ base: Base, transform: (Base.Iterator.Element) -> Element) {
     self._base = base
     self._transform = transform
   }
   
-<<<<<<< HEAD
   internal var _base: Base
-  internal var _transform: (Base.Iterator.Element)->Element
-=======
-  public var _base: Base
-  internal var _transform: (Base.Generator.Element) -> Element
-
-  @available(*, unavailable, renamed="Element")
-  public typealias T = Element
->>>>>>> d56b8ba4
+  internal var _transform: (Base.Iterator.Element) -> Element
 }
 
 //===--- Collections ------------------------------------------------------===//
@@ -129,25 +117,13 @@
 
   /// Create an instance with elements `transform(x)` for each element
   /// `x` of base.
-<<<<<<< HEAD
-  internal init(_ base: Base, transform: (Base.Iterator.Element)->Element) {
-=======
-  public init(_ base: Base, transform: (Base.Generator.Element) -> Element) {
->>>>>>> d56b8ba4
+  internal init(_ base: Base, transform: (Base.Iterator.Element) -> Element) {
     self._base = base
     self._transform = transform
   }
   
-<<<<<<< HEAD
   internal var _base: Base
-  internal var _transform: (Base.Iterator.Element)->Element
-=======
-  public var _base: Base
-  var _transform: (Base.Generator.Element) -> Element
-
-  @available(*, unavailable, renamed="Element")
-  public typealias T = Element
->>>>>>> d56b8ba4
+  internal var _transform: (Base.Iterator.Element) -> Element
 }
 
 //===--- Support for s.lazy -----------------------------------------------===//
